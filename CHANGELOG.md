# cuDF 0.9.0 (Date TBD)

## New Features

- PR #2111 IO Readers: Support memory buffer, file-like object, and URL inputs
- PR #2012 Add `reindex()` to DataFrame and Series
- PR #2098 Align DataFrame and Series indices before executing binary ops
- PR #2160 Merge `dask-cudf` codebase into `cudf` repo
- PR #2149 CSV Reader: Add `hex` dtype for explicit hexadecimal parsing
- PR #2171 Add CodeCov integration, fix doc version, make --skip-tests work when invoking with source

## Improvements

- PR #2109 added name to Python column classes
- PR #1947 Cleanup serialization code
- PR #2125 More aggregate in java API
- PR #2131 Chunk rows logic added to csv_writer
- PR #2129 Add functions in the Java API to support nullable column filtering
- PR #2165 made changes to get_dummies api for it to be available in MethodCache
<<<<<<< HEAD
- PR #2168 Use cudf.Column for CategoricalColumn's categories instead of a tuple
=======
- PR #2175 Removed old C++ `groupby` implementation
>>>>>>> bc474940

## Bug Fixes

- PR #2086 Fixed quantile api behavior mismatch in series & dataframe
- PR #2128 Add offset param to host buffer readers in java API.
- PR #2145 Work around binops validity checks for java
- PR #2151 Fixes bug in cudf::copy_range where null_count was invalid
- PR #2139 matching to pandas describe behavior & fixing nan values issue
- PR #2154 CSV Reader: Fix bools misdetected as strings dtype
- PR #2178 Fix bug in rolling bindings where a view of an ephemeral column was being taken


# cuDF 0.8.0 (27 June 2019)

## New Features

- PR #1524 Add GPU-accelerated JSON Lines parser with limited feature set
- PR #1569 Add support for Json objects to the JSON Lines reader
- PR #1622 Add Series.loc
- PR #1654 Add cudf::apply_boolean_mask: faster replacement for gdf_apply_stencil
- PR #1487 cython gather/scatter
- PR #1310 Implemented the slice/split functionality.
- PR #1630 Add Python layer to the GPU-accelerated JSON reader
- PR #1745 Add rounding of numeric columns via Numba
- PR #1772 JSON reader: add support for BytesIO and StringIO input
- PR #1527 Support GDF_BOOL8 in readers and writers
- PR #1819 Logical operators (AND, OR, NOT) for libcudf and cuDF
- PR #1813 ORC Reader: Add support for stripe selection
- PR #1828 JSON Reader: add suport for bool8 columns
- PR #1833 Add column iterator with/without nulls
- PR #1665 Add the point-in-polygon GIS function
- PR #1863 Series and Dataframe methods for all and any
- PR #1908 cudf::copy_range and cudf::fill for copying/assigning an index or range to a constant
- PR #1921 Add additional formats for typecasting to/from strings
- PR #1807 Add Series.dropna()
- PR #1987 Allow user defined functions in the form of ptx code to be passed to binops
- PR #1948 Add operator functions like `Series.add()` to DataFrame and Series
- PR #1954 Add skip test argument to GPU build script
- PR #2018 Add bindings for new groupby C++ API
- PR #1984 Add rolling window operations Series.rolling() and DataFrame.rolling()
- PR #1542 Python method and bindings for to_csv
- PR #1995 Add Java API
- PR #1998 Add google benchmark to cudf
- PR #1845 Add cudf::drop_duplicates, DataFrame.drop_duplicates
- PR #1652 Added `Series.where()` feature 
- PR #2074 Java Aggregates, logical ops, and better RMM support 

## Improvements

- PR #1538 Replacing LesserRTTI with inequality_comparator
- PR #1703 C++: Added non-aggregating `insert` to `concurrent_unordered_map` with specializations to store pairs with a single atomicCAS when possible.
- PR #1422 C++: Added a RAII wrapper for CUDA streams
- PR #1701 Added `unique` method for stringColumns
- PR #1713 Add documentation for Dask-XGBoost
- PR #1666 CSV Reader: Improve performance for files with large number of columns
- PR #1725 Enable the ability to use a single column groupby as its own index
- PR #1759 Add an example showing simultaneous rolling averages to `apply_grouped` documentation
- PR #1746 C++: Remove unused code: `windowed_ops.cu`, `sorting.cu`, `hash_ops.cu`
- PR #1748 C++: Add `bool` nullability flag to `device_table` row operators
- PR #1764 Improve Numerical column: `mean_var` and `mean`
- PR #1767 Speed up Python unit tests
- PR #1770 Added build.sh script, updated CI scripts and documentation
- PR #1739 ORC Reader: Add more pytest coverage
- PR #1696 Added null support in `Series.replace()`.
- PR #1390 Added some basic utility functions for `gdf_column`'s
- PR #1791 Added general column comparison code for testing
- PR #1795 Add printing of git submodule info to `print_env.sh`
- PR #1796 Removing old sort based group by code and gdf_filter
- PR #1811 Added funtions for copying/allocating `cudf::table`s
- PR #1838 Improve columnops.column_empty so that it returns typed columns instead of a generic Column
- PR #1890 Add utils.get_dummies- a pandas-like wrapper around one_hot-encoding
- PR #1823 CSV Reader: default the column type to string for empty dataframes
- PR #1827 Create bindings for scalar-vector binops, and update one_hot_encoding to use them
- PR #1817 Operators now support different sized dataframes as long as they don't share different sized columns
- PR #1855 Transition replace_nulls to new C++ API and update corresponding Cython/Python code
- PR #1858 Add `std::initializer_list` constructor to `column_wrapper`
- PR #1846 C++ type-erased gdf_equal_columns test util; fix gdf_equal_columns logic error
- PR #1390 Added some basic utility functions for `gdf_column`s
- PR #1391 Tidy up bit-resolution-operation and bitmask class code
- PR #1882 Add iloc functionality to MultiIndex dataframes
- PR #1884 Rolling windows: general enhancements and better coverage for unit tests
- PR #1886 support GDF_STRING_CATEGORY columns in apply_boolean_mask, drop_nulls and other libcudf functions
- PR #1896 Improve performance of groupby with levels specified in dask-cudf
- PR #1915 Improve iloc performance for non-contiguous row selection
- PR #1859 Convert read_json into a C++ API
- PR #1919 Rename libcudf namespace gdf to namespace cudf
- PR #1850 Support left_on and right_on for DataFrame merge operator
- PR #1930 Specialize constructor for `cudf::bool8` to cast argument to `bool`
- PR #1938 Add default constructor for `column_wrapper`
- PR #1930 Specialize constructor for `cudf::bool8` to cast argument to `bool`
- PR #1952 consolidate libcudf public API headers in include/cudf
- PR #1949 Improved selection with boolmask using libcudf `apply_boolean_mask`
- PR #1956 Add support for nulls in `query()`
- PR #1973 Update `std::tuple` to `std::pair` in top-most libcudf APIs and C++ transition guide
- PR #1981 Convert read_csv into a C++ API
- PR #1868 ORC Reader: Support row index for speed up on small/medium datasets
- PR #1964 Added support for list-like types in Series.str.cat
- PR #2005 Use HTML5 details tag in bug report issue template
- PR #2003 Removed few redundant unit-tests from test_string.py::test_string_cat 
- PR #1944 Groupby design improvements
- PR #2017 Convert `read_orc()` into a C++ API
- PR #2011 Convert `read_parquet()` into a C++ API
- PR #1756 Add documentation "10 Minutes to cuDF and dask_cuDF"
- PR #2034 Adding support for string columns concatenation using "add" binary operator
- PR #2042 Replace old "10 Minutes" guide with new guide for docs build process
- PR #2036 Make library of common test utils to speed up tests compilation
- PR #2022 Facilitating get_dummies to be a high level api too
- PR #2050 Namespace IO readers and add back free-form `read_xxx` functions
- PR #2104 Add a functional ``sort=`` keyword argument to groupby
- PR #2108 Add `find_and_replace` for StringColumn for replacing single values

## Bug Fixes

- PR #1465 Fix for test_orc.py and test_sparse_df.py test failures
- PR #1583 Fix underlying issue in `as_index()` that was causing `Series.quantile()` to fail
- PR #1680 Add errors= keyword to drop() to fix cudf-dask bug
- PR #1651 Fix `query` function on empty dataframe
- PR #1616 Fix CategoricalColumn to access categories by index instead of iteration
- PR #1660 Fix bug in `loc` when indexing with a column name (a string)
- PR #1683 ORC reader: fix timestamp conversion to UTC
- PR #1613 Improve CategoricalColumn.fillna(-1) performance
- PR #1642 Fix failure of CSV_TEST gdf_csv_test.SkiprowsNrows on multiuser systems
- PR #1709 Fix handling of `datetime64[ms]` in `dataframe.select_dtypes`
- PR #1704 CSV Reader: Add support for the plus sign in number fields
- PR #1687 CSV reader: return an empty dataframe for zero size input
- PR #1757 Concatenating columns with null columns
- PR #1755 Add col_level keyword argument to melt
- PR #1758 Fix df.set_index() when setting index from an empty column
- PR #1749 ORC reader: fix long strings of NULL values resulting in incorrect data
- PR #1742 Parquet Reader: Fix index column name to match PANDAS compat
- PR #1782 Update libcudf doc version
- PR #1783 Update conda dependencies
- PR #1786 Maintain the original series name in series.unique output
- PR #1760 CSV Reader: fix segfault when dtype list only includes columns from usecols list
- PR #1831 build.sh: Assuming python is in PATH instead of using PYTHON env var
- PR #1839 Raise an error instead of segfaulting when transposing a DataFrame with StringColumns
- PR #1840 Retain index correctly during merge left_on right_on
- PR #1825 cuDF: Multiaggregation Groupby Failures
- PR #1789 CSV Reader: Fix missing support for specifying `int8` and `int16` dtypes
- PR #1857 Cython Bindings: Handle `bool` columns while calling `column_view_from_NDArrays`
- PR #1849 Allow DataFrame support methods to pass arguments to the methods
- PR #1847 Fixed #1375 by moving the nvstring check into the wrapper function
- PR #1864 Fixing cudf reduction for POWER platform
- PR #1869 Parquet reader: fix Dask timestamps not matching with Pandas (convert to milliseconds)
- PR #1876 add dtype=bool for `any`, `all` to treat integer column correctly
- PR #1875 CSV reader: take NaN values into account in dtype detection
- PR #1873 Add column dtype checking for the all/any methods
- PR #1902 Bug with string iteration in _apply_basic_agg
- PR #1887 Fix for initialization issue in pq_read_arg,orc_read_arg
- PR #1867 JSON reader: add support for null/empty fields, including the 'null' literal
- PR #1891 Fix bug #1750 in string column comparison
- PR #1909 Support of `to_pandas()` of boolean series with null values
- PR #1923 Use prefix removal when two aggs are called on a SeriesGroupBy
- PR #1914 Zero initialize gdf_column local variables
- PR #1959 Add support for comparing boolean Series to scalar
- PR #1966 Ignore index fix in series append
- PR #1967 Compute index __sizeof__ only once for DataFrame __sizeof__
- PR #1977 Support CUDA installation in default system directories
- PR #1982 Fixes incorrect index name after join operation
- PR #1985 Implement `GDF_PYMOD`, a special modulo that follows python's sign rules
- PR #1991 Parquet reader: fix decoding of NULLs
- PR #1990 Fixes a rendering bug in the `apply_grouped` documentation
- PR #1978 Fix for values being filled in an empty dataframe 
- PR #2001 Correctly create MultiColumn from Pandas MultiColumn
- PR #2006 Handle empty dataframe groupby construction for dask
- PR #1965 Parquet Reader: Fix duplicate index column when it's already in `use_cols`
- PR #2033 Add pip to conda environment files to fix warning
- PR #2028 CSV Reader: Fix reading of uncompressed files without a recognized file extension
- PR #2073 Fix an issue when gathering columns with NVCategory and nulls
- PR #2053 cudf::apply_boolean_mask return empty column for empty boolean mask
- PR #2066 exclude `IteratorTest.mean_var_output` test from debug build
- PR #2069 Fix JNI code to use read_csv and read_parquet APIs
- PR #2071 Fix bug with unfound transitive dependencies for GTests in Ubuntu 18.04
- PR #2089 Configure Sphinx to render params correctly
- PR #2091 Fix another bug with unfound transitive dependencies for `cudftestutils` in Ubuntu 18.04
- PR #2115 Just apply `--disable-new-dtags` instead of trying to define all the transitive dependencies
- PR #2106 Fix errors in JitCache tests caused by sharing of device memory between processes
- PR #2120 Fix errors in JitCache tests caused by running multiple threads on the same data
- PR #2102 Fix memory leak in groupby
- PR #2113 fixed typo in to_csv code example


# cudf 0.7.2 (16 May 2019)

## New Features

- PR #1735 Added overload for atomicAdd on int64. Streamlined implementation of custom atomic overloads.
- PR #1741 Add MultiIndex concatenation 

## Bug Fixes

- PR #1718 Fix issue with SeriesGroupBy MultiIndex in dask-cudf
- PR #1734 Python: fix performance regression for groupby count() aggregations
- PR #1768 Cython: fix handling read only schema buffers in gpuarrow reader


# cudf 0.7.1 (11 May 2019)

## New Features

- PR #1702 Lazy load MultiIndex to return groupby performance to near optimal.

## Bug Fixes

- PR #1708 Fix handling of `datetime64[ms]` in `dataframe.select_dtypes`


# cuDF 0.7.0 (10 May 2019)

## New Features

- PR #982 Implement gdf_group_by_without_aggregations and gdf_unique_indices functions
- PR #1142 Add `GDF_BOOL` column type
- PR #1194 Implement overloads for CUDA atomic operations
- PR #1292 Implemented Bitwise binary ops AND, OR, XOR (&, |, ^)
- PR #1235 Add GPU-accelerated Parquet Reader
- PR #1335 Added local_dict arg in `DataFrame.query()`.
- PR #1282 Add Series and DataFrame.describe()
- PR #1356 Rolling windows
- PR #1381 Add DataFrame._get_numeric_data
- PR #1388 Add CODEOWNERS file to auto-request reviews based on where changes are made
- PR #1396 Add DataFrame.drop method
- PR #1413 Add DataFrame.melt method
- PR #1412 Add DataFrame.pop()
- PR #1419 Initial CSV writer function
- PR #1441 Add Series level cumulative ops (cumsum, cummin, cummax, cumprod)
- PR #1420 Add script to build and test on a local gpuCI image
- PR #1440 Add DatetimeColumn.min(), DatetimeColumn.max()
- PR #1455 Add Series.Shift via Numba kernel
- PR #1441 Add Series level cumulative ops (cumsum, cummin, cummax, cumprod)
- PR #1461 Add Python coverage test to gpu build
- PR #1445 Parquet Reader: Add selective reading of rows and row group
- PR #1532 Parquet Reader: Add support for INT96 timestamps
- PR #1516 Add Series and DataFrame.ndim
- PR #1556 Add libcudf C++ transition guide
- PR #1466 Add GPU-accelerated ORC Reader
- PR #1565 Add build script for nightly doc builds
- PR #1508 Add Series isna, isnull, and notna
- PR #1456 Add Series.diff() via Numba kernel
- PR #1588 Add Index `astype` typecasting
- PR #1301 MultiIndex support
- PR #1599 Level keyword supported in groupby
- PR #929 Add support operations to dataframe
- PR #1609 Groupby accept list of Series
- PR #1658 Support `group_keys=True` keyword in groupby method

## Improvements

- PR #1531 Refactor closures as private functions in gpuarrow
- PR #1404 Parquet reader page data decoding speedup
- PR #1076 Use `type_dispatcher` in join, quantiles, filter, segmented sort, radix sort and hash_groupby
- PR #1202 Simplify README.md
- PR #1149 CSV Reader: Change convertStrToValue() functions to `__device__` only
- PR #1238 Improve performance of the CUDA trie used in the CSV reader
- PR #1245 Use file cache for JIT kernels
- PR #1278 Update CONTRIBUTING for new conda environment yml naming conventions
- PR #1163 Refactored UnaryOps. Reduced API to two functions: `gdf_unary_math` and `gdf_cast`. Added `abs`, `-`, and `~` ops. Changed bindings to Cython
- PR #1284 Update docs version
- PR #1287 add exclude argument to cudf.select_dtype function
- PR #1286 Refactor some of the CSV Reader kernels into generic utility functions
- PR #1291 fillna in `Series.to_gpu_array()` and `Series.to_array()` can accept the scalar too now.
- PR #1005 generic `reduction` and `scan` support
- PR #1349 Replace modernGPU sort join with thrust.
- PR #1363 Add a dataframe.mean(...) that raises NotImplementedError to satisfy `dask.dataframe.utils.is_dataframe_like`
- PR #1319 CSV Reader: Use column wrapper for gdf_column output alloc/dealloc
- PR #1376 Change series quantile default to linear
- PR #1399 Replace CFFI bindings for NVTX functions with Cython bindings
- PR #1389 Refactored `set_null_count()`
- PR #1386 Added macros `GDF_TRY()`, `CUDF_TRY()` and `ASSERT_CUDF_SUCCEEDED()`
- PR #1435 Rework CMake and conda recipes to depend on installed libraries
- PR #1391 Tidy up bit-resolution-operation and bitmask class code
- PR #1439 Add cmake variable to enable compiling CUDA code with -lineinfo
- PR #1462 Add ability to read parquet files from arrow::io::RandomAccessFile
- PR #1453 Convert CSV Reader CFFI to Cython
- PR #1479 Convert Parquet Reader CFFI to Cython
- PR #1397 Add a utility function for producing an overflow-safe kernel launch grid configuration
- PR #1382 Add GPU parsing of nested brackets to cuIO parsing utilities
- PR #1481 Add cudf::table constructor to allocate a set of `gdf_column`s
- PR #1484 Convert GroupBy CFFI to Cython
- PR #1463 Allow and default melt keyword argument var_name to be None
- PR #1486 Parquet Reader: Use device_buffer rather than device_ptr
- PR #1525 Add cudatoolkit conda dependency
- PR #1520 Renamed `src/dataframe` to `src/table` and moved `table.hpp`. Made `types.hpp` to be type declarations only.
- PR #1492 Convert transpose CFFI to Cython
- PR #1495 Convert binary and unary ops CFFI to Cython
- PR #1503 Convert sorting and hashing ops CFFI to Cython
- PR #1522 Use latest release version in update-version CI script
- PR #1533 Remove stale join CFFI, fix memory leaks in join Cython
- PR #1521 Added `row_bitmask` to compute bitmask for rows of a table. Merged `valids_ops.cu` and `bitmask_ops.cu`
- PR #1553 Overload `hash_row` to avoid using intial hash values. Updated `gdf_hash` to select between overloads
- PR #1585 Updated `cudf::table` to maintain own copy of wrapped `gdf_column*`s
- PR #1559 Add `except +` to all Cython function definitions to catch C++ exceptions properly
- PR #1617 `has_nulls` and `column_dtypes` for `cudf::table`
- PR #1590 Remove CFFI from the build / install process entirely
- PR #1536 Convert gpuarrow CFFI to Cython
- PR #1655 Add `Column._pointer` as a way to access underlying `gdf_column*` of a `Column`
- PR #1655 Update readme conda install instructions for cudf version 0.6 and 0.7


## Bug Fixes

- PR #1233 Fix dtypes issue while adding the column to `str` dataframe.
- PR #1254 CSV Reader: fix data type detection for floating-point numbers in scientific notation
- PR #1289 Fix looping over each value instead of each category in concatenation
- PR #1293 Fix Inaccurate error message in join.pyx
- PR #1308 Add atomicCAS overload for `int8_t`, `int16_t`
- PR #1317 Fix catch polymorphic exception by reference in ipc.cu
- PR #1325 Fix dtype of null bitmasks to int8
- PR #1326 Update build documentation to use -DCMAKE_CXX11_ABI=ON
- PR #1334 Add "na_position" argument to CategoricalColumn sort_by_values
- PR #1321 Fix out of bounds warning when checking Bzip2 header
- PR #1359 Add atomicAnd/Or/Xor for integers
- PR #1354 Fix `fillna()` behaviour when replacing values with different dtypes
- PR #1347 Fixed core dump issue while passing dict_dtypes without column names in `cudf.read_csv()`
- PR #1379 Fixed build failure caused due to error: 'col_dtype' may be used uninitialized
- PR #1392 Update cudf Dockerfile and package_versions.sh
- PR #1385 Added INT8 type to `_schema_to_dtype` for use in GpuArrowReader
- PR #1393 Fixed a bug in `gdf_count_nonzero_mask()` for the case of 0 bits to count
- PR #1395 Update CONTRIBUTING to use the environment variable CUDF_HOME
- PR #1416 Fix bug at gdf_quantile_exact and gdf_quantile_appox
- PR #1421 Fix remove creation of series multiple times during `add_column()`
- PR #1405 CSV Reader: Fix memory leaks on read_csv() failure
- PR #1328 Fix CategoricalColumn to_arrow() null mask
- PR #1433 Fix NVStrings/categories includes
- PR #1432 Update NVStrings to 0.7.* to coincide with 0.7 development
- PR #1483 Modify CSV reader to avoid cropping blank quoted characters in non-string fields
- PR #1446 Merge 1275 hotfix from master into branch-0.7
- PR #1447 Fix legacy groupby apply docstring
- PR #1451 Fix hash join estimated result size is not correct
- PR #1454 Fix local build script improperly change directory permissions
- PR #1490 Require Dask 1.1.0+ for `is_dataframe_like` test or skip otherwise.
- PR #1491 Use more specific directories & groups in CODEOWNERS
- PR #1497 Fix Thrust issue on CentOS caused by missing default constructor of host_vector elements
- PR #1498 Add missing include guard to device_atomics.cuh and separated DEVICE_ATOMICS_TEST
- PR #1506 Fix csv-write call to updated NVStrings method
- PR #1510 Added nvstrings `fillna()` function
- PR #1507 Parquet Reader: Default string data to GDF_STRING
- PR #1535 Fix doc issue to ensure correct labelling of cudf.series
- PR #1537 Fix `undefined reference` link error in HashPartitionTest
- PR #1548 Fix ci/local/build.sh README from using an incorrect image example
- PR #1551 CSV Reader: Fix integer column name indexing
- PR #1586 Fix broken `scalar_wrapper::operator==`
- PR #1591 ORC/Parquet Reader: Fix missing import for FileNotFoundError exception
- PR #1573 Parquet Reader: Fix crash due to clash with ORC reader datasource
- PR #1607 Revert change of `column.to_dense_buffer` always return by copy for performance concerns
- PR #1618 ORC reader: fix assert & data output when nrows/skiprows isn't aligned to stripe boundaries
- PR #1631 Fix failure of TYPES_TEST on some gcc-7 based systems.
- PR #1641 CSV Reader: Fix skip_blank_lines behavior with Windows line terminators (\r\n)
- PR #1648 ORC reader: fix non-deterministic output when skiprows is non-zero
- PR #1676 Fix groupby `as_index` behaviour with `MultiIndex`
- PR #1659 Fix bug caused by empty groupbys and multiindex slicing throwing exceptions
- PR #1656 Correct Groupby failure in dask when un-aggregable columns are left in dataframe.
- PR #1689 Fix groupby performance regression
- PR #1694 Add Cython as a runtime dependency since it's required in `setup.py`


# cuDF 0.6.1 (25 Mar 2019)

## Bug Fixes

- PR #1275 Fix CentOS exception in DataFrame.hash_partition from using value "returned" by a void function


# cuDF 0.6.0 (22 Mar 2019)

## New Features

- PR #760 Raise `FileNotFoundError` instead of `GDF_FILE_ERROR` in `read_csv` if the file does not exist
- PR #539 Add Python bindings for replace function
- PR #823 Add Doxygen configuration to enable building HTML documentation for libcudf C/C++ API
- PR #807 CSV Reader: Add byte_range parameter to specify the range in the input file to be read
- PR #857 Add Tail method for Series/DataFrame and update Head method to use iloc
- PR #858 Add series feature hashing support
- PR #871 CSV Reader: Add support for NA values, including user specified strings
- PR #893 Adds PyArrow based parquet readers / writers to Python, fix category dtype handling, fix arrow ingest buffer size issues
- PR #867 CSV Reader: Add support for ignoring blank lines and comment lines
- PR #887 Add Series digitize method
- PR #895 Add Series groupby
- PR #898 Add DataFrame.groupby(level=0) support
- PR #920 Add feather, JSON, HDF5 readers / writers from PyArrow / Pandas
- PR #888 CSV Reader: Add prefix parameter for column names, used when parsing without a header
- PR #913 Add DLPack support: convert between cuDF DataFrame and DLTensor
- PR #939 Add ORC reader from PyArrow
- PR #918 Add Series.groupby(level=0) support
- PR #906 Add binary and comparison ops to DataFrame
- PR #958 Support unary and binary ops on indexes
- PR #964 Add `rename` method to `DataFrame`, `Series`, and `Index`
- PR #985 Add `Series.to_frame` method
- PR #985 Add `drop=` keyword to reset_index method
- PR #994 Remove references to pygdf
- PR #990 Add external series groupby support
- PR #988 Add top-level merge function to cuDF
- PR #992 Add comparison binaryops to DateTime columns
- PR #996 Replace relative path imports with absolute paths in tests
- PR #995 CSV Reader: Add index_col parameter to specify the column name or index to be used as row labels
- PR #1004 Add `from_gpu_matrix` method to DataFrame
- PR #997 Add property index setter
- PR #1007 Replace relative path imports with absolute paths in cudf
- PR #1013 select columns with df.columns
- PR #1016 Rename Series.unique_count() to nunique() to match pandas API
- PR #947 Prefixsum to handle nulls and float types
- PR #1029 Remove rest of relative path imports
- PR #1021 Add filtered selection with assignment for Dataframes
- PR #872 Adding NVCategory support to cudf apis
- PR #1052 Add left/right_index and left/right_on keywords to merge
- PR #1091 Add `indicator=` and `suffixes=` keywords to merge
- PR #1107 Add unsupported keywords to Series.fillna
- PR #1032 Add string support to cuDF python
- PR #1136 Removed `gdf_concat`
- PR #1153 Added function for getting the padded allocation size for valid bitmask
- PR #1148 Add cudf.sqrt for dataframes and Series
- PR #1159 Add Python bindings for libcudf dlpack functions
- PR #1155 Add __array_ufunc__ for DataFrame and Series for sqrt
- PR #1168 to_frame for series accepts a name argument


## Improvements

- PR #1218 Add dask-cudf page to API docs
- PR #892 Add support for heterogeneous types in binary ops with JIT
- PR #730 Improve performance of `gdf_table` constructor
- PR #561 Add Doxygen style comments to Join CUDA functions
- PR #813 unified libcudf API functions by replacing gpu_ with gdf_
- PR #822 Add support for `__cuda_array_interface__` for ingest
- PR #756 Consolidate common helper functions from unordered map and multimap
- PR #753 Improve performance of groupby sum and average, especially for cases with few groups.
- PR #836 Add ingest support for arrow chunked arrays in Column, Series, DataFrame creation
- PR #763 Format doxygen comments for csv_read_arg struct
- PR #532 CSV Reader: Use type dispatcher instead of switch block
- PR #694 Unit test utilities improvements
- PR #878 Add better indexing to Groupby
- PR #554 Add `empty` method and `is_monotonic` attribute to `Index`
- PR #1040 Fixed up Doxygen comment tags
- PR #909 CSV Reader: Avoid host->device->host copy for header row data
- PR #916 Improved unit testing and error checking for `gdf_column_concat`
- PR #941 Replace `numpy` call in `Series.hash_encode` with `numba`
- PR #942 Added increment/decrement operators for wrapper types
- PR #943 Updated `count_nonzero_mask` to return `num_rows` when the mask is null
- PR #952 Added trait to map C++ type to `gdf_dtype`
- PR #966 Updated RMM submodule.
- PR #998 Add IO reader/writer modules to API docs, fix for missing cudf.Series docs
- PR #1017 concatenate along columns for Series and DataFrames
- PR #1002 Support indexing a dataframe with another boolean dataframe
- PR #1018 Better concatenation for Series and Dataframes
- PR #1036 Use Numpydoc style docstrings
- PR #1047 Adding gdf_dtype_extra_info to gdf_column_view_augmented
- PR #1054 Added default ctor to SerialTrieNode to overcome Thrust issue in CentOS7 + CUDA10
- PR #1024 CSV Reader: Add support for hexadecimal integers in integral-type columns
- PR #1033 Update `fillna()` to use libcudf function `gdf_replace_nulls`
- PR #1066 Added inplace assignment for columns and select_dtypes for dataframes
- PR #1026 CSV Reader: Change the meaning and type of the quoting parameter to match Pandas
- PR #1100 Adds `CUDF_EXPECTS` error-checking macro
- PR #1092 Fix select_dtype docstring
- PR #1111 Added cudf::table
- PR #1108 Sorting for datetime columns
- PR #1120 Return a `Series` (not a `Column`) from `Series.cat.set_categories()`
- PR #1128 CSV Reader: The last data row does not need to be line terminated
- PR #1183 Bump Arrow version to 0.12.1
- PR #1208 Default to CXX11_ABI=ON
- PR #1252 Fix NVStrings dependencies for cuda 9.2 and 10.0

## Bug Fixes

- PR #821 Fix flake8 issues revealed by flake8 update
- PR #808 Resolved renamed `d_columns_valids` variable name
- PR #820 CSV Reader: fix the issue where reader adds additional rows when file uses \r\n as a line terminator
- PR #780 CSV Reader: Fix scientific notation parsing and null values for empty quotes
- PR #815 CSV Reader: Fix data parsing when tabs are present in the input CSV file
- PR #850 Fix bug where left joins where the left df has 0 rows causes a crash
- PR #861 Fix memory leak by preserving the boolean mask index
- PR #875 Handle unnamed indexes in to/from arrow functions
- PR #877 Fix ingest of 1 row arrow tables in from arrow function
- PR #876 Added missing `<type_traits>` include
- PR #889 Deleted test_rmm.py which has now moved to RMM repo
- PR #866 Merge v0.5.1 numpy ABI hotfix into 0.6
- PR #917 value_counts return int type on empty columns
- PR #611 Renamed `gdf_reduce_optimal_output_size()` -> `gdf_reduction_get_intermediate_output_size()`
- PR #923 fix index for negative slicing for cudf dataframe and series
- PR #927 CSV Reader: Fix category GDF_CATEGORY hashes not being computed properly
- PR #921 CSV Reader: Fix parsing errors with delim_whitespace, quotations in the header row, unnamed columns
- PR #933 Fix handling objects of all nulls in series creation
- PR #940 CSV Reader: Fix an issue where the last data row is missing when using byte_range
- PR #945 CSV Reader: Fix incorrect datetime64 when milliseconds or space separator are used
- PR #959 Groupby: Problem with column name lookup
- PR #950 Converting dataframe/recarry with non-contiguous arrays
- PR #963 CSV Reader: Fix another issue with missing data rows when using byte_range
- PR #999 Fix 0 sized kernel launches and empty sort_index exception
- PR #993 Fix dtype in selecting 0 rows from objects
- PR #1009 Fix performance regression in `to_pandas` method on DataFrame
- PR #1008 Remove custom dask communication approach
- PR #1001 CSV Reader: Fix a memory access error when reading a large (>2GB) file with date columns
- PR #1019 Binary Ops: Fix error when one input column has null mask but other doesn't
- PR #1014 CSV Reader: Fix false positives in bool value detection
- PR #1034 CSV Reader: Fix parsing floating point precision and leading zero exponents
- PR #1044 CSV Reader: Fix a segfault when byte range aligns with a page
- PR #1058 Added support for `DataFrame.loc[scalar]`
- PR #1060 Fix column creation with all valid nan values
- PR #1073 CSV Reader: Fix an issue where a column name includes the return character
- PR #1090 Updating Doxygen Comments
- PR #1080 Fix dtypes returned from loc / iloc because of lists
- PR #1102 CSV Reader: Minor fixes and memory usage improvements
- PR #1174: Fix release script typo
- PR #1137 Add prebuild script for CI
- PR #1118 Enhanced the `DataFrame.from_records()` feature
- PR #1129 Fix join performance with index parameter from using numpy array
- PR #1145 Issue with .agg call on multi-column dataframes
- PR #908 Some testing code cleanup
- PR #1167 Fix issue with null_count not being set after inplace fillna()
- PR #1184 Fix iloc performance regression
- PR #1185 Support left_on/right_on and also on=str in merge
- PR #1200 Fix allocating bitmasks with numba instead of rmm in allocate_mask function
- PR #1213 Fix bug with csv reader requesting subset of columns using wrong datatype
- PR #1223 gpuCI: Fix label on rapidsai channel on gpu build scripts
- PR #1242 Add explicit Thrust exec policy to fix NVCATEGORY_TEST segfault on some platforms
- PR #1246 Fix categorical tests that failed due to bad implicit type conversion
- PR #1255 Fix overwriting conda package main label uploads
- PR #1259 Add dlpack includes to pip build


# cuDF 0.5.1 (05 Feb 2019)

## Bug Fixes

- PR #842 Avoid using numpy via cimport to prevent ABI issues in Cython compilation


# cuDF 0.5.0 (28 Jan 2019)

## New Features

- PR #722 Add bzip2 decompression support to `read_csv()`
- PR #693 add ZLIB-based GZIP/ZIP support to `read_csv_strings()`
- PR #411 added null support to gdf_order_by (new API) and cudf_table::sort
- PR #525 Added GitHub Issue templates for bugs, documentation, new features, and questions
- PR #501 CSV Reader: Add support for user-specified decimal point and thousands separator to read_csv_strings()
- PR #455 CSV Reader: Add support for user-specified decimal point and thousands separator to read_csv()
- PR #439 add `DataFrame.drop` method similar to pandas
- PR #356 add `DataFrame.transpose` method and `DataFrame.T` property similar to pandas
- PR #505 CSV Reader: Add support for user-specified boolean values
- PR #350 Implemented Series replace function
- PR #490 Added print_env.sh script to gather relevant environment details when reporting cuDF issues
- PR #474 add ZLIB-based GZIP/ZIP support to `read_csv()`
- PR #547 Added melt similar to `pandas.melt()`
- PR #491 Add CI test script to check for updates to CHANGELOG.md in PRs
- PR #550 Add CI test script to check for style issues in PRs
- PR #558 Add CI scripts for cpu-based conda and gpu-based test builds
- PR #524 Add Boolean Indexing
- PR #564 Update python `sort_values` method to use updated libcudf `gdf_order_by` API
- PR #509 CSV Reader: Input CSV file can now be passed in as a text or a binary buffer
- PR #607 Add `__iter__` and iteritems to DataFrame class
- PR #643 added a new api gdf_replace_nulls that allows a user to replace nulls in a column

## Improvements

- PR #426 Removed sort-based groupby and refactored existing groupby APIs. Also improves C++/CUDA compile time.
- PR #461 Add `CUDF_HOME` variable in README.md to replace relative pathing.
- PR #472 RMM: Created centralized rmm::device_vector alias and rmm::exec_policy
- PR #500 Improved the concurrent hash map class to support partitioned (multi-pass) hash table building.
- PR #454 Improve CSV reader docs and examples
- PR #465 Added templated C++ API for RMM to avoid explicit cast to `void**`
- PR #513 `.gitignore` tweaks
- PR #521 Add `assert_eq` function for testing
- PR #502 Simplify Dockerfile for local dev, eliminate old conda/pip envs
- PR #549 Adds `-rdynamic` compiler flag to nvcc for Debug builds
- PR #472 RMM: Created centralized rmm::device_vector alias and rmm::exec_policy
- PR #577 Added external C++ API for scatter/gather functions
- PR #500 Improved the concurrent hash map class to support partitioned (multi-pass) hash table building
- PR #583 Updated `gdf_size_type` to `int`
- PR #500 Improved the concurrent hash map class to support partitioned (multi-pass) hash table building
- PR #617 Added .dockerignore file. Prevents adding stale cmake cache files to the docker container
- PR #658 Reduced `JOIN_TEST` time by isolating overflow test of hash table size computation
- PR #664 Added Debuging instructions to README
- PR #651 Remove noqa marks in `__init__.py` files
- PR #671 CSV Reader: uncompressed buffer input can be parsed without explicitly specifying compression as None
- PR #684 Make RMM a submodule
- PR #718 Ensure sum, product, min, max methods pandas compatibility on empty datasets
- PR #720 Refactored Index classes to make them more Pandas-like, added CategoricalIndex
- PR #749 Improve to_arrow and from_arrow Pandas compatibility
- PR #766 Remove TravisCI references, remove unused variables from CMake, fix ARROW_VERSION in Cmake
- PR #773 Add build-args back to Dockerfile and handle dependencies based on environment yml file
- PR #781 Move thirdparty submodules to root and symlink in /cpp
- PR #843 Fix broken cudf/python API examples, add new methods to the API index

## Bug Fixes

- PR #569 CSV Reader: Fix days being off-by-one when parsing some dates
- PR #531 CSV Reader: Fix incorrect parsing of quoted numbers
- PR #465 Added templated C++ API for RMM to avoid explicit cast to `void**`
- PR #473 Added missing <random> include
- PR #478 CSV Reader: Add api support for auto column detection, header, mangle_dupe_cols, usecols
- PR #495 Updated README to correct where cffi pytest should be executed
- PR #501 Fix the intermittent segfault caused by the `thousands` and `compression` parameters in the csv reader
- PR #502 Simplify Dockerfile for local dev, eliminate old conda/pip envs
- PR #512 fix bug for `on` parameter in `DataFrame.merge` to allow for None or single column name
- PR #511 Updated python/cudf/bindings/join.pyx to fix cudf merge printing out dtypes
- PR #513 `.gitignore` tweaks
- PR #521 Add `assert_eq` function for testing
- PR #537 Fix CMAKE_CUDA_STANDARD_REQURIED typo in CMakeLists.txt
- PR #447 Fix silent failure in initializing DataFrame from generator
- PR #545 Temporarily disable csv reader thousands test to prevent segfault (test re-enabled in PR #501)
- PR #559 Fix Assertion error while using `applymap` to change the output dtype
- PR #575 Update `print_env.sh` script to better handle missing commands
- PR #612 Prevent an exception from occuring with true division on integer series.
- PR #630 Fix deprecation warning for `pd.core.common.is_categorical_dtype`
- PR #622 Fix Series.append() behaviour when appending values with different numeric dtype
- PR #603 Fix error while creating an empty column using None.
- PR #673 Fix array of strings not being caught in from_pandas
- PR #644 Fix return type and column support of dataframe.quantile()
- PR #634 Fix create `DataFrame.from_pandas()` with numeric column names
- PR #654 Add resolution check for GDF_TIMESTAMP in Join
- PR #648 Enforce one-to-one copy required when using `numba>=0.42.0`
- PR #645 Fix cmake build type handling not setting debug options when CMAKE_BUILD_TYPE=="Debug"
- PR #669 Fix GIL deadlock when launching multiple python threads that make Cython calls
- PR #665 Reworked the hash map to add a way to report the destination partition for a key
- PR #670 CMAKE: Fix env include path taking precedence over libcudf source headers
- PR #674 Check for gdf supported column types
- PR #677 Fix 'gdf_csv_test_Dates' gtest failure due to missing nrows parameter
- PR #604 Fix the parsing errors while reading a csv file using `sep` instead of `delimiter`.
- PR #686 Fix converting nulls to NaT values when converting Series to Pandas/Numpy
- PR #689 CSV Reader: Fix behavior with skiprows+header to match pandas implementation
- PR #691 Fixes Join on empty input DFs
- PR #706 CSV Reader: Fix broken dtype inference when whitespace is in data
- PR #717 CSV reader: fix behavior when parsing a csv file with no data rows
- PR #724 CSV Reader: fix build issue due to parameter type mismatch in a std::max call
- PR #734 Prevents reading undefined memory in gpu_expand_mask_bits numba kernel
- PR #747 CSV Reader: fix an issue where CUDA allocations fail with some large input files
- PR #750 Fix race condition for handling NVStrings in CMake
- PR #719 Fix merge column ordering
- PR #770 Fix issue where RMM submodule pointed to wrong branch and pin other to correct branches
- PR #778 Fix hard coded ABI off setting
- PR #784 Update RMM submodule commit-ish and pip paths
- PR #794 Update `rmm::exec_policy` usage to fix segmentation faults when used as temprory allocator.
- PR #800 Point git submodules to branches of forks instead of exact commits


# cuDF 0.4.0 (05 Dec 2018)

## New Features

- PR #398 add pandas-compatible `DataFrame.shape()` and `Series.shape()`
- PR #394 New documentation feature "10 Minutes to cuDF"
- PR #361 CSV Reader: Add support for strings with delimiters

## Improvements

 - PR #436 Improvements for type_dispatcher and wrapper structs
 - PR #429 Add CHANGELOG.md (this file)
 - PR #266 use faster CUDA-accelerated DataFrame column/Series concatenation.
 - PR #379 new C++ `type_dispatcher` reduces code complexity in supporting many data types.
 - PR #349 Improve performance for creating columns from memoryview objects
 - PR #445 Update reductions to use type_dispatcher. Adds integer types support to sum_of_squares.
 - PR #448 Improve installation instructions in README.md
 - PR #456 Change default CMake build to Release, and added option for disabling compilation of tests

## Bug Fixes

 - PR #444 Fix csv_test CUDA too many resources requested fail.
 - PR #396 added missing output buffer in validity tests for groupbys.
 - PR #408 Dockerfile updates for source reorganization
 - PR #437 Add cffi to Dockerfile conda env, fixes "cannot import name 'librmm'"
 - PR #417 Fix `map_test` failure with CUDA 10
 - PR #414 Fix CMake installation include file paths
 - PR #418 Properly cast string dtypes to programmatic dtypes when instantiating columns
 - PR #427 Fix and tests for Concatenation illegal memory access with nulls


# cuDF 0.3.0 (23 Nov 2018)

## New Features

 - PR #336 CSV Reader string support

## Improvements

 - PR #354 source code refactored for better organization. CMake build system overhaul. Beginning of transition to Cython bindings.
 - PR #290 Add support for typecasting to/from datetime dtype
 - PR #323 Add handling pyarrow boolean arrays in input/out, add tests
 - PR #325 GDF_VALIDITY_UNSUPPORTED now returned for algorithms that don't support non-empty valid bitmasks
 - PR #381 Faster InputTooLarge Join test completes in ms rather than minutes.
 - PR #373 .gitignore improvements
 - PR #367 Doc cleanup & examples for DataFrame methods
 - PR #333 Add Rapids Memory Manager documentation
 - PR #321 Rapids Memory Manager adds file/line location logging and convenience macros
 - PR #334 Implement DataFrame `__copy__` and `__deepcopy__`
 - PR #271 Add NVTX ranges to pygdf
 - PR #311 Document system requirements for conda install

## Bug Fixes

 - PR #337 Retain index on `scale()` function
 - PR #344 Fix test failure due to PyArrow 0.11 Boolean handling
 - PR #364 Remove noexcept from managed_allocator;  CMakeLists fix for NVstrings
 - PR #357 Fix bug that made all series be considered booleans for indexing
 - PR #351 replace conda env configuration for developers
 - PRs #346 #360 Fix CSV reading of negative numbers
 - PR #342 Fix CMake to use conda-installed nvstrings
 - PR #341 Preserve categorical dtype after groupby aggregations
 - PR #315 ReadTheDocs build update to fix missing libcuda.so
 - PR #320 FIX out-of-bounds access error in reductions.cu
 - PR #319 Fix out-of-bounds memory access in libcudf count_valid_bits
 - PR #303 Fix printing empty dataframe


# cuDF 0.2.0 and cuDF 0.1.0

These were initial releases of cuDF based on previously separate pyGDF and libGDF libraries.<|MERGE_RESOLUTION|>--- conflicted
+++ resolved
@@ -17,11 +17,8 @@
 - PR #2131 Chunk rows logic added to csv_writer
 - PR #2129 Add functions in the Java API to support nullable column filtering
 - PR #2165 made changes to get_dummies api for it to be available in MethodCache
-<<<<<<< HEAD
+- PR #2175 Removed old C++ `groupby` implementation
 - PR #2168 Use cudf.Column for CategoricalColumn's categories instead of a tuple
-=======
-- PR #2175 Removed old C++ `groupby` implementation
->>>>>>> bc474940
 
 ## Bug Fixes
 
