# cuDF 0.11.0 (Date TBD)

## New Features
- PR #2905 Added `Series.median()` and null support for `Series.quantile()`
- PR #2930 JSON Reader: Support ARROW_RANDOM_FILE input
- PR #2956 Add `cudf::stack` and `cudf::tile`
- PR #2980 Added nvtext is_vowel/is_consonant functions
- PR #2987 Add `inplace` arg to `DataFrame.reset_index` and `Series`
- PR #3011 Added libcudf++ transition guide
- PR #3129 Add strings column factory from `std::vector`s
- PR #3054 Add parquet reader support for decimal data types
- PR #3022 adds DataFrame.astype for cuDF dataframes
- PR #2962 Add isnull(), notnull() and related functions
- PR #3025 Move search files to legacy
- PR #3068 Add `scalar` class
- PR #3094 Adding `any` and `all` support from libcudf
- PR #3130 Define and implement new `column_wrapper`
- PR #3143 Define and implement new copying APIs `slice` and `split`
- PR #3161 Move merge files to legacy
- PR #3079 Added support to write ORC files given a local path
- PR #3192 Add dtype param to cast `DataFrame` on init
- PR #3213 Port cuIO to libcudf++
- PR #3222 Add nvtext character tokenizer
- PR #3223 Java expose underlying buffers
- PR #3300 Add `DataFrame.insert`
- PR #3263 Define and implement new `valid_if`
- PR #3278 Add `to_host` utility to copy `column_view` to host
- PR #3087 Add new cudf::experimental bool8 wrapper
- PR #3219 Construct column from column_view
- PR #3229 Define and implement new search APIs
- PR #3308 java add API for memory usage callbacks
- PR #2691 Row-wise reduction and scan operations via CuPy
- PR #3291 Add normalize_nans_and_zeros
- PR #3187 Define and implement new replace APIs
- PR #3356 Add vertical concatenation for table/columns
- PR #3344 java split API
- PR #2791 Add `groupby.std()`
- PR #3368 Enable dropna argument in dask_cudf groupby
- PR #3298 add null replacement iterator for column_device_view
- PR #3297 Define and implement new groupby API.
- PR #3396 Update device_atomics with new bool8 and timestamp specializations
- PR #3411 Java host memory management API
- PR #3393 Implement df.cov and enable covariance/correlation in dask_cudf
- PR #3401 Add dask_cudf ORC writer (to_orc)
- PR #3331 Add copy_if_else
- PR #3427 Define and Implement new multi-search API
- PR #3442 Add Bool-index + Multi column + DataFrame support for set-item
- PR #3172 Define and implement new fill/repeat/copy_range APIs


## Improvements

- PR #2904 Move gpu decompressors to cudf::io namespace
- PR #2977 Moved old C++ test utilities to legacy directory.
- PR #2965 Fix slow orc reader perf with large uncompressed blocks
- PR #2995 Move JIT type utilities to legacy directory
- PR #2927 Add ``Table`` and ``TableView`` extension classes that wrap legacy cudf::table
- PR #3005 Renames `cudf::exp` namespace to `cudf::experimental`
- PR #3008 Make safe versions of `is_null` and `is_valid` in `column_device_view`
- PR #3026 Move fill and repeat files to legacy
- PR #3027 Move copying.hpp and related source to legacy folder
- PR #3014 Snappy decompression optimizations
- PR #3032 Use `asarray` to coerce indices to a NumPy array
- PR #2996 IO Readers: Replace `cuio::device_buffer` with `rmm::device_buffer`
- PR #3051 Specialized hash function for strings column
- PR #3065 Select and Concat for cudf::experimental::table
- PR #3080 Move `valid_if.cuh` to `legacy/`
- PR #3052 Moved replace.hpp functionality to legacy
- PR #3091 Move join files to legacy
- PR #3092 Implicitly init RMM if Java allocates before init
- PR #3029 Update gdf_ numeric types with stdint and move to cudf namespace
- PR #3052 Moved replace.hpp functionality to legacy
- PR #2955 Add cmake option to only build for present GPU architecture
- PR #3070 Move functions.h and related source to legacy
- PR #2951 Allow set_index to handle a list of column names
- PR #3093 Move groupby files to legacy
- PR #2988 Removing GIS functionality (now part of cuSpatial library)
- PR #3067 Java method to return size of device memory buffer
- PR #3083 Improved some binary operation tests to include null testing.
- PR #3084 Update to arrow-cpp and pyarrow 0.15.0
- PR #3071 Move cuIO to legacy
- PR #3126 Round 2 of snappy decompression optimizations
- PR #3046 Define and implement new copying APIs `empty_like` and `allocate_like`
- PR #3128 Support MultiIndex in DataFrame.join
- PR #2971 Added initial gather and scatter methods for strings_column_view
- PR #3133 Port NVStrings to cudf column: count_characters and count_bytes
- PR #2991 Added strings column functions concatenate and join_strings
- PR #3028 Define and implement new `gather` APIs.
- PR #3135 Add nvtx utilities to cudf::nvtx namespace
- PR #3021 Java host side concat of serialized buffers
- PR #3138 Move unary files to legacy
- PR #3170 Port NVStrings substring functions to cudf strings column
- PR #3159 Port NVStrings is-chars-types function to cudf strings column
- PR #3154 Make `table_view_base.column()` const and add `mutable_table_view.column()`
- PR #3175 Set cmake cuda version variables
- PR #3171 Move deprecated error macros to legacy
- PR #3191 Port NVStrings integer convert ops to cudf column
- PR #3189 Port NVStrings find ops to cudf column
- PR #3352 Port NVStrings convert float functions to cudf strings column
- PR #3193 Add cuPy as a formal dependency
- PR #3195 Support for zero columned `table_view`
- PR #3165 Java device memory size for string category
- PR #3205 Move transform files to legacy
- PR #3202 Rename and move error.hpp to public headers
- PR #2878 Use upstream merge code in dask_cudf
- PR #3217 Port NVStrings upper and lower case conversion functions
- PR #3350 Port NVStrings booleans convert functions
- PR #3231 Add `column::release()` to give up ownership of contents.
- PR #3157 Use enum class rather than enum for mask_allocation_policy
- PR #3232 Port NVStrings datetime conversion to cudf strings column
- PR #3136 Define and implement new transpose API
- PR #3237 Define and implement new transform APIs
- PR #3245 Move binaryop files to legacy
- PR #3241 Move stream_compaction files to legacy
- PR #3166 Move reductions to legacy
- PR #3261 Small cleanup: remove `== true`
- PR #3271 Update rmm API based on `rmm.reinitialize(...)` change
- PR #3266 Remove optional checks for CuPy
- PR #3268 Adding null ordering per column feature when sorting
- PR #3239 Adding floating point specialization to comparators for NaNs
- PR #3270 Move predicates files to legacy
- PR #3281 Add to_host specialization for strings in column test utilities
- PR #3282 Add `num_bitmask_words`
- PR #3252 Add new factory methods to include passing an existing null mask
- PR #3288 Make `bit.cuh` utilities usable from host code.
- PR #3287 Move rolling windows files to legacy
- PR #3182 Define and implement new unary APIs `is_null` and `is_not_null`
- PR #3314 Drop `cython` from run requirements
- PR #3301 Add tests for empty column wrapper.
- PR #3294 Update to arrow-cpp and pyarrow 0.15.1
- PR #3310 Add `row_hasher` and `element_hasher` utilities
- PR #3286 Clean up the starter code on README
- PR #3354 Define and implement new `scatter` APIs
- PR #3322 Port NVStrings pad operations to cudf strings column
- PR #3345 Add cache member for number of characters in string_view class
- PR #3299 Define and implement new `is_sorted` APIs
- PR #3328 Partition by stripes in dask_cudf ORC reader
- PR #3243 Use upstream join code in dask_cudf
- PR #3371 Add `select` method to `table_view`
- PR #3309 Add java and JNI bindings for search bounds
- PR #3380 Concatenate columns of strings
- PR #3382 Add fill function for strings column
- PR #3391 Move device_atomics_tests.cu files to legacy
- PR #3303 Define and implement new stream compaction APIs `copy_if`, `drop_nulls`,
           `apply_boolean_mask`, `drop_duplicate` and `unique_count`.
- PR #3387 Strings column gather function
- PR #3440 Strings column scatter function
- PR #3389 Move quantiles.hpp + group_quantiles.hpp files to legacy
- PR #3397 Port unary cast to libcudf++
- PR #3398 Move reshape.hpp files to legacy
- PR #3425 Strings column copy_if_else implementation
- PR #3422 Move utilities to legacy
- PR #3201 Define and implement new datetime_ops APIs
- PR #3458 Update strings sections in the transition guide
- PR #3462 Add `make_empty_column` and update `empty_like`.
- PR #3214 Define and implement new unary operations APIs

## Bug Fixes

- PR #2895 Fixed dask_cudf group_split behavior to handle upstream rearrange_by_divisions
- PR #3048 Support for zero columned tables
- PR #3030 Fix snappy decoding regression in PR #3014
- PR #3041 Fixed exp to experimental namespace name change issue
- PR #3056 Add additional cmake hint for finding local build of RMM files
- PR #3060 Move copying.hpp includes to legacy
- PR #3139 Fixed java RMM auto initalization
- PR #3141 Java fix for relocated IO headers
- PR #3149 Rename column_wrapper.cuh to column_wrapper.hpp
- PR #3168 Fix mutable_column_device_view head const_cast
- PR #3199 Update JNI includes for legacy moves
- PR #3204 ORC writer: Fix ByteRLE encoding of NULLs
- PR #2994 Fix split_out-support but with hash_object_dispatch
- PR #3212 Fix string to date casting when format is not specified
- PR #3218 Fixes `row_lexicographic_comparator` issue with handling two tables
- PR #3228 Default initialize RMM when Java native dependencies are loaded
- PR #3012 replacing instances of `to_gpu_array` with `mem`
- PR #3236 Fix Numba 0.46+/CuPy 6.3 interface compatibility
- PR #3276 Update JNI includes for legacy moves
- PR #3256 Fix orc writer crash with multiple string columns
- PR #3211 Fix breaking change caused by rapidsai/rmm#167
- PR #3265 Fix dangling pointer in `is_sorted`
- PR #3267 ORC writer: fix incorrect ByteRLE encoding of long literal runs
- PR #3277 Fix invalid reference to deleted temporary in `is_sorted`.
- PR #3274 ORC writer: fix integer RLEv2 mode2 unsigned base value encoding
- PR #3279 Fix shutdown hang issues with pinned memory pool init executor
- PR #3280 Invalid children check in mutable_column_device_view
- PR #3289 fix java memory usage API for empty columns
- PR #3293 Fix loading of csv files zipped on MacOS (disabled zip min version check)
- PR #3295 Fix storing storing invalid RMM exec policies.
- PR #3307 Add pd.RangeIndex to from_pandas to fix dask_cudf meta_nonempty bug
- PR #3313 Fix public headers including non-public headers
- PR #3318 Revert arrow to 0.15.0 temporarily to unblock downstream projects CI
- PR #3317 Fix index-argument bug in dask_cudf parquet reader
- PR #3323 Fix `insert` non-assert test case
- PR #3341 Fix `Series` constructor converting NoneType to "None"
- PR #3326 Fix and test for detail::gather map iterator type inference
- PR #3334 Remove zero-size exception check from make_strings_column factories
- PR #3333 Fix compilation issues with `constexpr` functions not marked `__device__`
- PR #3340 Make all benchmarks use cudf base fixture to initialize RMM pool
- PR #3337 Fix Java to pad validity buffers to 64-byte boundary
- PR #3362 Fix `find_and_replace` upcasting series for python scalars and lists
- PR #3357 Disabling `column_view` iterators for non fixed-width types
- PR #3383 Fix : properly compute null counts for rolling_window.
- PR #3386 Removing external includes from `column_view.hpp`
- PR #3369 Add write_partition to dask_cudf to fix to_parquet bug
- PR #3388 Support getitem with bools when DataFrame has a MultiIndex
- PR #3408 Fix String and Column (De-)Serialization
- PR #3372 Fix dask-distributed scatter_by_map bug
- PR #3419 Fix a bug in parse_into_parts (incomplete input causing walking past the end of string).
- PR #3413 Fix dask_cudf read_csv file-list bug
- PR #3416 Fix memory leak in ColumnVector when pulling strings off the GPU
- PR #3424 Fix benchmark build by adding libcudacxx to benchmark's CMakeLists.txt
- PR #3435 Fix diff and shift for empty series
- PR #3439 Fix index-name bug in StringColumn concat
- PR #3445 Fix ORC Writer default stripe size
- PR #3459 Fix printing of invalid entries
- PR #3468 Fix memory leak issue in `drop_duplicates`
- PR #3474 Fix small doc error in capitalize Docs
<<<<<<< HEAD
- PR #3478 Fix as_index deep copy via Index.rename inplace arg
=======
- PR #3476 Fix ORC reader timezone conversion
>>>>>>> 265c500e

# cuDF 0.10.0 (16 Oct 2019)

## New Features

- PR #2423 Added `groupby.quantile()`
- PR #2522 Add Java bindings for NVStrings backed upper and lower case mutators
- PR #2605 Added Sort based groupby in libcudf
- PR #2607 Add Java bindings for parsing JSON
- PR #2629 Add dropna= parameter to groupby
- PR #2585 ORC & Parquet Readers: Remove millisecond timestamp restriction
- PR #2507 Add GPU-accelerated ORC Writer
- PR #2559 Add Series.tolist()
- PR #2653 Add Java bindings for rolling window operations
- PR #2480 Merge `custreamz` codebase into `cudf` repo
- PR #2674 Add __contains__ for Index/Series/Column
- PR #2635 Add support to read from remote and cloud sources like s3, gcs, hdfs
- PR #2722 Add Java bindings for NVTX ranges
- PR #2702 Add make_bool to dataset generation functions
- PR #2394 Move `rapidsai/custrings` into `cudf`
- PR #2734 Final sync of custrings source into cudf
- PR #2724 Add libcudf support for __contains__
- PR #2777 Add python bindings for porter stemmer measure functionality
- PR #2781 Add issorted to is_monotonic
- PR #2685 Add cudf::scatter_to_tables and cython binding
- PR #2743 Add Java bindings for NVStrings timestamp2long as part of String ColumnVector casting
- PR #2785 Add nvstrings Python docs
- PR #2786 Add benchmarks option to root build.sh
- PR #2802 Add `cudf::repeat()` and `cudf.Series.repeat()`
- PR #2773 Add Fisher's unbiased kurtosis and skew for Series/DataFrame
- PR #2748 Parquet Reader: Add option to specify loading of PANDAS index
- PR #2807 Add scatter_by_map to DataFrame python API
- PR #2836 Add nvstrings.code_points method
- PR #2844 Add Series/DataFrame notnull
- PR #2858 Add GTest type list utilities
- PR #2870 Add support for grouping by Series of arbitrary length
- PR #2719 Series covariance and Pearson correlation
- PR #2207 Beginning of libcudf overhaul: introduce new column and table types
- PR #2869 Add `cudf.CategoricalDtype`
- PR #2838 CSV Reader: Support ARROW_RANDOM_FILE input
- PR #2655 CuPy-based Series and Dataframe .values property
- PR #2803 Added `edit_distance_matrix()` function to calculate pairwise edit distance for each string on a given nvstrings object.
- PR #2811 Start of cudf strings column work based on 2207
- PR #2872 Add Java pinned memory pool allocator
- PR #2969 Add findAndReplaceAll to ColumnVector
- PR #2814 Add Datetimeindex.weekday
- PR #2999 Add timestamp conversion support for string categories
- PR #2918 Add cudf::column timestamp wrapper types

## Improvements

- PR #2578 Update legacy_groupby to use libcudf group_by_without_aggregation
- PR #2581 Removed `managed` allocator from hash map classes.
- PR #2571 Remove unnecessary managed memory from gdf_column_concat
- PR #2648 Cython/Python reorg
- PR #2588 Update Series.append documentation
- PR #2632 Replace dask-cudf set_index code with upstream
- PR #2682 Add cudf.set_allocator() function for easier allocator init
- PR #2642 Improve null printing and testing
- PR #2747 Add missing Cython headers / cudftestutil lib to conda package for cuspatial build
- PR #2706 Compute CSV format in device code to speedup performance
- PR #2673 Add support for np.longlong type
- PR #2703 move dask serialization dispatch into cudf
- PR #2728 Add YYMMDD to version tag for nightly conda packages
- PR #2729 Handle file-handle input in to_csv
- PR #2741 CSV Reader: Move kernel functions into its own file
- PR #2766 Improve nvstrings python cmake flexibility
- PR #2756 Add out_time_unit option to csv reader, support timestamp resolutions
- PR #2771 Stopgap alias for to_gpu_matrix()
- PR #2783 Support mapping input columns to function arguments in apply kernels
- PR #2645 libcudf unique_count for Series.nunique
- PR #2817 Dask-cudf: `read_parquet` support for remote filesystems
- PR #2823 improve java data movement debugging
- PR #2806 CSV Reader: Clean-up row offset operations
- PR #2640 Add dask wait/persist exmaple to 10 minute guide
- PR #2828 Optimizations of kernel launch configuration for `DataFrame.apply_rows` and `DataFrame.apply_chunks`
- PR #2831 Add `column` argument to `DataFrame.drop`
- PR #2775 Various optimizations to improve __getitem__ and __setitem__ performance
- PR #2810 cudf::allocate_like can optionally always allocate a mask.
- PR #2833 Parquet reader: align page data allocation sizes to 4-bytes to satisfy cuda-memcheck
- PR #2832 Using the new Python bindings for UCX
- PR #2856 Update group_split_cudf to use scatter_by_map
- PR #2890 Optionally keep serialized table data on the host.
- PR #2778 Doc: Updated and fixed some docstrings that were formatted incorrectly.
- PR #2830 Use YYMMDD tag in custreamz nightly build
- PR #2875 Java: Remove synchronized from register methods in MemoryCleaner
- PR #2887 Minor snappy decompression optimization
- PR #2899 Use new RMM API based on Cython
- PR #2788 Guide to Python UDFs
- PR #2919 Change java API to use operators in groupby namespace
- PR #2909 CSV Reader: Avoid row offsets host vector default init
- PR #2834 DataFrame supports setting columns via attribute syntax `df.x = col`
- PR #3147 DataFrame can be initialized from rows via list of tuples

## Bug Fixes

- PR #2584 ORC Reader: fix parsing of `DECIMAL` index positions
- PR #2619 Fix groupby serialization/deserialization
- PR #2614 Update Java version to match
- PR #2601 Fixes nlargest(1) issue in Series and Dataframe
- PR #2610 Fix a bug in index serialization (properly pass DeviceNDArray)
- PR #2621 Fixes the floordiv issue of not promoting float type when rhs is 0
- PR #2611 Types Test: fix static casting from negative int to string
- PR #2618 IO Readers: Fix datasource memory map failure for multiple reads
- PR #2628 groupby_without_aggregation non-nullable input table produces non-nullable output
- PR #2615 fix string category partitioning in java API
- PR #2641 fix string category and timeunit concat in the java API
- PR #2649 Fix groupby issue resulting from column_empty bug
- PR #2658 Fix astype() for null categorical columns
- PR #2660 fix column string category and timeunit concat in the java API
- PR #2664 ORC reader: fix `skip_rows` larger than first stripe
- PR #2654 Allow Java gdfOrderBy to work with string categories
- PR #2669 AVRO reader: fix non-deterministic output
- PR #2668 Update Java bindings to specify timestamp units for ORC and Parquet readers
- PR #2679 AVRO reader: fix cuda errors when decoding compressed streams
- PR #2692 Add concatenation for data-frame with different headers (empty and non-empty)
- PR #2651 Remove nvidia driver installation from ci/cpu/build.sh
- PR #2697 Ensure csv reader sets datetime column time units
- PR #2698 Return RangeIndex from contiguous slice of RangeIndex
- PR #2672 Fix null and integer handling in round
- PR #2704 Parquet Reader: Fix crash when loading string column with nulls
- PR #2725 Fix Jitify issue with running on Turing using CUDA version < 10
- PR #2731 Fix building of benchmarks
- PR #2738 Fix java to find new NVStrings locations
- PR #2736 Pin Jitify branch to v0.10 version
- PR #2742 IO Readers: Fix possible silent failures when creating `NvStrings` instance
- PR #2753 Fix java quantile API calls
- PR #2762 Fix validity processing for time in java
- PR #2796 Fix handling string slicing and other nvstrings delegated methods with dask
- PR #2769 Fix link to API docs in README.md
- PR #2772 Handle multiindex pandas Series #2772
- PR #2749 Fix apply_rows/apply_chunks pessimistic null mask to use in_cols null masks only
- PR #2752 CSV Reader: Fix exception when there's no rows to process
- PR #2716 Added Exception for `StringMethods` in string methods
- PR #2787 Fix Broadcasting `None` to `cudf-series`
- PR #2794 Fix async race in NVCategory::get_value and get_value_bounds
- PR #2795 Fix java build/cast error
- PR #2496 Fix improper merge of two dataframes when names differ
- PR #2824 Fix issue with incorrect result when Numeric Series replace is called several times
- PR #2751 Replace value with null
- PR #2765 Fix Java inequality comparisons for string category
- PR #2818 Fix java join API to use new C++ join API
- PR #2841 Fix nvstrings.slice and slice_from for range (0,0)
- PR #2837 Fix join benchmark
- PR #2809 Add hash_df and group_split dispatch functions for dask
- PR #2843 Parquet reader: fix skip_rows when not aligned with page or row_group boundaries
- PR #2851 Deleted existing dask-cudf/record.txt
- PR #2854 Fix column creation from ephemeral objects exposing __cuda_array_interface__
- PR #2860 Fix boolean indexing when the result is a single row
- PR #2859 Fix tail method issue for string columns
- PR #2852 Fixed `cumsum()` and `cumprod()` on boolean series.
- PR #2865 DaskIO: Fix `read_csv` and `read_orc` when input is list of files
- PR #2750 Fixed casting values to cudf::bool8 so non-zero values always cast to true
- PR #2873 Fixed dask_cudf read_partition bug by generating ParquetDatasetPiece
- PR #2850 Fixes dask_cudf.read_parquet on partitioned datasets
- PR #2896 Properly handle `axis` string keywords in `concat`
- PR #2926 Update rounding algorithm to avoid using fmod
- PR #2968 Fix Java dependency loading when using NVTX
- PR #2963 Fix ORC writer uncompressed block indexing
- PR #2928 CSV Reader: Fix using `byte_range` for large datasets
- PR #2983 Fix sm_70+ race condition in gpu_unsnap
- PR #2964 ORC Writer: Segfault when writing mixed numeric and string columns
- PR #3007 Java: Remove unit test that frees RMM invalid pointer
- PR #3009 Fix orc reader RLEv2 patch position regression from PR #2507
- PR #3002 Fix CUDA invalid configuration errors reported after loading an ORC file without data
- PR #3035 Update update-version.sh for new docs locations
- PR #3038 Fix uninitialized stream parameter in device_table deleter
- PR #3064 Fixes groupby performance issue
- PR #3061 Add rmmInitialize to nvstrings gtests
- PR #3058 Fix UDF doc markdown formatting
- PR #3059 Add nvstrings python build instructions to contributing.md


# cuDF 0.9.0 (21 Aug 2019)

## New Features

- PR #1993 Add CUDA-accelerated series aggregations: mean, var, std
- PR #2111 IO Readers: Support memory buffer, file-like object, and URL inputs
- PR #2012 Add `reindex()` to DataFrame and Series
- PR #2097 Add GPU-accelerated AVRO reader
- PR #2098 Support binary ops on DFs and Series with mismatched indices
- PR #2160 Merge `dask-cudf` codebase into `cudf` repo
- PR #2149 CSV Reader: Add `hex` dtype for explicit hexadecimal parsing
- PR #2156 Add `upper_bound()` and `lower_bound()` for libcudf tables and `searchsorted()` for cuDF Series
- PR #2158 CSV Reader: Support single, non-list/dict argument for `dtype`
- PR #2177 CSV Reader: Add `parse_dates` parameter for explicit date inference
- PR #1744 cudf::apply_boolean_mask and cudf::drop_nulls support for cudf::table inputs (multi-column)
- PR #2196 Add `DataFrame.dropna()`
- PR #2197 CSV Writer: add `chunksize` parameter for `to_csv`
- PR #2215 `type_dispatcher` benchmark
- PR #2179 Add Java quantiles
- PR #2157 Add __array_function__ to DataFrame and Series
- PR #2212 Java support for ORC reader
- PR #2224 Add DataFrame isna, isnull, notna functions
- PR #2236 Add Series.drop_duplicates
- PR #2105 Add hash-based join benchmark
- PR #2316 Add unique, nunique, and value_counts for datetime columns
- PR #2337 Add Java support for slicing a ColumnVector
- PR #2049 Add cudf::merge (sorted merge)
- PR #2368 Full cudf+dask Parquet Support
- PR #2380 New cudf::is_sorted checks whether cudf::table is sorted
- PR #2356 Java column vector standard deviation support
- PR #2221 MultiIndex full indexing - Support iloc and wildcards for loc
- PR #2429 Java support for getting length of strings in a ColumnVector
- PR #2415 Add `value_counts` for series of any type
- PR #2446 Add __array_function__ for index
- PR #2437 ORC reader: Add 'use_np_dtypes' option
- PR #2382 Add CategoricalAccessor add, remove, rename, and ordering methods
- PR #2464 Native implement `__cuda_array_interface__` for Series/Index/Column objects
- PR #2425 Rolling window now accepts array-based user-defined functions
- PR #2442 Add __setitem__
- PR #2449 Java support for getting byte count of strings in a ColumnVector
- PR #2492 Add groupby.size() method
- PR #2358 Add cudf::nans_to_nulls: convert floating point column into bitmask
- PR #2489 Add drop argument to set_index
- PR #2491 Add Java bindings for ORC reader 'use_np_dtypes' option
- PR #2213 Support s/ms/us/ns DatetimeColumn time unit resolutions
- PR #2536 Add _constructor properties to Series and DataFrame

## Improvements

- PR #2103 Move old `column` and `bitmask` files into `legacy/` directory
- PR #2109 added name to Python column classes
- PR #1947 Cleanup serialization code
- PR #2125 More aggregate in java API
- PR #2127 Add in java Scalar tests
- PR #2088 Refactor of Python groupby code
- PR #2130 Java serialization and deserialization of tables.
- PR #2131 Chunk rows logic added to csv_writer
- PR #2129 Add functions in the Java API to support nullable column filtering
- PR #2165 made changes to get_dummies api for it to be available in MethodCache
- PR #2171 Add CodeCov integration, fix doc version, make --skip-tests work when invoking with source
- PR #2184 handle remote orc files for dask-cudf
- PR #2186 Add `getitem` and `getattr` style access to Rolling objects
- PR #2168 Use cudf.Column for CategoricalColumn's categories instead of a tuple
- PR #2193 DOC: cudf::type_dispatcher documentation for specializing dispatched functors
- PR #2199 Better java support for appending strings
- PR #2176 Added column dtype support for datetime, int8, int16 to csv_writer
- PR #2209 Matching `get_dummies` & `select_dtypes` behavior to pandas
- PR #2217 Updated Java bindings to use the new groupby API
- PR #2214 DOC: Update doc instructions to build/install `cudf` and `dask-cudf`
- PR #2220 Update Java bindings for reduction rename
- PR #2232 Move CodeCov upload from build script to Jenkins
- PR #2225 refactor to use libcudf for gathering columns in dataframes
- PR #2293 Improve join performance (faster compute_join_output_size)
- PR #2300 Create separate dask codeowners for dask-cudf codebase
- PR #2304 gdf_group_by_without_aggregations returns gdf_column
- PR #2309 Java readers: remove redundant copy of result pointers
- PR #2307 Add `black` and `isort` to style checker script
- PR #2345 Restore removal of old groupby implementation
- PR #2342 Improve `astype()` to operate all ways
- PR #2329 using libcudf cudf::copy for column deep copy
- PR #2344 DOC: docs on code formatting for contributors
- PR #2376 Add inoperative axis= and win_type= arguments to Rolling()
- PR #2378 remove dask for (de-)serialization of cudf objects
- PR #2353 Bump Arrow and Dask versions
- PR #2377 Replace `standard_python_slice` with just `slice.indices()`
- PR #2373 cudf.DataFrame enchancements & Series.values support
- PR #2392 Remove dlpack submodule; make cuDF's Cython API externally accessible
- PR #2430 Updated Java bindings to use the new unary API
- PR #2406 Moved all existing `table` related files to a `legacy/` directory
- PR #2350 Performance related changes to get_dummies
- PR #2420 Remove `cudautils.astype` and replace with `typecast.apply_cast`
- PR #2456 Small improvement to typecast utility
- PR #2458 Fix handling of thirdparty packages in `isort` config
- PR #2459 IO Readers: Consolidate all readers to use `datasource` class
- PR #2475 Exposed type_dispatcher.hpp, nvcategory_util.hpp and wrapper_types.hpp in the include folder
- PR #2484 Enabled building libcudf as a static library
- PR #2453 Streamline CUDA_REL environment variable
- PR #2483 Bundle Boost filesystem dependency in the Java jar
- PR #2486 Java API hash functions
- PR #2481 Adds the ignore_null_keys option to the java api
- PR #2490 Java api: support multiple aggregates for the same column
- PR #2510 Java api: uses table based apply_boolean_mask
- PR #2432 Use pandas formatting for console, html, and latex output
- PR #2573 Bump numba version to 0.45.1
- PR #2606 Fix references to notebooks-contrib

## Bug Fixes

- PR #2086 Fixed quantile api behavior mismatch in series & dataframe
- PR #2128 Add offset param to host buffer readers in java API.
- PR #2145 Work around binops validity checks for java
- PR #2146 Work around unary_math validity checks for java
- PR #2151 Fixes bug in cudf::copy_range where null_count was invalid
- PR #2139 matching to pandas describe behavior & fixing nan values issue
- PR #2161 Implicitly convert unsigned to signed integer types in binops
- PR #2154 CSV Reader: Fix bools misdetected as strings dtype
- PR #2178 Fix bug in rolling bindings where a view of an ephemeral column was being taken
- PR #2180 Fix issue with isort reordering `importorskip` below imports depending on them
- PR #2187 fix to honor dtype when numpy arrays are passed to columnops.as_column
- PR #2190 Fix issue in astype conversion of string column to 'str'
- PR #2208 Fix issue with calling `head()` on one row dataframe
- PR #2229 Propagate exceptions from Cython cdef functions
- PR #2234 Fix issue with local build script not properly building
- PR #2223 Fix CUDA invalid configuration errors reported after loading small compressed ORC files
- PR #2162 Setting is_unique and is_monotonic-related attributes
- PR #2244 Fix ORC RLEv2 delta mode decoding with nonzero residual delta width
- PR #2297 Work around `var/std` unsupported only at debug build
- PR #2302 Fixed java serialization corner case
- PR #2355 Handle float16 in binary operations
- PR #2311 Fix copy behaviour for GenericIndex
- PR #2349 Fix issues with String filter in java API
- PR #2323 Fix groupby on categoricals
- PR #2328 Ensure order is preserved in CategoricalAccessor._set_categories
- PR #2202 Fix issue with unary ops mishandling empty input
- PR #2326 Fix for bug in DLPack when reading multiple columns
- PR #2324 Fix cudf Docker build
- PR #2325 Fix ORC RLEv2 patched base mode decoding with nonzero patch width
- PR #2235 Fix get_dummies to be compatible with dask
- PR #2332 Zero initialize gdf_dtype_extra_info
- PR #2355 Handle float16 in binary operations
- PR #2360 Fix missing dtype handling in cudf.Series & columnops.as_column
- PR #2364 Fix quantile api and other trivial issues around it
- PR #2361 Fixed issue with `codes` of CategoricalIndex
- PR #2357 Fixed inconsistent type of index created with from_pandas vs direct construction
- PR #2389 Fixed Rolling __getattr__ and __getitem__ for offset based windows
- PR #2402 Fixed bug in valid mask computation in cudf::copy_if (apply_boolean_mask)
- PR #2401 Fix to a scalar datetime(of type Days) issue
- PR #2386 Correctly allocate output valids in groupby
- PR #2411 Fixed failures on binary op on single element string column
- PR #2422 Fix Pandas logical binary operation incompatibilites
- PR #2447 Fix CodeCov posting build statuses temporarily
- PR #2450 Fix erroneous null handling in `cudf.DataFrame`'s `apply_rows`
- PR #2470 Fix issues with empty strings and string categories (Java)
- PR #2471 Fix String Column Validity.
- PR #2481 Fix java validity buffer serialization
- PR #2485 Updated bytes calculation to use size_t to avoid overflow in column concat
- PR #2461 Fix groupby multiple aggregations same column
- PR #2514 Fix cudf::drop_nulls threshold handling in Cython
- PR #2516 Fix utilities include paths and meta.yaml header paths
- PR #2517 Fix device memory leak in to_dlpack tensor deleter
- PR #2431 Fix local build generated file ownerships
- PR #2511 Added import of orc, refactored exception handlers to not squash fatal exceptions
- PR #2527 Fix index and column input handling in dask_cudf read_parquet
- PR #2466 Fix `dataframe.query` returning null rows erroneously
- PR #2548 Orc reader: fix non-deterministic data decoding at chunk boundaries
- PR #2557 fix cudautils import in string.py
- PR #2521 Fix casting datetimes from/to the same resolution
- PR #2545 Fix MultiIndexes with datetime levels
- PR #2560 Remove duplicate `dlpack` definition in conda recipe
- PR #2567 Fix ColumnVector.fromScalar issues while dealing with null scalars
- PR #2565 Orc reader: fix incorrect data decoding of int64 data types
- PR #2577 Fix search benchmark compilation error by adding necessary header
- PR #2604 Fix a bug in copying.pyx:_normalize_types that upcasted int32 to int64


# cuDF 0.8.0 (27 June 2019)

## New Features

- PR #1524 Add GPU-accelerated JSON Lines parser with limited feature set
- PR #1569 Add support for Json objects to the JSON Lines reader
- PR #1622 Add Series.loc
- PR #1654 Add cudf::apply_boolean_mask: faster replacement for gdf_apply_stencil
- PR #1487 cython gather/scatter
- PR #1310 Implemented the slice/split functionality.
- PR #1630 Add Python layer to the GPU-accelerated JSON reader
- PR #1745 Add rounding of numeric columns via Numba
- PR #1772 JSON reader: add support for BytesIO and StringIO input
- PR #1527 Support GDF_BOOL8 in readers and writers
- PR #1819 Logical operators (AND, OR, NOT) for libcudf and cuDF
- PR #1813 ORC Reader: Add support for stripe selection
- PR #1828 JSON Reader: add suport for bool8 columns
- PR #1833 Add column iterator with/without nulls
- PR #1665 Add the point-in-polygon GIS function
- PR #1863 Series and Dataframe methods for all and any
- PR #1908 cudf::copy_range and cudf::fill for copying/assigning an index or range to a constant
- PR #1921 Add additional formats for typecasting to/from strings
- PR #1807 Add Series.dropna()
- PR #1987 Allow user defined functions in the form of ptx code to be passed to binops
- PR #1948 Add operator functions like `Series.add()` to DataFrame and Series
- PR #1954 Add skip test argument to GPU build script
- PR #2018 Add bindings for new groupby C++ API
- PR #1984 Add rolling window operations Series.rolling() and DataFrame.rolling()
- PR #1542 Python method and bindings for to_csv
- PR #1995 Add Java API
- PR #1998 Add google benchmark to cudf
- PR #1845 Add cudf::drop_duplicates, DataFrame.drop_duplicates
- PR #1652 Added `Series.where()` feature
- PR #2074 Java Aggregates, logical ops, and better RMM support
- PR #2140 Add a `cudf::transform` function
- PR #2068 Concatenation of different typed columns

## Improvements

- PR #1538 Replacing LesserRTTI with inequality_comparator
- PR #1703 C++: Added non-aggregating `insert` to `concurrent_unordered_map` with specializations to store pairs with a single atomicCAS when possible.
- PR #1422 C++: Added a RAII wrapper for CUDA streams
- PR #1701 Added `unique` method for stringColumns
- PR #1713 Add documentation for Dask-XGBoost
- PR #1666 CSV Reader: Improve performance for files with large number of columns
- PR #1725 Enable the ability to use a single column groupby as its own index
- PR #1759 Add an example showing simultaneous rolling averages to `apply_grouped` documentation
- PR #1746 C++: Remove unused code: `windowed_ops.cu`, `sorting.cu`, `hash_ops.cu`
- PR #1748 C++: Add `bool` nullability flag to `device_table` row operators
- PR #1764 Improve Numerical column: `mean_var` and `mean`
- PR #1767 Speed up Python unit tests
- PR #1770 Added build.sh script, updated CI scripts and documentation
- PR #1739 ORC Reader: Add more pytest coverage
- PR #1696 Added null support in `Series.replace()`.
- PR #1390 Added some basic utility functions for `gdf_column`'s
- PR #1791 Added general column comparison code for testing
- PR #1795 Add printing of git submodule info to `print_env.sh`
- PR #1796 Removing old sort based group by code and gdf_filter
- PR #1811 Added funtions for copying/allocating `cudf::table`s
- PR #1838 Improve columnops.column_empty so that it returns typed columns instead of a generic Column
- PR #1890 Add utils.get_dummies- a pandas-like wrapper around one_hot-encoding
- PR #1823 CSV Reader: default the column type to string for empty dataframes
- PR #1827 Create bindings for scalar-vector binops, and update one_hot_encoding to use them
- PR #1817 Operators now support different sized dataframes as long as they don't share different sized columns
- PR #1855 Transition replace_nulls to new C++ API and update corresponding Cython/Python code
- PR #1858 Add `std::initializer_list` constructor to `column_wrapper`
- PR #1846 C++ type-erased gdf_equal_columns test util; fix gdf_equal_columns logic error
- PR #1390 Added some basic utility functions for `gdf_column`s
- PR #1391 Tidy up bit-resolution-operation and bitmask class code
- PR #1882 Add iloc functionality to MultiIndex dataframes
- PR #1884 Rolling windows: general enhancements and better coverage for unit tests
- PR #1886 support GDF_STRING_CATEGORY columns in apply_boolean_mask, drop_nulls and other libcudf functions
- PR #1896 Improve performance of groupby with levels specified in dask-cudf
- PR #1915 Improve iloc performance for non-contiguous row selection
- PR #1859 Convert read_json into a C++ API
- PR #1919 Rename libcudf namespace gdf to namespace cudf
- PR #1850 Support left_on and right_on for DataFrame merge operator
- PR #1930 Specialize constructor for `cudf::bool8` to cast argument to `bool`
- PR #1938 Add default constructor for `column_wrapper`
- PR #1930 Specialize constructor for `cudf::bool8` to cast argument to `bool`
- PR #1952 consolidate libcudf public API headers in include/cudf
- PR #1949 Improved selection with boolmask using libcudf `apply_boolean_mask`
- PR #1956 Add support for nulls in `query()`
- PR #1973 Update `std::tuple` to `std::pair` in top-most libcudf APIs and C++ transition guide
- PR #1981 Convert read_csv into a C++ API
- PR #1868 ORC Reader: Support row index for speed up on small/medium datasets
- PR #1964 Added support for list-like types in Series.str.cat
- PR #2005 Use HTML5 details tag in bug report issue template
- PR #2003 Removed few redundant unit-tests from test_string.py::test_string_cat
- PR #1944 Groupby design improvements
- PR #2017 Convert `read_orc()` into a C++ API
- PR #2011 Convert `read_parquet()` into a C++ API
- PR #1756 Add documentation "10 Minutes to cuDF and dask_cuDF"
- PR #2034 Adding support for string columns concatenation using "add" binary operator
- PR #2042 Replace old "10 Minutes" guide with new guide for docs build process
- PR #2036 Make library of common test utils to speed up tests compilation
- PR #2022 Facilitating get_dummies to be a high level api too
- PR #2050 Namespace IO readers and add back free-form `read_xxx` functions
- PR #2104 Add a functional ``sort=`` keyword argument to groupby
- PR #2108 Add `find_and_replace` for StringColumn for replacing single values
- PR #1803 cuDF/CuPy interoperability documentation

## Bug Fixes

- PR #1465 Fix for test_orc.py and test_sparse_df.py test failures
- PR #1583 Fix underlying issue in `as_index()` that was causing `Series.quantile()` to fail
- PR #1680 Add errors= keyword to drop() to fix cudf-dask bug
- PR #1651 Fix `query` function on empty dataframe
- PR #1616 Fix CategoricalColumn to access categories by index instead of iteration
- PR #1660 Fix bug in `loc` when indexing with a column name (a string)
- PR #1683 ORC reader: fix timestamp conversion to UTC
- PR #1613 Improve CategoricalColumn.fillna(-1) performance
- PR #1642 Fix failure of CSV_TEST gdf_csv_test.SkiprowsNrows on multiuser systems
- PR #1709 Fix handling of `datetime64[ms]` in `dataframe.select_dtypes`
- PR #1704 CSV Reader: Add support for the plus sign in number fields
- PR #1687 CSV reader: return an empty dataframe for zero size input
- PR #1757 Concatenating columns with null columns
- PR #1755 Add col_level keyword argument to melt
- PR #1758 Fix df.set_index() when setting index from an empty column
- PR #1749 ORC reader: fix long strings of NULL values resulting in incorrect data
- PR #1742 Parquet Reader: Fix index column name to match PANDAS compat
- PR #1782 Update libcudf doc version
- PR #1783 Update conda dependencies
- PR #1786 Maintain the original series name in series.unique output
- PR #1760 CSV Reader: fix segfault when dtype list only includes columns from usecols list
- PR #1831 build.sh: Assuming python is in PATH instead of using PYTHON env var
- PR #1839 Raise an error instead of segfaulting when transposing a DataFrame with StringColumns
- PR #1840 Retain index correctly during merge left_on right_on
- PR #1825 cuDF: Multiaggregation Groupby Failures
- PR #1789 CSV Reader: Fix missing support for specifying `int8` and `int16` dtypes
- PR #1857 Cython Bindings: Handle `bool` columns while calling `column_view_from_NDArrays`
- PR #1849 Allow DataFrame support methods to pass arguments to the methods
- PR #1847 Fixed #1375 by moving the nvstring check into the wrapper function
- PR #1864 Fixing cudf reduction for POWER platform
- PR #1869 Parquet reader: fix Dask timestamps not matching with Pandas (convert to milliseconds)
- PR #1876 add dtype=bool for `any`, `all` to treat integer column correctly
- PR #1875 CSV reader: take NaN values into account in dtype detection
- PR #1873 Add column dtype checking for the all/any methods
- PR #1902 Bug with string iteration in _apply_basic_agg
- PR #1887 Fix for initialization issue in pq_read_arg,orc_read_arg
- PR #1867 JSON reader: add support for null/empty fields, including the 'null' literal
- PR #1891 Fix bug #1750 in string column comparison
- PR #1909 Support of `to_pandas()` of boolean series with null values
- PR #1923 Use prefix removal when two aggs are called on a SeriesGroupBy
- PR #1914 Zero initialize gdf_column local variables
- PR #1959 Add support for comparing boolean Series to scalar
- PR #1966 Ignore index fix in series append
- PR #1967 Compute index __sizeof__ only once for DataFrame __sizeof__
- PR #1977 Support CUDA installation in default system directories
- PR #1982 Fixes incorrect index name after join operation
- PR #1985 Implement `GDF_PYMOD`, a special modulo that follows python's sign rules
- PR #1991 Parquet reader: fix decoding of NULLs
- PR #1990 Fixes a rendering bug in the `apply_grouped` documentation
- PR #1978 Fix for values being filled in an empty dataframe
- PR #2001 Correctly create MultiColumn from Pandas MultiColumn
- PR #2006 Handle empty dataframe groupby construction for dask
- PR #1965 Parquet Reader: Fix duplicate index column when it's already in `use_cols`
- PR #2033 Add pip to conda environment files to fix warning
- PR #2028 CSV Reader: Fix reading of uncompressed files without a recognized file extension
- PR #2073 Fix an issue when gathering columns with NVCategory and nulls
- PR #2053 cudf::apply_boolean_mask return empty column for empty boolean mask
- PR #2066 exclude `IteratorTest.mean_var_output` test from debug build
- PR #2069 Fix JNI code to use read_csv and read_parquet APIs
- PR #2071 Fix bug with unfound transitive dependencies for GTests in Ubuntu 18.04
- PR #2089 Configure Sphinx to render params correctly
- PR #2091 Fix another bug with unfound transitive dependencies for `cudftestutils` in Ubuntu 18.04
- PR #2115 Just apply `--disable-new-dtags` instead of trying to define all the transitive dependencies
- PR #2106 Fix errors in JitCache tests caused by sharing of device memory between processes
- PR #2120 Fix errors in JitCache tests caused by running multiple threads on the same data
- PR #2102 Fix memory leak in groupby
- PR #2113 fixed typo in to_csv code example


# cudf 0.7.2 (16 May 2019)

## New Features

- PR #1735 Added overload for atomicAdd on int64. Streamlined implementation of custom atomic overloads.
- PR #1741 Add MultiIndex concatenation

## Bug Fixes

- PR #1718 Fix issue with SeriesGroupBy MultiIndex in dask-cudf
- PR #1734 Python: fix performance regression for groupby count() aggregations
- PR #1768 Cython: fix handling read only schema buffers in gpuarrow reader


# cudf 0.7.1 (11 May 2019)

## New Features

- PR #1702 Lazy load MultiIndex to return groupby performance to near optimal.

## Bug Fixes

- PR #1708 Fix handling of `datetime64[ms]` in `dataframe.select_dtypes`


# cuDF 0.7.0 (10 May 2019)

## New Features

- PR #982 Implement gdf_group_by_without_aggregations and gdf_unique_indices functions
- PR #1142 Add `GDF_BOOL` column type
- PR #1194 Implement overloads for CUDA atomic operations
- PR #1292 Implemented Bitwise binary ops AND, OR, XOR (&, |, ^)
- PR #1235 Add GPU-accelerated Parquet Reader
- PR #1335 Added local_dict arg in `DataFrame.query()`.
- PR #1282 Add Series and DataFrame.describe()
- PR #1356 Rolling windows
- PR #1381 Add DataFrame._get_numeric_data
- PR #1388 Add CODEOWNERS file to auto-request reviews based on where changes are made
- PR #1396 Add DataFrame.drop method
- PR #1413 Add DataFrame.melt method
- PR #1412 Add DataFrame.pop()
- PR #1419 Initial CSV writer function
- PR #1441 Add Series level cumulative ops (cumsum, cummin, cummax, cumprod)
- PR #1420 Add script to build and test on a local gpuCI image
- PR #1440 Add DatetimeColumn.min(), DatetimeColumn.max()
- PR #1455 Add Series.Shift via Numba kernel
- PR #1441 Add Series level cumulative ops (cumsum, cummin, cummax, cumprod)
- PR #1461 Add Python coverage test to gpu build
- PR #1445 Parquet Reader: Add selective reading of rows and row group
- PR #1532 Parquet Reader: Add support for INT96 timestamps
- PR #1516 Add Series and DataFrame.ndim
- PR #1556 Add libcudf C++ transition guide
- PR #1466 Add GPU-accelerated ORC Reader
- PR #1565 Add build script for nightly doc builds
- PR #1508 Add Series isna, isnull, and notna
- PR #1456 Add Series.diff() via Numba kernel
- PR #1588 Add Index `astype` typecasting
- PR #1301 MultiIndex support
- PR #1599 Level keyword supported in groupby
- PR #929 Add support operations to dataframe
- PR #1609 Groupby accept list of Series
- PR #1658 Support `group_keys=True` keyword in groupby method

## Improvements

- PR #1531 Refactor closures as private functions in gpuarrow
- PR #1404 Parquet reader page data decoding speedup
- PR #1076 Use `type_dispatcher` in join, quantiles, filter, segmented sort, radix sort and hash_groupby
- PR #1202 Simplify README.md
- PR #1149 CSV Reader: Change convertStrToValue() functions to `__device__` only
- PR #1238 Improve performance of the CUDA trie used in the CSV reader
- PR #1245 Use file cache for JIT kernels
- PR #1278 Update CONTRIBUTING for new conda environment yml naming conventions
- PR #1163 Refactored UnaryOps. Reduced API to two functions: `gdf_unary_math` and `gdf_cast`. Added `abs`, `-`, and `~` ops. Changed bindings to Cython
- PR #1284 Update docs version
- PR #1287 add exclude argument to cudf.select_dtype function
- PR #1286 Refactor some of the CSV Reader kernels into generic utility functions
- PR #1291 fillna in `Series.to_gpu_array()` and `Series.to_array()` can accept the scalar too now.
- PR #1005 generic `reduction` and `scan` support
- PR #1349 Replace modernGPU sort join with thrust.
- PR #1363 Add a dataframe.mean(...) that raises NotImplementedError to satisfy `dask.dataframe.utils.is_dataframe_like`
- PR #1319 CSV Reader: Use column wrapper for gdf_column output alloc/dealloc
- PR #1376 Change series quantile default to linear
- PR #1399 Replace CFFI bindings for NVTX functions with Cython bindings
- PR #1389 Refactored `set_null_count()`
- PR #1386 Added macros `GDF_TRY()`, `CUDF_TRY()` and `ASSERT_CUDF_SUCCEEDED()`
- PR #1435 Rework CMake and conda recipes to depend on installed libraries
- PR #1391 Tidy up bit-resolution-operation and bitmask class code
- PR #1439 Add cmake variable to enable compiling CUDA code with -lineinfo
- PR #1462 Add ability to read parquet files from arrow::io::RandomAccessFile
- PR #1453 Convert CSV Reader CFFI to Cython
- PR #1479 Convert Parquet Reader CFFI to Cython
- PR #1397 Add a utility function for producing an overflow-safe kernel launch grid configuration
- PR #1382 Add GPU parsing of nested brackets to cuIO parsing utilities
- PR #1481 Add cudf::table constructor to allocate a set of `gdf_column`s
- PR #1484 Convert GroupBy CFFI to Cython
- PR #1463 Allow and default melt keyword argument var_name to be None
- PR #1486 Parquet Reader: Use device_buffer rather than device_ptr
- PR #1525 Add cudatoolkit conda dependency
- PR #1520 Renamed `src/dataframe` to `src/table` and moved `table.hpp`. Made `types.hpp` to be type declarations only.
- PR #1492 Convert transpose CFFI to Cython
- PR #1495 Convert binary and unary ops CFFI to Cython
- PR #1503 Convert sorting and hashing ops CFFI to Cython
- PR #1522 Use latest release version in update-version CI script
- PR #1533 Remove stale join CFFI, fix memory leaks in join Cython
- PR #1521 Added `row_bitmask` to compute bitmask for rows of a table. Merged `valids_ops.cu` and `bitmask_ops.cu`
- PR #1553 Overload `hash_row` to avoid using intial hash values. Updated `gdf_hash` to select between overloads
- PR #1585 Updated `cudf::table` to maintain own copy of wrapped `gdf_column*`s
- PR #1559 Add `except +` to all Cython function definitions to catch C++ exceptions properly
- PR #1617 `has_nulls` and `column_dtypes` for `cudf::table`
- PR #1590 Remove CFFI from the build / install process entirely
- PR #1536 Convert gpuarrow CFFI to Cython
- PR #1655 Add `Column._pointer` as a way to access underlying `gdf_column*` of a `Column`
- PR #1655 Update readme conda install instructions for cudf version 0.6 and 0.7


## Bug Fixes

- PR #1233 Fix dtypes issue while adding the column to `str` dataframe.
- PR #1254 CSV Reader: fix data type detection for floating-point numbers in scientific notation
- PR #1289 Fix looping over each value instead of each category in concatenation
- PR #1293 Fix Inaccurate error message in join.pyx
- PR #1308 Add atomicCAS overload for `int8_t`, `int16_t`
- PR #1317 Fix catch polymorphic exception by reference in ipc.cu
- PR #1325 Fix dtype of null bitmasks to int8
- PR #1326 Update build documentation to use -DCMAKE_CXX11_ABI=ON
- PR #1334 Add "na_position" argument to CategoricalColumn sort_by_values
- PR #1321 Fix out of bounds warning when checking Bzip2 header
- PR #1359 Add atomicAnd/Or/Xor for integers
- PR #1354 Fix `fillna()` behaviour when replacing values with different dtypes
- PR #1347 Fixed core dump issue while passing dict_dtypes without column names in `cudf.read_csv()`
- PR #1379 Fixed build failure caused due to error: 'col_dtype' may be used uninitialized
- PR #1392 Update cudf Dockerfile and package_versions.sh
- PR #1385 Added INT8 type to `_schema_to_dtype` for use in GpuArrowReader
- PR #1393 Fixed a bug in `gdf_count_nonzero_mask()` for the case of 0 bits to count
- PR #1395 Update CONTRIBUTING to use the environment variable CUDF_HOME
- PR #1416 Fix bug at gdf_quantile_exact and gdf_quantile_appox
- PR #1421 Fix remove creation of series multiple times during `add_column()`
- PR #1405 CSV Reader: Fix memory leaks on read_csv() failure
- PR #1328 Fix CategoricalColumn to_arrow() null mask
- PR #1433 Fix NVStrings/categories includes
- PR #1432 Update NVStrings to 0.7.* to coincide with 0.7 development
- PR #1483 Modify CSV reader to avoid cropping blank quoted characters in non-string fields
- PR #1446 Merge 1275 hotfix from master into branch-0.7
- PR #1447 Fix legacy groupby apply docstring
- PR #1451 Fix hash join estimated result size is not correct
- PR #1454 Fix local build script improperly change directory permissions
- PR #1490 Require Dask 1.1.0+ for `is_dataframe_like` test or skip otherwise.
- PR #1491 Use more specific directories & groups in CODEOWNERS
- PR #1497 Fix Thrust issue on CentOS caused by missing default constructor of host_vector elements
- PR #1498 Add missing include guard to device_atomics.cuh and separated DEVICE_ATOMICS_TEST
- PR #1506 Fix csv-write call to updated NVStrings method
- PR #1510 Added nvstrings `fillna()` function
- PR #1507 Parquet Reader: Default string data to GDF_STRING
- PR #1535 Fix doc issue to ensure correct labelling of cudf.series
- PR #1537 Fix `undefined reference` link error in HashPartitionTest
- PR #1548 Fix ci/local/build.sh README from using an incorrect image example
- PR #1551 CSV Reader: Fix integer column name indexing
- PR #1586 Fix broken `scalar_wrapper::operator==`
- PR #1591 ORC/Parquet Reader: Fix missing import for FileNotFoundError exception
- PR #1573 Parquet Reader: Fix crash due to clash with ORC reader datasource
- PR #1607 Revert change of `column.to_dense_buffer` always return by copy for performance concerns
- PR #1618 ORC reader: fix assert & data output when nrows/skiprows isn't aligned to stripe boundaries
- PR #1631 Fix failure of TYPES_TEST on some gcc-7 based systems.
- PR #1641 CSV Reader: Fix skip_blank_lines behavior with Windows line terminators (\r\n)
- PR #1648 ORC reader: fix non-deterministic output when skiprows is non-zero
- PR #1676 Fix groupby `as_index` behaviour with `MultiIndex`
- PR #1659 Fix bug caused by empty groupbys and multiindex slicing throwing exceptions
- PR #1656 Correct Groupby failure in dask when un-aggregable columns are left in dataframe.
- PR #1689 Fix groupby performance regression
- PR #1694 Add Cython as a runtime dependency since it's required in `setup.py`


# cuDF 0.6.1 (25 Mar 2019)

## Bug Fixes

- PR #1275 Fix CentOS exception in DataFrame.hash_partition from using value "returned" by a void function


# cuDF 0.6.0 (22 Mar 2019)

## New Features

- PR #760 Raise `FileNotFoundError` instead of `GDF_FILE_ERROR` in `read_csv` if the file does not exist
- PR #539 Add Python bindings for replace function
- PR #823 Add Doxygen configuration to enable building HTML documentation for libcudf C/C++ API
- PR #807 CSV Reader: Add byte_range parameter to specify the range in the input file to be read
- PR #857 Add Tail method for Series/DataFrame and update Head method to use iloc
- PR #858 Add series feature hashing support
- PR #871 CSV Reader: Add support for NA values, including user specified strings
- PR #893 Adds PyArrow based parquet readers / writers to Python, fix category dtype handling, fix arrow ingest buffer size issues
- PR #867 CSV Reader: Add support for ignoring blank lines and comment lines
- PR #887 Add Series digitize method
- PR #895 Add Series groupby
- PR #898 Add DataFrame.groupby(level=0) support
- PR #920 Add feather, JSON, HDF5 readers / writers from PyArrow / Pandas
- PR #888 CSV Reader: Add prefix parameter for column names, used when parsing without a header
- PR #913 Add DLPack support: convert between cuDF DataFrame and DLTensor
- PR #939 Add ORC reader from PyArrow
- PR #918 Add Series.groupby(level=0) support
- PR #906 Add binary and comparison ops to DataFrame
- PR #958 Support unary and binary ops on indexes
- PR #964 Add `rename` method to `DataFrame`, `Series`, and `Index`
- PR #985 Add `Series.to_frame` method
- PR #985 Add `drop=` keyword to reset_index method
- PR #994 Remove references to pygdf
- PR #990 Add external series groupby support
- PR #988 Add top-level merge function to cuDF
- PR #992 Add comparison binaryops to DateTime columns
- PR #996 Replace relative path imports with absolute paths in tests
- PR #995 CSV Reader: Add index_col parameter to specify the column name or index to be used as row labels
- PR #1004 Add `from_gpu_matrix` method to DataFrame
- PR #997 Add property index setter
- PR #1007 Replace relative path imports with absolute paths in cudf
- PR #1013 select columns with df.columns
- PR #1016 Rename Series.unique_count() to nunique() to match pandas API
- PR #947 Prefixsum to handle nulls and float types
- PR #1029 Remove rest of relative path imports
- PR #1021 Add filtered selection with assignment for Dataframes
- PR #872 Adding NVCategory support to cudf apis
- PR #1052 Add left/right_index and left/right_on keywords to merge
- PR #1091 Add `indicator=` and `suffixes=` keywords to merge
- PR #1107 Add unsupported keywords to Series.fillna
- PR #1032 Add string support to cuDF python
- PR #1136 Removed `gdf_concat`
- PR #1153 Added function for getting the padded allocation size for valid bitmask
- PR #1148 Add cudf.sqrt for dataframes and Series
- PR #1159 Add Python bindings for libcudf dlpack functions
- PR #1155 Add __array_ufunc__ for DataFrame and Series for sqrt
- PR #1168 to_frame for series accepts a name argument


## Improvements

- PR #1218 Add dask-cudf page to API docs
- PR #892 Add support for heterogeneous types in binary ops with JIT
- PR #730 Improve performance of `gdf_table` constructor
- PR #561 Add Doxygen style comments to Join CUDA functions
- PR #813 unified libcudf API functions by replacing gpu_ with gdf_
- PR #822 Add support for `__cuda_array_interface__` for ingest
- PR #756 Consolidate common helper functions from unordered map and multimap
- PR #753 Improve performance of groupby sum and average, especially for cases with few groups.
- PR #836 Add ingest support for arrow chunked arrays in Column, Series, DataFrame creation
- PR #763 Format doxygen comments for csv_read_arg struct
- PR #532 CSV Reader: Use type dispatcher instead of switch block
- PR #694 Unit test utilities improvements
- PR #878 Add better indexing to Groupby
- PR #554 Add `empty` method and `is_monotonic` attribute to `Index`
- PR #1040 Fixed up Doxygen comment tags
- PR #909 CSV Reader: Avoid host->device->host copy for header row data
- PR #916 Improved unit testing and error checking for `gdf_column_concat`
- PR #941 Replace `numpy` call in `Series.hash_encode` with `numba`
- PR #942 Added increment/decrement operators for wrapper types
- PR #943 Updated `count_nonzero_mask` to return `num_rows` when the mask is null
- PR #952 Added trait to map C++ type to `gdf_dtype`
- PR #966 Updated RMM submodule.
- PR #998 Add IO reader/writer modules to API docs, fix for missing cudf.Series docs
- PR #1017 concatenate along columns for Series and DataFrames
- PR #1002 Support indexing a dataframe with another boolean dataframe
- PR #1018 Better concatenation for Series and Dataframes
- PR #1036 Use Numpydoc style docstrings
- PR #1047 Adding gdf_dtype_extra_info to gdf_column_view_augmented
- PR #1054 Added default ctor to SerialTrieNode to overcome Thrust issue in CentOS7 + CUDA10
- PR #1024 CSV Reader: Add support for hexadecimal integers in integral-type columns
- PR #1033 Update `fillna()` to use libcudf function `gdf_replace_nulls`
- PR #1066 Added inplace assignment for columns and select_dtypes for dataframes
- PR #1026 CSV Reader: Change the meaning and type of the quoting parameter to match Pandas
- PR #1100 Adds `CUDF_EXPECTS` error-checking macro
- PR #1092 Fix select_dtype docstring
- PR #1111 Added cudf::table
- PR #1108 Sorting for datetime columns
- PR #1120 Return a `Series` (not a `Column`) from `Series.cat.set_categories()`
- PR #1128 CSV Reader: The last data row does not need to be line terminated
- PR #1183 Bump Arrow version to 0.12.1
- PR #1208 Default to CXX11_ABI=ON
- PR #1252 Fix NVStrings dependencies for cuda 9.2 and 10.0
- PR #2037 Optimize the existing `gather` and `scatter` routines in `libcudf`

## Bug Fixes

- PR #821 Fix flake8 issues revealed by flake8 update
- PR #808 Resolved renamed `d_columns_valids` variable name
- PR #820 CSV Reader: fix the issue where reader adds additional rows when file uses \r\n as a line terminator
- PR #780 CSV Reader: Fix scientific notation parsing and null values for empty quotes
- PR #815 CSV Reader: Fix data parsing when tabs are present in the input CSV file
- PR #850 Fix bug where left joins where the left df has 0 rows causes a crash
- PR #861 Fix memory leak by preserving the boolean mask index
- PR #875 Handle unnamed indexes in to/from arrow functions
- PR #877 Fix ingest of 1 row arrow tables in from arrow function
- PR #876 Added missing `<type_traits>` include
- PR #889 Deleted test_rmm.py which has now moved to RMM repo
- PR #866 Merge v0.5.1 numpy ABI hotfix into 0.6
- PR #917 value_counts return int type on empty columns
- PR #611 Renamed `gdf_reduce_optimal_output_size()` -> `gdf_reduction_get_intermediate_output_size()`
- PR #923 fix index for negative slicing for cudf dataframe and series
- PR #927 CSV Reader: Fix category GDF_CATEGORY hashes not being computed properly
- PR #921 CSV Reader: Fix parsing errors with delim_whitespace, quotations in the header row, unnamed columns
- PR #933 Fix handling objects of all nulls in series creation
- PR #940 CSV Reader: Fix an issue where the last data row is missing when using byte_range
- PR #945 CSV Reader: Fix incorrect datetime64 when milliseconds or space separator are used
- PR #959 Groupby: Problem with column name lookup
- PR #950 Converting dataframe/recarry with non-contiguous arrays
- PR #963 CSV Reader: Fix another issue with missing data rows when using byte_range
- PR #999 Fix 0 sized kernel launches and empty sort_index exception
- PR #993 Fix dtype in selecting 0 rows from objects
- PR #1009 Fix performance regression in `to_pandas` method on DataFrame
- PR #1008 Remove custom dask communication approach
- PR #1001 CSV Reader: Fix a memory access error when reading a large (>2GB) file with date columns
- PR #1019 Binary Ops: Fix error when one input column has null mask but other doesn't
- PR #1014 CSV Reader: Fix false positives in bool value detection
- PR #1034 CSV Reader: Fix parsing floating point precision and leading zero exponents
- PR #1044 CSV Reader: Fix a segfault when byte range aligns with a page
- PR #1058 Added support for `DataFrame.loc[scalar]`
- PR #1060 Fix column creation with all valid nan values
- PR #1073 CSV Reader: Fix an issue where a column name includes the return character
- PR #1090 Updating Doxygen Comments
- PR #1080 Fix dtypes returned from loc / iloc because of lists
- PR #1102 CSV Reader: Minor fixes and memory usage improvements
- PR #1174: Fix release script typo
- PR #1137 Add prebuild script for CI
- PR #1118 Enhanced the `DataFrame.from_records()` feature
- PR #1129 Fix join performance with index parameter from using numpy array
- PR #1145 Issue with .agg call on multi-column dataframes
- PR #908 Some testing code cleanup
- PR #1167 Fix issue with null_count not being set after inplace fillna()
- PR #1184 Fix iloc performance regression
- PR #1185 Support left_on/right_on and also on=str in merge
- PR #1200 Fix allocating bitmasks with numba instead of rmm in allocate_mask function
- PR #1213 Fix bug with csv reader requesting subset of columns using wrong datatype
- PR #1223 gpuCI: Fix label on rapidsai channel on gpu build scripts
- PR #1242 Add explicit Thrust exec policy to fix NVCATEGORY_TEST segfault on some platforms
- PR #1246 Fix categorical tests that failed due to bad implicit type conversion
- PR #1255 Fix overwriting conda package main label uploads
- PR #1259 Add dlpack includes to pip build


# cuDF 0.5.1 (05 Feb 2019)

## Bug Fixes

- PR #842 Avoid using numpy via cimport to prevent ABI issues in Cython compilation


# cuDF 0.5.0 (28 Jan 2019)

## New Features

- PR #722 Add bzip2 decompression support to `read_csv()`
- PR #693 add ZLIB-based GZIP/ZIP support to `read_csv_strings()`
- PR #411 added null support to gdf_order_by (new API) and cudf_table::sort
- PR #525 Added GitHub Issue templates for bugs, documentation, new features, and questions
- PR #501 CSV Reader: Add support for user-specified decimal point and thousands separator to read_csv_strings()
- PR #455 CSV Reader: Add support for user-specified decimal point and thousands separator to read_csv()
- PR #439 add `DataFrame.drop` method similar to pandas
- PR #356 add `DataFrame.transpose` method and `DataFrame.T` property similar to pandas
- PR #505 CSV Reader: Add support for user-specified boolean values
- PR #350 Implemented Series replace function
- PR #490 Added print_env.sh script to gather relevant environment details when reporting cuDF issues
- PR #474 add ZLIB-based GZIP/ZIP support to `read_csv()`
- PR #547 Added melt similar to `pandas.melt()`
- PR #491 Add CI test script to check for updates to CHANGELOG.md in PRs
- PR #550 Add CI test script to check for style issues in PRs
- PR #558 Add CI scripts for cpu-based conda and gpu-based test builds
- PR #524 Add Boolean Indexing
- PR #564 Update python `sort_values` method to use updated libcudf `gdf_order_by` API
- PR #509 CSV Reader: Input CSV file can now be passed in as a text or a binary buffer
- PR #607 Add `__iter__` and iteritems to DataFrame class
- PR #643 added a new api gdf_replace_nulls that allows a user to replace nulls in a column

## Improvements

- PR #426 Removed sort-based groupby and refactored existing groupby APIs. Also improves C++/CUDA compile time.
- PR #461 Add `CUDF_HOME` variable in README.md to replace relative pathing.
- PR #472 RMM: Created centralized rmm::device_vector alias and rmm::exec_policy
- PR #500 Improved the concurrent hash map class to support partitioned (multi-pass) hash table building.
- PR #454 Improve CSV reader docs and examples
- PR #465 Added templated C++ API for RMM to avoid explicit cast to `void**`
- PR #513 `.gitignore` tweaks
- PR #521 Add `assert_eq` function for testing
- PR #502 Simplify Dockerfile for local dev, eliminate old conda/pip envs
- PR #549 Adds `-rdynamic` compiler flag to nvcc for Debug builds
- PR #472 RMM: Created centralized rmm::device_vector alias and rmm::exec_policy
- PR #577 Added external C++ API for scatter/gather functions
- PR #500 Improved the concurrent hash map class to support partitioned (multi-pass) hash table building
- PR #583 Updated `gdf_size_type` to `int`
- PR #500 Improved the concurrent hash map class to support partitioned (multi-pass) hash table building
- PR #617 Added .dockerignore file. Prevents adding stale cmake cache files to the docker container
- PR #658 Reduced `JOIN_TEST` time by isolating overflow test of hash table size computation
- PR #664 Added Debuging instructions to README
- PR #651 Remove noqa marks in `__init__.py` files
- PR #671 CSV Reader: uncompressed buffer input can be parsed without explicitly specifying compression as None
- PR #684 Make RMM a submodule
- PR #718 Ensure sum, product, min, max methods pandas compatibility on empty datasets
- PR #720 Refactored Index classes to make them more Pandas-like, added CategoricalIndex
- PR #749 Improve to_arrow and from_arrow Pandas compatibility
- PR #766 Remove TravisCI references, remove unused variables from CMake, fix ARROW_VERSION in Cmake
- PR #773 Add build-args back to Dockerfile and handle dependencies based on environment yml file
- PR #781 Move thirdparty submodules to root and symlink in /cpp
- PR #843 Fix broken cudf/python API examples, add new methods to the API index

## Bug Fixes

- PR #569 CSV Reader: Fix days being off-by-one when parsing some dates
- PR #531 CSV Reader: Fix incorrect parsing of quoted numbers
- PR #465 Added templated C++ API for RMM to avoid explicit cast to `void**`
- PR #473 Added missing <random> include
- PR #478 CSV Reader: Add api support for auto column detection, header, mangle_dupe_cols, usecols
- PR #495 Updated README to correct where cffi pytest should be executed
- PR #501 Fix the intermittent segfault caused by the `thousands` and `compression` parameters in the csv reader
- PR #502 Simplify Dockerfile for local dev, eliminate old conda/pip envs
- PR #512 fix bug for `on` parameter in `DataFrame.merge` to allow for None or single column name
- PR #511 Updated python/cudf/bindings/join.pyx to fix cudf merge printing out dtypes
- PR #513 `.gitignore` tweaks
- PR #521 Add `assert_eq` function for testing
- PR #537 Fix CMAKE_CUDA_STANDARD_REQURIED typo in CMakeLists.txt
- PR #447 Fix silent failure in initializing DataFrame from generator
- PR #545 Temporarily disable csv reader thousands test to prevent segfault (test re-enabled in PR #501)
- PR #559 Fix Assertion error while using `applymap` to change the output dtype
- PR #575 Update `print_env.sh` script to better handle missing commands
- PR #612 Prevent an exception from occuring with true division on integer series.
- PR #630 Fix deprecation warning for `pd.core.common.is_categorical_dtype`
- PR #622 Fix Series.append() behaviour when appending values with different numeric dtype
- PR #603 Fix error while creating an empty column using None.
- PR #673 Fix array of strings not being caught in from_pandas
- PR #644 Fix return type and column support of dataframe.quantile()
- PR #634 Fix create `DataFrame.from_pandas()` with numeric column names
- PR #654 Add resolution check for GDF_TIMESTAMP in Join
- PR #648 Enforce one-to-one copy required when using `numba>=0.42.0`
- PR #645 Fix cmake build type handling not setting debug options when CMAKE_BUILD_TYPE=="Debug"
- PR #669 Fix GIL deadlock when launching multiple python threads that make Cython calls
- PR #665 Reworked the hash map to add a way to report the destination partition for a key
- PR #670 CMAKE: Fix env include path taking precedence over libcudf source headers
- PR #674 Check for gdf supported column types
- PR #677 Fix 'gdf_csv_test_Dates' gtest failure due to missing nrows parameter
- PR #604 Fix the parsing errors while reading a csv file using `sep` instead of `delimiter`.
- PR #686 Fix converting nulls to NaT values when converting Series to Pandas/Numpy
- PR #689 CSV Reader: Fix behavior with skiprows+header to match pandas implementation
- PR #691 Fixes Join on empty input DFs
- PR #706 CSV Reader: Fix broken dtype inference when whitespace is in data
- PR #717 CSV reader: fix behavior when parsing a csv file with no data rows
- PR #724 CSV Reader: fix build issue due to parameter type mismatch in a std::max call
- PR #734 Prevents reading undefined memory in gpu_expand_mask_bits numba kernel
- PR #747 CSV Reader: fix an issue where CUDA allocations fail with some large input files
- PR #750 Fix race condition for handling NVStrings in CMake
- PR #719 Fix merge column ordering
- PR #770 Fix issue where RMM submodule pointed to wrong branch and pin other to correct branches
- PR #778 Fix hard coded ABI off setting
- PR #784 Update RMM submodule commit-ish and pip paths
- PR #794 Update `rmm::exec_policy` usage to fix segmentation faults when used as temprory allocator.
- PR #800 Point git submodules to branches of forks instead of exact commits


# cuDF 0.4.0 (05 Dec 2018)

## New Features

- PR #398 add pandas-compatible `DataFrame.shape()` and `Series.shape()`
- PR #394 New documentation feature "10 Minutes to cuDF"
- PR #361 CSV Reader: Add support for strings with delimiters

## Improvements

 - PR #436 Improvements for type_dispatcher and wrapper structs
 - PR #429 Add CHANGELOG.md (this file)
 - PR #266 use faster CUDA-accelerated DataFrame column/Series concatenation.
 - PR #379 new C++ `type_dispatcher` reduces code complexity in supporting many data types.
 - PR #349 Improve performance for creating columns from memoryview objects
 - PR #445 Update reductions to use type_dispatcher. Adds integer types support to sum_of_squares.
 - PR #448 Improve installation instructions in README.md
 - PR #456 Change default CMake build to Release, and added option for disabling compilation of tests

## Bug Fixes

 - PR #444 Fix csv_test CUDA too many resources requested fail.
 - PR #396 added missing output buffer in validity tests for groupbys.
 - PR #408 Dockerfile updates for source reorganization
 - PR #437 Add cffi to Dockerfile conda env, fixes "cannot import name 'librmm'"
 - PR #417 Fix `map_test` failure with CUDA 10
 - PR #414 Fix CMake installation include file paths
 - PR #418 Properly cast string dtypes to programmatic dtypes when instantiating columns
 - PR #427 Fix and tests for Concatenation illegal memory access with nulls


# cuDF 0.3.0 (23 Nov 2018)

## New Features

 - PR #336 CSV Reader string support

## Improvements

 - PR #354 source code refactored for better organization. CMake build system overhaul. Beginning of transition to Cython bindings.
 - PR #290 Add support for typecasting to/from datetime dtype
 - PR #323 Add handling pyarrow boolean arrays in input/out, add tests
 - PR #325 GDF_VALIDITY_UNSUPPORTED now returned for algorithms that don't support non-empty valid bitmasks
 - PR #381 Faster InputTooLarge Join test completes in ms rather than minutes.
 - PR #373 .gitignore improvements
 - PR #367 Doc cleanup & examples for DataFrame methods
 - PR #333 Add Rapids Memory Manager documentation
 - PR #321 Rapids Memory Manager adds file/line location logging and convenience macros
 - PR #334 Implement DataFrame `__copy__` and `__deepcopy__`
 - PR #271 Add NVTX ranges to pygdf
 - PR #311 Document system requirements for conda install

## Bug Fixes

 - PR #337 Retain index on `scale()` function
 - PR #344 Fix test failure due to PyArrow 0.11 Boolean handling
 - PR #364 Remove noexcept from managed_allocator;  CMakeLists fix for NVstrings
 - PR #357 Fix bug that made all series be considered booleans for indexing
 - PR #351 replace conda env configuration for developers
 - PRs #346 #360 Fix CSV reading of negative numbers
 - PR #342 Fix CMake to use conda-installed nvstrings
 - PR #341 Preserve categorical dtype after groupby aggregations
 - PR #315 ReadTheDocs build update to fix missing libcuda.so
 - PR #320 FIX out-of-bounds access error in reductions.cu
 - PR #319 Fix out-of-bounds memory access in libcudf count_valid_bits
 - PR #303 Fix printing empty dataframe


# cuDF 0.2.0 and cuDF 0.1.0

These were initial releases of cuDF based on previously separate pyGDF and libGDF libraries.<|MERGE_RESOLUTION|>--- conflicted
+++ resolved
@@ -216,11 +216,9 @@
 - PR #3459 Fix printing of invalid entries
 - PR #3468 Fix memory leak issue in `drop_duplicates`
 - PR #3474 Fix small doc error in capitalize Docs
-<<<<<<< HEAD
 - PR #3478 Fix as_index deep copy via Index.rename inplace arg
-=======
 - PR #3476 Fix ORC reader timezone conversion
->>>>>>> 265c500e
+
 
 # cuDF 0.10.0 (16 Oct 2019)
 
