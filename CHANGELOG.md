# cuDF 0.10.0 (Date TBD)

## New Features

- PR #2423 Added `groupby.quantile()`
- PR #2522 Add Java bindings for NVStrings backed upper and lower case mutators
- PR #2605 Added Sort based groupby in libcudf
- PR #2607 Add Java bindings for parsing JSON
- PR #2629 Add dropna= parameter to groupby
- PR #2585 ORC & Parquet Readers: Remove millisecond timestamp restriction
- PR #2507 Add GPU-accelerated ORC Writer
- PR #2559 Add Series.tolist()
- PR #2653 Add Java bindings for rolling window operations
- PR #2480 Merge `custreamz` codebase into `cudf` repo
- PR #2674 Add __contains__ for Index/Series/Column
- PR #2635 Add support to read from remote and cloud sources like s3, gcs, hdfs
- PR #2722 Add Java bindings for NVTX ranges
- PR #2702 Add make_bool to dataset generation functions
- PR #2394 Move `rapidsai/custrings` into `cudf`
- PR #2734 Final sync of custrings source into cudf
- PR #2724 Add libcudf support for __contains__
- PR #2777 Add python bindings for porter stemmer measure functionality
- PR #2781 Add issorted to is_monotonic
- PR #2685 Add cudf::scatter_to_tables and cython binding
- PR #2743 Add Java bindings for NVStrings timestamp2long as part of String ColumnVector casting
- PR #2785 Add nvstrings Python docs
- PR #2786 Add benchmarks option to root build.sh
- PR #2802 Add `cudf::repeat()` and `cudf.Series.repeat()`
- PR #2773 Add Fisher's unbiased kurtosis and skew for Series/DataFrame
- PR #2748 Parquet Reader: Add option to specify loading of PANDAS index
- PR #2807 Add scatter_by_map to DataFrame python API
- PR #2836 Add nvstrings.code_points method
- PR #2844 Add Series/DataFrame notnull
- PR #2858 Add GTest type list utilities
- PR #2870 Add support for grouping by Series of arbitrary length
- PR #2719 Series covariance and Pearson correlation
- PR #2207 Beginning of libcudf overhaul: introduce new column and table types
- PR #2869 Add `cudf.CategoricalDtype`
- PR #2838 CSV Reader: Support ARROW_RANDOM_FILE input
- PR #2655 CuPy-based Series and Dataframe .values property
- PR #2803 Added `edit_distance_matrix()` function to calculate pairwise edit distance for each string on a given nvstrings object.
- PR #2811 Start of cudf strings column work based on 2207
- PR #2872 Add Java pinned memory pool allocator
- PR #2969 Add findAndReplaceAll to ColumnVector
- PR #2814 Add Datetimeindex.weekday
- PR #2999 Add timestamp conversion support for string categories

## Improvements

- PR #2578 Update legacy_groupby to use libcudf group_by_without_aggregation
- PR #2581 Removed `managed` allocator from hash map classes.
- PR #2571 Remove unnecessary managed memory from gdf_column_concat
- PR #2648 Cython/Python reorg
- PR #2588 Update Series.append documentation
- PR #2632 Replace dask-cudf set_index code with upstream
- PR #2682 Add cudf.set_allocator() function for easier allocator init
- PR #2642 Improve null printing and testing
- PR #2747 Add missing Cython headers / cudftestutil lib to conda package for cuspatial build
- PR #2706 Compute CSV format in device code to speedup performance
- PR #2673 Add support for np.longlong type
- PR #2703 move dask serialization dispatch into cudf
- PR #2728 Add YYMMDD to version tag for nightly conda packages
- PR #2729 Handle file-handle input in to_csv
- PR #2741 CSV Reader: Move kernel functions into its own file
- PR #2766 Improve nvstrings python cmake flexibility
- PR #2756 Add out_time_unit option to csv reader, support timestamp resolutions
- PR #2771 Stopgap alias for to_gpu_matrix()
- PR #2783 Support mapping input columns to function arguments in apply kernels
- PR #2645 libcudf unique_count for Series.nunique
- PR #2817 Dask-cudf: `read_parquet` support for remote filesystems
- PR #2823 improve java data movement debugging
- PR #2806 CSV Reader: Clean-up row offset operations
- PR #2640 Add dask wait/persist exmaple to 10 minute guide
- PR #2828 Optimizations of kernel launch configuration for `DataFrame.apply_rows` and `DataFrame.apply_chunks`
- PR #2831 Add `column` argument to `DataFrame.drop`
- PR #2775 Various optimizations to improve __getitem__ and __setitem__ performance
- PR #2810 cudf::allocate_like can optionally always allocate a mask.
- PR #2833 Parquet reader: align page data allocation sizes to 4-bytes to satisfy cuda-memcheck
- PR #2832 Using the new Python bindings for UCX
- PR #2856 Update group_split_cudf to use scatter_by_map
- PR #2890 Optionally keep serialized table data on the host.
- PR #2778 Doc: Updated and fixed some docstrings that were formatted incorrectly.
- PR #2830 Use YYMMDD tag in custreamz nightly build
- PR #2875 Java: Remove synchronized from register methods in MemoryCleaner
- PR #2887 Minor snappy decompression optimization
- PR #2899 Use new RMM API based on Cython
- PR #2788 Guide to Python UDFs
- PR #2919 Change java API to use operators in groupby namespace
- PR #2909 CSV Reader: Avoid row offsets host vector default init

## Bug Fixes

- PR #2584 ORC Reader: fix parsing of `DECIMAL` index positions
- PR #2619 Fix groupby serialization/deserialization
- PR #2614 Update Java version to match
- PR #2601 Fixes nlargest(1) issue in Series and Dataframe
- PR #2610 Fix a bug in index serialization (properly pass DeviceNDArray)
- PR #2621 Fixes the floordiv issue of not promoting float type when rhs is 0
- PR #2611 Types Test: fix static casting from negative int to string
- PR #2618 IO Readers: Fix datasource memory map failure for multiple reads
- PR #2628 groupby_without_aggregation non-nullable input table produces non-nullable output
- PR #2615 fix string category partitioning in java API
- PR #2641 fix string category and timeunit concat in the java API
- PR #2649 Fix groupby issue resulting from column_empty bug
- PR #2658 Fix astype() for null categorical columns
- PR #2660 fix column string category and timeunit concat in the java API
- PR #2664 ORC reader: fix `skip_rows` larger than first stripe
- PR #2654 Allow Java gdfOrderBy to work with string categories
- PR #2669 AVRO reader: fix non-deterministic output
- PR #2668 Update Java bindings to specify timestamp units for ORC and Parquet readers
- PR #2679 AVRO reader: fix cuda errors when decoding compressed streams
- PR #2692 Add concatenation for data-frame with different headers (empty and non-empty)
- PR #2651 Remove nvidia driver installation from ci/cpu/build.sh
- PR #2697 Ensure csv reader sets datetime column time units
- PR #2698 Return RangeIndex from contiguous slice of RangeIndex
- PR #2672 Fix null and integer handling in round
- PR #2704 Parquet Reader: Fix crash when loading string column with nulls
- PR #2725 Fix Jitify issue with running on Turing using CUDA version < 10
- PR #2731 Fix building of benchmarks
- PR #2738 Fix java to find new NVStrings locations
- PR #2736 Pin Jitify branch to v0.10 version
- PR #2742 IO Readers: Fix possible silent failures when creating `NvStrings` instance
- PR #2753 Fix java quantile API calls
- PR #2762 Fix validity processing for time in java
- PR #2796 Fix handling string slicing and other nvstrings delegated methods with dask
- PR #2769 Fix link to API docs in README.md
- PR #2772 Handle multiindex pandas Series #2772
- PR #2749 Fix apply_rows/apply_chunks pessimistic null mask to use in_cols null masks only
- PR #2752 CSV Reader: Fix exception when there's no rows to process
- PR #2716 Added Exception for `StringMethods` in string methods
- PR #2787 Fix Broadcasting `None` to `cudf-series`
- PR #2794 Fix async race in NVCategory::get_value and get_value_bounds
- PR #2795 Fix java build/cast error
- PR #2496 Fix improper merge of two dataframes when names differ
- PR #2824 Fix issue with incorrect result when Numeric Series replace is called several times
- PR #2751 Replace value with null
- PR #2765 Fix Java inequality comparisons for string category
- PR #2818 Fix java join API to use new C++ join API
- PR #2841 Fix nvstrings.slice and slice_from for range (0,0)
- PR #2837 Fix join benchmark
- PR #2809 Add hash_df and group_split dispatch functions for dask
- PR #2843 Parquet reader: fix skip_rows when not aligned with page or row_group boundaries
- PR #2851 Deleted existing dask-cudf/record.txt
- PR #2854 Fix column creation from ephemeral objects exposing __cuda_array_interface__
- PR #2860 Fix boolean indexing when the result is a single row
- PR #2859 Fix tail method issue for string columns
- PR #2852 Fixed `cumsum()` and `cumprod()` on boolean series.
- PR #2865 DaskIO: Fix `read_csv` and `read_orc` when input is list of files
- PR #2750 Fixed casting values to cudf::bool8 so non-zero values always cast to true
- PR #2873 Fixed dask_cudf read_partition bug by generating ParquetDatasetPiece
- PR #2850 Fixes dask_cudf.read_parquet on partitioned datasets
- PR #2896 Properly handle `axis` string keywords in `concat`
- PR #2926 Update rounding algorithm to avoid using fmod
- PR #2968 Fix Java dependency loading when using NVTX
- PR #2963 Fix ORC writer uncompressed block indexing
- PR #2928 CSV Reader: Fix using `byte_range` for large datasets
- PR #2983 Fix sm_70+ race condition in gpu_unsnap
- PR #2964 ORC Writer: Segfault when writing mixed numeric and string columns
- PR #3007 Java: Remove unit test that frees RMM invalid pointer
- PR #3009 Fix orc reader RLEv2 patch position regression from PR #2507
- PR #3002 Fix CUDA invalid configuration errors reported after loading an ORC file without data
- PR #3035 Update update-version.sh for new docs locations
- PR #3038 Fix uninitialized stream parameter in device_table deleter
<<<<<<< HEAD
- PR #3064 Fixes groupby performance issue
=======
- PR #3061 Add rmmInitialize to nvstrings gtests
>>>>>>> f42a3259
- PR #3058 Fix UDF doc markdown formatting
- PR #3059 Add nvstrings python build instructions to contributing.md


# cuDF 0.9.0 (21 Aug 2019)

## New Features

- PR #1993 Add CUDA-accelerated series aggregations: mean, var, std
- PR #2111 IO Readers: Support memory buffer, file-like object, and URL inputs
- PR #2012 Add `reindex()` to DataFrame and Series
- PR #2097 Add GPU-accelerated AVRO reader
- PR #2098 Support binary ops on DFs and Series with mismatched indices
- PR #2160 Merge `dask-cudf` codebase into `cudf` repo
- PR #2149 CSV Reader: Add `hex` dtype for explicit hexadecimal parsing
- PR #2156 Add `upper_bound()` and `lower_bound()` for libcudf tables and `searchsorted()` for cuDF Series
- PR #2158 CSV Reader: Support single, non-list/dict argument for `dtype`
- PR #2177 CSV Reader: Add `parse_dates` parameter for explicit date inference
- PR #1744 cudf::apply_boolean_mask and cudf::drop_nulls support for cudf::table inputs (multi-column)
- PR #2196 Add `DataFrame.dropna()`
- PR #2197 CSV Writer: add `chunksize` parameter for `to_csv`
- PR #2215 `type_dispatcher` benchmark
- PR #2179 Add Java quantiles
- PR #2157 Add __array_function__ to DataFrame and Series
- PR #2212 Java support for ORC reader
- PR #2224 Add DataFrame isna, isnull, notna functions
- PR #2236 Add Series.drop_duplicates
- PR #2105 Add hash-based join benchmark
- PR #2316 Add unique, nunique, and value_counts for datetime columns
- PR #2337 Add Java support for slicing a ColumnVector
- PR #2049 Add cudf::merge (sorted merge)
- PR #2368 Full cudf+dask Parquet Support
- PR #2380 New cudf::is_sorted checks whether cudf::table is sorted
- PR #2356 Java column vector standard deviation support
- PR #2221 MultiIndex full indexing - Support iloc and wildcards for loc
- PR #2429 Java support for getting length of strings in a ColumnVector
- PR #2415 Add `value_counts` for series of any type
- PR #2446 Add __array_function__ for index
- PR #2437 ORC reader: Add 'use_np_dtypes' option
- PR #2382 Add CategoricalAccessor add, remove, rename, and ordering methods
- PR #2464 Native implement `__cuda_array_interface__` for Series/Index/Column objects
- PR #2425 Rolling window now accepts array-based user-defined functions
- PR #2442 Add __setitem__
- PR #2449 Java support for getting byte count of strings in a ColumnVector
- PR #2492 Add groupby.size() method
- PR #2358 Add cudf::nans_to_nulls: convert floating point column into bitmask
- PR #2489 Add drop argument to set_index
- PR #2491 Add Java bindings for ORC reader 'use_np_dtypes' option
- PR #2213 Support s/ms/us/ns DatetimeColumn time unit resolutions
- PR #2536 Add _constructor properties to Series and DataFrame

## Improvements

- PR #2103 Move old `column` and `bitmask` files into `legacy/` directory
- PR #2109 added name to Python column classes
- PR #1947 Cleanup serialization code
- PR #2125 More aggregate in java API
- PR #2127 Add in java Scalar tests
- PR #2088 Refactor of Python groupby code
- PR #2130 Java serialization and deserialization of tables.
- PR #2131 Chunk rows logic added to csv_writer
- PR #2129 Add functions in the Java API to support nullable column filtering
- PR #2165 made changes to get_dummies api for it to be available in MethodCache
- PR #2171 Add CodeCov integration, fix doc version, make --skip-tests work when invoking with source
- PR #2184 handle remote orc files for dask-cudf
- PR #2186 Add `getitem` and `getattr` style access to Rolling objects
- PR #2168 Use cudf.Column for CategoricalColumn's categories instead of a tuple
- PR #2193 DOC: cudf::type_dispatcher documentation for specializing dispatched functors
- PR #2199 Better java support for appending strings
- PR #2176 Added column dtype support for datetime, int8, int16 to csv_writer
- PR #2209 Matching `get_dummies` & `select_dtypes` behavior to pandas
- PR #2217 Updated Java bindings to use the new groupby API
- PR #2214 DOC: Update doc instructions to build/install `cudf` and `dask-cudf`
- PR #2220 Update Java bindings for reduction rename
- PR #2232 Move CodeCov upload from build script to Jenkins
- PR #2225 refactor to use libcudf for gathering columns in dataframes
- PR #2293 Improve join performance (faster compute_join_output_size)
- PR #2300 Create separate dask codeowners for dask-cudf codebase
- PR #2304 gdf_group_by_without_aggregations returns gdf_column
- PR #2309 Java readers: remove redundant copy of result pointers
- PR #2307 Add `black` and `isort` to style checker script
- PR #2345 Restore removal of old groupby implementation
- PR #2342 Improve `astype()` to operate all ways
- PR #2329 using libcudf cudf::copy for column deep copy
- PR #2344 DOC: docs on code formatting for contributors
- PR #2376 Add inoperative axis= and win_type= arguments to Rolling()
- PR #2378 remove dask for (de-)serialization of cudf objects
- PR #2353 Bump Arrow and Dask versions
- PR #2377 Replace `standard_python_slice` with just `slice.indices()`
- PR #2373 cudf.DataFrame enchancements & Series.values support
- PR #2392 Remove dlpack submodule; make cuDF's Cython API externally accessible
- PR #2430 Updated Java bindings to use the new unary API
- PR #2406 Moved all existing `table` related files to a `legacy/` directory
- PR #2350 Performance related changes to get_dummies
- PR #2420 Remove `cudautils.astype` and replace with `typecast.apply_cast`
- PR #2456 Small improvement to typecast utility
- PR #2458 Fix handling of thirdparty packages in `isort` config
- PR #2459 IO Readers: Consolidate all readers to use `datasource` class
- PR #2475 Exposed type_dispatcher.hpp, nvcategory_util.hpp and wrapper_types.hpp in the include folder
- PR #2484 Enabled building libcudf as a static library
- PR #2453 Streamline CUDA_REL environment variable
- PR #2483 Bundle Boost filesystem dependency in the Java jar
- PR #2486 Java API hash functions
- PR #2481 Adds the ignore_null_keys option to the java api
- PR #2490 Java api: support multiple aggregates for the same column
- PR #2510 Java api: uses table based apply_boolean_mask
- PR #2432 Use pandas formatting for console, html, and latex output
- PR #2573 Bump numba version to 0.45.1
- PR #2606 Fix references to notebooks-contrib

## Bug Fixes

- PR #2086 Fixed quantile api behavior mismatch in series & dataframe
- PR #2128 Add offset param to host buffer readers in java API.
- PR #2145 Work around binops validity checks for java
- PR #2146 Work around unary_math validity checks for java
- PR #2151 Fixes bug in cudf::copy_range where null_count was invalid
- PR #2139 matching to pandas describe behavior & fixing nan values issue
- PR #2161 Implicitly convert unsigned to signed integer types in binops
- PR #2154 CSV Reader: Fix bools misdetected as strings dtype
- PR #2178 Fix bug in rolling bindings where a view of an ephemeral column was being taken
- PR #2180 Fix issue with isort reordering `importorskip` below imports depending on them
- PR #2187 fix to honor dtype when numpy arrays are passed to columnops.as_column
- PR #2190 Fix issue in astype conversion of string column to 'str'
- PR #2208 Fix issue with calling `head()` on one row dataframe
- PR #2229 Propagate exceptions from Cython cdef functions
- PR #2234 Fix issue with local build script not properly building
- PR #2223 Fix CUDA invalid configuration errors reported after loading small compressed ORC files
- PR #2162 Setting is_unique and is_monotonic-related attributes
- PR #2244 Fix ORC RLEv2 delta mode decoding with nonzero residual delta width
- PR #2297 Work around `var/std` unsupported only at debug build
- PR #2302 Fixed java serialization corner case
- PR #2355 Handle float16 in binary operations
- PR #2311 Fix copy behaviour for GenericIndex
- PR #2349 Fix issues with String filter in java API
- PR #2323 Fix groupby on categoricals
- PR #2328 Ensure order is preserved in CategoricalAccessor._set_categories
- PR #2202 Fix issue with unary ops mishandling empty input
- PR #2326 Fix for bug in DLPack when reading multiple columns
- PR #2324 Fix cudf Docker build
- PR #2325 Fix ORC RLEv2 patched base mode decoding with nonzero patch width
- PR #2235 Fix get_dummies to be compatible with dask
- PR #2332 Zero initialize gdf_dtype_extra_info
- PR #2355 Handle float16 in binary operations
- PR #2360 Fix missing dtype handling in cudf.Series & columnops.as_column
- PR #2364 Fix quantile api and other trivial issues around it
- PR #2361 Fixed issue with `codes` of CategoricalIndex
- PR #2357 Fixed inconsistent type of index created with from_pandas vs direct construction
- PR #2389 Fixed Rolling __getattr__ and __getitem__ for offset based windows
- PR #2402 Fixed bug in valid mask computation in cudf::copy_if (apply_boolean_mask)
- PR #2401 Fix to a scalar datetime(of type Days) issue
- PR #2386 Correctly allocate output valids in groupby
- PR #2411 Fixed failures on binary op on single element string column
- PR #2422 Fix Pandas logical binary operation incompatibilites
- PR #2447 Fix CodeCov posting build statuses temporarily
- PR #2450 Fix erroneous null handling in `cudf.DataFrame`'s `apply_rows`
- PR #2470 Fix issues with empty strings and string categories (Java)
- PR #2471 Fix String Column Validity.
- PR #2481 Fix java validity buffer serialization
- PR #2485 Updated bytes calculation to use size_t to avoid overflow in column concat
- PR #2461 Fix groupby multiple aggregations same column
- PR #2514 Fix cudf::drop_nulls threshold handling in Cython
- PR #2516 Fix utilities include paths and meta.yaml header paths
- PR #2517 Fix device memory leak in to_dlpack tensor deleter
- PR #2431 Fix local build generated file ownerships
- PR #2511 Added import of orc, refactored exception handlers to not squash fatal exceptions
- PR #2527 Fix index and column input handling in dask_cudf read_parquet
- PR #2466 Fix `dataframe.query` returning null rows erroneously
- PR #2548 Orc reader: fix non-deterministic data decoding at chunk boundaries
- PR #2557 fix cudautils import in string.py
- PR #2521 Fix casting datetimes from/to the same resolution
- PR #2545 Fix MultiIndexes with datetime levels
- PR #2560 Remove duplicate `dlpack` definition in conda recipe
- PR #2567 Fix ColumnVector.fromScalar issues while dealing with null scalars
- PR #2565 Orc reader: fix incorrect data decoding of int64 data types
- PR #2577 Fix search benchmark compilation error by adding necessary header
- PR #2604 Fix a bug in copying.pyx:_normalize_types that upcasted int32 to int64


# cuDF 0.8.0 (27 June 2019)

## New Features

- PR #1524 Add GPU-accelerated JSON Lines parser with limited feature set
- PR #1569 Add support for Json objects to the JSON Lines reader
- PR #1622 Add Series.loc
- PR #1654 Add cudf::apply_boolean_mask: faster replacement for gdf_apply_stencil
- PR #1487 cython gather/scatter
- PR #1310 Implemented the slice/split functionality.
- PR #1630 Add Python layer to the GPU-accelerated JSON reader
- PR #1745 Add rounding of numeric columns via Numba
- PR #1772 JSON reader: add support for BytesIO and StringIO input
- PR #1527 Support GDF_BOOL8 in readers and writers
- PR #1819 Logical operators (AND, OR, NOT) for libcudf and cuDF
- PR #1813 ORC Reader: Add support for stripe selection
- PR #1828 JSON Reader: add suport for bool8 columns
- PR #1833 Add column iterator with/without nulls
- PR #1665 Add the point-in-polygon GIS function
- PR #1863 Series and Dataframe methods for all and any
- PR #1908 cudf::copy_range and cudf::fill for copying/assigning an index or range to a constant
- PR #1921 Add additional formats for typecasting to/from strings
- PR #1807 Add Series.dropna()
- PR #1987 Allow user defined functions in the form of ptx code to be passed to binops
- PR #1948 Add operator functions like `Series.add()` to DataFrame and Series
- PR #1954 Add skip test argument to GPU build script
- PR #2018 Add bindings for new groupby C++ API
- PR #1984 Add rolling window operations Series.rolling() and DataFrame.rolling()
- PR #1542 Python method and bindings for to_csv
- PR #1995 Add Java API
- PR #1998 Add google benchmark to cudf
- PR #1845 Add cudf::drop_duplicates, DataFrame.drop_duplicates
- PR #1652 Added `Series.where()` feature
- PR #2074 Java Aggregates, logical ops, and better RMM support
- PR #2140 Add a `cudf::transform` function
- PR #2068 Concatenation of different typed columns

## Improvements

- PR #1538 Replacing LesserRTTI with inequality_comparator
- PR #1703 C++: Added non-aggregating `insert` to `concurrent_unordered_map` with specializations to store pairs with a single atomicCAS when possible.
- PR #1422 C++: Added a RAII wrapper for CUDA streams
- PR #1701 Added `unique` method for stringColumns
- PR #1713 Add documentation for Dask-XGBoost
- PR #1666 CSV Reader: Improve performance for files with large number of columns
- PR #1725 Enable the ability to use a single column groupby as its own index
- PR #1759 Add an example showing simultaneous rolling averages to `apply_grouped` documentation
- PR #1746 C++: Remove unused code: `windowed_ops.cu`, `sorting.cu`, `hash_ops.cu`
- PR #1748 C++: Add `bool` nullability flag to `device_table` row operators
- PR #1764 Improve Numerical column: `mean_var` and `mean`
- PR #1767 Speed up Python unit tests
- PR #1770 Added build.sh script, updated CI scripts and documentation
- PR #1739 ORC Reader: Add more pytest coverage
- PR #1696 Added null support in `Series.replace()`.
- PR #1390 Added some basic utility functions for `gdf_column`'s
- PR #1791 Added general column comparison code for testing
- PR #1795 Add printing of git submodule info to `print_env.sh`
- PR #1796 Removing old sort based group by code and gdf_filter
- PR #1811 Added funtions for copying/allocating `cudf::table`s
- PR #1838 Improve columnops.column_empty so that it returns typed columns instead of a generic Column
- PR #1890 Add utils.get_dummies- a pandas-like wrapper around one_hot-encoding
- PR #1823 CSV Reader: default the column type to string for empty dataframes
- PR #1827 Create bindings for scalar-vector binops, and update one_hot_encoding to use them
- PR #1817 Operators now support different sized dataframes as long as they don't share different sized columns
- PR #1855 Transition replace_nulls to new C++ API and update corresponding Cython/Python code
- PR #1858 Add `std::initializer_list` constructor to `column_wrapper`
- PR #1846 C++ type-erased gdf_equal_columns test util; fix gdf_equal_columns logic error
- PR #1390 Added some basic utility functions for `gdf_column`s
- PR #1391 Tidy up bit-resolution-operation and bitmask class code
- PR #1882 Add iloc functionality to MultiIndex dataframes
- PR #1884 Rolling windows: general enhancements and better coverage for unit tests
- PR #1886 support GDF_STRING_CATEGORY columns in apply_boolean_mask, drop_nulls and other libcudf functions
- PR #1896 Improve performance of groupby with levels specified in dask-cudf
- PR #1915 Improve iloc performance for non-contiguous row selection
- PR #1859 Convert read_json into a C++ API
- PR #1919 Rename libcudf namespace gdf to namespace cudf
- PR #1850 Support left_on and right_on for DataFrame merge operator
- PR #1930 Specialize constructor for `cudf::bool8` to cast argument to `bool`
- PR #1938 Add default constructor for `column_wrapper`
- PR #1930 Specialize constructor for `cudf::bool8` to cast argument to `bool`
- PR #1952 consolidate libcudf public API headers in include/cudf
- PR #1949 Improved selection with boolmask using libcudf `apply_boolean_mask`
- PR #1956 Add support for nulls in `query()`
- PR #1973 Update `std::tuple` to `std::pair` in top-most libcudf APIs and C++ transition guide
- PR #1981 Convert read_csv into a C++ API
- PR #1868 ORC Reader: Support row index for speed up on small/medium datasets
- PR #1964 Added support for list-like types in Series.str.cat
- PR #2005 Use HTML5 details tag in bug report issue template
- PR #2003 Removed few redundant unit-tests from test_string.py::test_string_cat
- PR #1944 Groupby design improvements
- PR #2017 Convert `read_orc()` into a C++ API
- PR #2011 Convert `read_parquet()` into a C++ API
- PR #1756 Add documentation "10 Minutes to cuDF and dask_cuDF"
- PR #2034 Adding support for string columns concatenation using "add" binary operator
- PR #2042 Replace old "10 Minutes" guide with new guide for docs build process
- PR #2036 Make library of common test utils to speed up tests compilation
- PR #2022 Facilitating get_dummies to be a high level api too
- PR #2050 Namespace IO readers and add back free-form `read_xxx` functions
- PR #2104 Add a functional ``sort=`` keyword argument to groupby
- PR #2108 Add `find_and_replace` for StringColumn for replacing single values
- PR #1803 cuDF/CuPy interoperability documentation

## Bug Fixes

- PR #1465 Fix for test_orc.py and test_sparse_df.py test failures
- PR #1583 Fix underlying issue in `as_index()` that was causing `Series.quantile()` to fail
- PR #1680 Add errors= keyword to drop() to fix cudf-dask bug
- PR #1651 Fix `query` function on empty dataframe
- PR #1616 Fix CategoricalColumn to access categories by index instead of iteration
- PR #1660 Fix bug in `loc` when indexing with a column name (a string)
- PR #1683 ORC reader: fix timestamp conversion to UTC
- PR #1613 Improve CategoricalColumn.fillna(-1) performance
- PR #1642 Fix failure of CSV_TEST gdf_csv_test.SkiprowsNrows on multiuser systems
- PR #1709 Fix handling of `datetime64[ms]` in `dataframe.select_dtypes`
- PR #1704 CSV Reader: Add support for the plus sign in number fields
- PR #1687 CSV reader: return an empty dataframe for zero size input
- PR #1757 Concatenating columns with null columns
- PR #1755 Add col_level keyword argument to melt
- PR #1758 Fix df.set_index() when setting index from an empty column
- PR #1749 ORC reader: fix long strings of NULL values resulting in incorrect data
- PR #1742 Parquet Reader: Fix index column name to match PANDAS compat
- PR #1782 Update libcudf doc version
- PR #1783 Update conda dependencies
- PR #1786 Maintain the original series name in series.unique output
- PR #1760 CSV Reader: fix segfault when dtype list only includes columns from usecols list
- PR #1831 build.sh: Assuming python is in PATH instead of using PYTHON env var
- PR #1839 Raise an error instead of segfaulting when transposing a DataFrame with StringColumns
- PR #1840 Retain index correctly during merge left_on right_on
- PR #1825 cuDF: Multiaggregation Groupby Failures
- PR #1789 CSV Reader: Fix missing support for specifying `int8` and `int16` dtypes
- PR #1857 Cython Bindings: Handle `bool` columns while calling `column_view_from_NDArrays`
- PR #1849 Allow DataFrame support methods to pass arguments to the methods
- PR #1847 Fixed #1375 by moving the nvstring check into the wrapper function
- PR #1864 Fixing cudf reduction for POWER platform
- PR #1869 Parquet reader: fix Dask timestamps not matching with Pandas (convert to milliseconds)
- PR #1876 add dtype=bool for `any`, `all` to treat integer column correctly
- PR #1875 CSV reader: take NaN values into account in dtype detection
- PR #1873 Add column dtype checking for the all/any methods
- PR #1902 Bug with string iteration in _apply_basic_agg
- PR #1887 Fix for initialization issue in pq_read_arg,orc_read_arg
- PR #1867 JSON reader: add support for null/empty fields, including the 'null' literal
- PR #1891 Fix bug #1750 in string column comparison
- PR #1909 Support of `to_pandas()` of boolean series with null values
- PR #1923 Use prefix removal when two aggs are called on a SeriesGroupBy
- PR #1914 Zero initialize gdf_column local variables
- PR #1959 Add support for comparing boolean Series to scalar
- PR #1966 Ignore index fix in series append
- PR #1967 Compute index __sizeof__ only once for DataFrame __sizeof__
- PR #1977 Support CUDA installation in default system directories
- PR #1982 Fixes incorrect index name after join operation
- PR #1985 Implement `GDF_PYMOD`, a special modulo that follows python's sign rules
- PR #1991 Parquet reader: fix decoding of NULLs
- PR #1990 Fixes a rendering bug in the `apply_grouped` documentation
- PR #1978 Fix for values being filled in an empty dataframe
- PR #2001 Correctly create MultiColumn from Pandas MultiColumn
- PR #2006 Handle empty dataframe groupby construction for dask
- PR #1965 Parquet Reader: Fix duplicate index column when it's already in `use_cols`
- PR #2033 Add pip to conda environment files to fix warning
- PR #2028 CSV Reader: Fix reading of uncompressed files without a recognized file extension
- PR #2073 Fix an issue when gathering columns with NVCategory and nulls
- PR #2053 cudf::apply_boolean_mask return empty column for empty boolean mask
- PR #2066 exclude `IteratorTest.mean_var_output` test from debug build
- PR #2069 Fix JNI code to use read_csv and read_parquet APIs
- PR #2071 Fix bug with unfound transitive dependencies for GTests in Ubuntu 18.04
- PR #2089 Configure Sphinx to render params correctly
- PR #2091 Fix another bug with unfound transitive dependencies for `cudftestutils` in Ubuntu 18.04
- PR #2115 Just apply `--disable-new-dtags` instead of trying to define all the transitive dependencies
- PR #2106 Fix errors in JitCache tests caused by sharing of device memory between processes
- PR #2120 Fix errors in JitCache tests caused by running multiple threads on the same data
- PR #2102 Fix memory leak in groupby
- PR #2113 fixed typo in to_csv code example


# cudf 0.7.2 (16 May 2019)

## New Features

- PR #1735 Added overload for atomicAdd on int64. Streamlined implementation of custom atomic overloads.
- PR #1741 Add MultiIndex concatenation

## Bug Fixes

- PR #1718 Fix issue with SeriesGroupBy MultiIndex in dask-cudf
- PR #1734 Python: fix performance regression for groupby count() aggregations
- PR #1768 Cython: fix handling read only schema buffers in gpuarrow reader


# cudf 0.7.1 (11 May 2019)

## New Features

- PR #1702 Lazy load MultiIndex to return groupby performance to near optimal.

## Bug Fixes

- PR #1708 Fix handling of `datetime64[ms]` in `dataframe.select_dtypes`


# cuDF 0.7.0 (10 May 2019)

## New Features

- PR #982 Implement gdf_group_by_without_aggregations and gdf_unique_indices functions
- PR #1142 Add `GDF_BOOL` column type
- PR #1194 Implement overloads for CUDA atomic operations
- PR #1292 Implemented Bitwise binary ops AND, OR, XOR (&, |, ^)
- PR #1235 Add GPU-accelerated Parquet Reader
- PR #1335 Added local_dict arg in `DataFrame.query()`.
- PR #1282 Add Series and DataFrame.describe()
- PR #1356 Rolling windows
- PR #1381 Add DataFrame._get_numeric_data
- PR #1388 Add CODEOWNERS file to auto-request reviews based on where changes are made
- PR #1396 Add DataFrame.drop method
- PR #1413 Add DataFrame.melt method
- PR #1412 Add DataFrame.pop()
- PR #1419 Initial CSV writer function
- PR #1441 Add Series level cumulative ops (cumsum, cummin, cummax, cumprod)
- PR #1420 Add script to build and test on a local gpuCI image
- PR #1440 Add DatetimeColumn.min(), DatetimeColumn.max()
- PR #1455 Add Series.Shift via Numba kernel
- PR #1441 Add Series level cumulative ops (cumsum, cummin, cummax, cumprod)
- PR #1461 Add Python coverage test to gpu build
- PR #1445 Parquet Reader: Add selective reading of rows and row group
- PR #1532 Parquet Reader: Add support for INT96 timestamps
- PR #1516 Add Series and DataFrame.ndim
- PR #1556 Add libcudf C++ transition guide
- PR #1466 Add GPU-accelerated ORC Reader
- PR #1565 Add build script for nightly doc builds
- PR #1508 Add Series isna, isnull, and notna
- PR #1456 Add Series.diff() via Numba kernel
- PR #1588 Add Index `astype` typecasting
- PR #1301 MultiIndex support
- PR #1599 Level keyword supported in groupby
- PR #929 Add support operations to dataframe
- PR #1609 Groupby accept list of Series
- PR #1658 Support `group_keys=True` keyword in groupby method

## Improvements

- PR #1531 Refactor closures as private functions in gpuarrow
- PR #1404 Parquet reader page data decoding speedup
- PR #1076 Use `type_dispatcher` in join, quantiles, filter, segmented sort, radix sort and hash_groupby
- PR #1202 Simplify README.md
- PR #1149 CSV Reader: Change convertStrToValue() functions to `__device__` only
- PR #1238 Improve performance of the CUDA trie used in the CSV reader
- PR #1245 Use file cache for JIT kernels
- PR #1278 Update CONTRIBUTING for new conda environment yml naming conventions
- PR #1163 Refactored UnaryOps. Reduced API to two functions: `gdf_unary_math` and `gdf_cast`. Added `abs`, `-`, and `~` ops. Changed bindings to Cython
- PR #1284 Update docs version
- PR #1287 add exclude argument to cudf.select_dtype function
- PR #1286 Refactor some of the CSV Reader kernels into generic utility functions
- PR #1291 fillna in `Series.to_gpu_array()` and `Series.to_array()` can accept the scalar too now.
- PR #1005 generic `reduction` and `scan` support
- PR #1349 Replace modernGPU sort join with thrust.
- PR #1363 Add a dataframe.mean(...) that raises NotImplementedError to satisfy `dask.dataframe.utils.is_dataframe_like`
- PR #1319 CSV Reader: Use column wrapper for gdf_column output alloc/dealloc
- PR #1376 Change series quantile default to linear
- PR #1399 Replace CFFI bindings for NVTX functions with Cython bindings
- PR #1389 Refactored `set_null_count()`
- PR #1386 Added macros `GDF_TRY()`, `CUDF_TRY()` and `ASSERT_CUDF_SUCCEEDED()`
- PR #1435 Rework CMake and conda recipes to depend on installed libraries
- PR #1391 Tidy up bit-resolution-operation and bitmask class code
- PR #1439 Add cmake variable to enable compiling CUDA code with -lineinfo
- PR #1462 Add ability to read parquet files from arrow::io::RandomAccessFile
- PR #1453 Convert CSV Reader CFFI to Cython
- PR #1479 Convert Parquet Reader CFFI to Cython
- PR #1397 Add a utility function for producing an overflow-safe kernel launch grid configuration
- PR #1382 Add GPU parsing of nested brackets to cuIO parsing utilities
- PR #1481 Add cudf::table constructor to allocate a set of `gdf_column`s
- PR #1484 Convert GroupBy CFFI to Cython
- PR #1463 Allow and default melt keyword argument var_name to be None
- PR #1486 Parquet Reader: Use device_buffer rather than device_ptr
- PR #1525 Add cudatoolkit conda dependency
- PR #1520 Renamed `src/dataframe` to `src/table` and moved `table.hpp`. Made `types.hpp` to be type declarations only.
- PR #1492 Convert transpose CFFI to Cython
- PR #1495 Convert binary and unary ops CFFI to Cython
- PR #1503 Convert sorting and hashing ops CFFI to Cython
- PR #1522 Use latest release version in update-version CI script
- PR #1533 Remove stale join CFFI, fix memory leaks in join Cython
- PR #1521 Added `row_bitmask` to compute bitmask for rows of a table. Merged `valids_ops.cu` and `bitmask_ops.cu`
- PR #1553 Overload `hash_row` to avoid using intial hash values. Updated `gdf_hash` to select between overloads
- PR #1585 Updated `cudf::table` to maintain own copy of wrapped `gdf_column*`s
- PR #1559 Add `except +` to all Cython function definitions to catch C++ exceptions properly
- PR #1617 `has_nulls` and `column_dtypes` for `cudf::table`
- PR #1590 Remove CFFI from the build / install process entirely
- PR #1536 Convert gpuarrow CFFI to Cython
- PR #1655 Add `Column._pointer` as a way to access underlying `gdf_column*` of a `Column`
- PR #1655 Update readme conda install instructions for cudf version 0.6 and 0.7


## Bug Fixes

- PR #1233 Fix dtypes issue while adding the column to `str` dataframe.
- PR #1254 CSV Reader: fix data type detection for floating-point numbers in scientific notation
- PR #1289 Fix looping over each value instead of each category in concatenation
- PR #1293 Fix Inaccurate error message in join.pyx
- PR #1308 Add atomicCAS overload for `int8_t`, `int16_t`
- PR #1317 Fix catch polymorphic exception by reference in ipc.cu
- PR #1325 Fix dtype of null bitmasks to int8
- PR #1326 Update build documentation to use -DCMAKE_CXX11_ABI=ON
- PR #1334 Add "na_position" argument to CategoricalColumn sort_by_values
- PR #1321 Fix out of bounds warning when checking Bzip2 header
- PR #1359 Add atomicAnd/Or/Xor for integers
- PR #1354 Fix `fillna()` behaviour when replacing values with different dtypes
- PR #1347 Fixed core dump issue while passing dict_dtypes without column names in `cudf.read_csv()`
- PR #1379 Fixed build failure caused due to error: 'col_dtype' may be used uninitialized
- PR #1392 Update cudf Dockerfile and package_versions.sh
- PR #1385 Added INT8 type to `_schema_to_dtype` for use in GpuArrowReader
- PR #1393 Fixed a bug in `gdf_count_nonzero_mask()` for the case of 0 bits to count
- PR #1395 Update CONTRIBUTING to use the environment variable CUDF_HOME
- PR #1416 Fix bug at gdf_quantile_exact and gdf_quantile_appox
- PR #1421 Fix remove creation of series multiple times during `add_column()`
- PR #1405 CSV Reader: Fix memory leaks on read_csv() failure
- PR #1328 Fix CategoricalColumn to_arrow() null mask
- PR #1433 Fix NVStrings/categories includes
- PR #1432 Update NVStrings to 0.7.* to coincide with 0.7 development
- PR #1483 Modify CSV reader to avoid cropping blank quoted characters in non-string fields
- PR #1446 Merge 1275 hotfix from master into branch-0.7
- PR #1447 Fix legacy groupby apply docstring
- PR #1451 Fix hash join estimated result size is not correct
- PR #1454 Fix local build script improperly change directory permissions
- PR #1490 Require Dask 1.1.0+ for `is_dataframe_like` test or skip otherwise.
- PR #1491 Use more specific directories & groups in CODEOWNERS
- PR #1497 Fix Thrust issue on CentOS caused by missing default constructor of host_vector elements
- PR #1498 Add missing include guard to device_atomics.cuh and separated DEVICE_ATOMICS_TEST
- PR #1506 Fix csv-write call to updated NVStrings method
- PR #1510 Added nvstrings `fillna()` function
- PR #1507 Parquet Reader: Default string data to GDF_STRING
- PR #1535 Fix doc issue to ensure correct labelling of cudf.series
- PR #1537 Fix `undefined reference` link error in HashPartitionTest
- PR #1548 Fix ci/local/build.sh README from using an incorrect image example
- PR #1551 CSV Reader: Fix integer column name indexing
- PR #1586 Fix broken `scalar_wrapper::operator==`
- PR #1591 ORC/Parquet Reader: Fix missing import for FileNotFoundError exception
- PR #1573 Parquet Reader: Fix crash due to clash with ORC reader datasource
- PR #1607 Revert change of `column.to_dense_buffer` always return by copy for performance concerns
- PR #1618 ORC reader: fix assert & data output when nrows/skiprows isn't aligned to stripe boundaries
- PR #1631 Fix failure of TYPES_TEST on some gcc-7 based systems.
- PR #1641 CSV Reader: Fix skip_blank_lines behavior with Windows line terminators (\r\n)
- PR #1648 ORC reader: fix non-deterministic output when skiprows is non-zero
- PR #1676 Fix groupby `as_index` behaviour with `MultiIndex`
- PR #1659 Fix bug caused by empty groupbys and multiindex slicing throwing exceptions
- PR #1656 Correct Groupby failure in dask when un-aggregable columns are left in dataframe.
- PR #1689 Fix groupby performance regression
- PR #1694 Add Cython as a runtime dependency since it's required in `setup.py`


# cuDF 0.6.1 (25 Mar 2019)

## Bug Fixes

- PR #1275 Fix CentOS exception in DataFrame.hash_partition from using value "returned" by a void function


# cuDF 0.6.0 (22 Mar 2019)

## New Features

- PR #760 Raise `FileNotFoundError` instead of `GDF_FILE_ERROR` in `read_csv` if the file does not exist
- PR #539 Add Python bindings for replace function
- PR #823 Add Doxygen configuration to enable building HTML documentation for libcudf C/C++ API
- PR #807 CSV Reader: Add byte_range parameter to specify the range in the input file to be read
- PR #857 Add Tail method for Series/DataFrame and update Head method to use iloc
- PR #858 Add series feature hashing support
- PR #871 CSV Reader: Add support for NA values, including user specified strings
- PR #893 Adds PyArrow based parquet readers / writers to Python, fix category dtype handling, fix arrow ingest buffer size issues
- PR #867 CSV Reader: Add support for ignoring blank lines and comment lines
- PR #887 Add Series digitize method
- PR #895 Add Series groupby
- PR #898 Add DataFrame.groupby(level=0) support
- PR #920 Add feather, JSON, HDF5 readers / writers from PyArrow / Pandas
- PR #888 CSV Reader: Add prefix parameter for column names, used when parsing without a header
- PR #913 Add DLPack support: convert between cuDF DataFrame and DLTensor
- PR #939 Add ORC reader from PyArrow
- PR #918 Add Series.groupby(level=0) support
- PR #906 Add binary and comparison ops to DataFrame
- PR #958 Support unary and binary ops on indexes
- PR #964 Add `rename` method to `DataFrame`, `Series`, and `Index`
- PR #985 Add `Series.to_frame` method
- PR #985 Add `drop=` keyword to reset_index method
- PR #994 Remove references to pygdf
- PR #990 Add external series groupby support
- PR #988 Add top-level merge function to cuDF
- PR #992 Add comparison binaryops to DateTime columns
- PR #996 Replace relative path imports with absolute paths in tests
- PR #995 CSV Reader: Add index_col parameter to specify the column name or index to be used as row labels
- PR #1004 Add `from_gpu_matrix` method to DataFrame
- PR #997 Add property index setter
- PR #1007 Replace relative path imports with absolute paths in cudf
- PR #1013 select columns with df.columns
- PR #1016 Rename Series.unique_count() to nunique() to match pandas API
- PR #947 Prefixsum to handle nulls and float types
- PR #1029 Remove rest of relative path imports
- PR #1021 Add filtered selection with assignment for Dataframes
- PR #872 Adding NVCategory support to cudf apis
- PR #1052 Add left/right_index and left/right_on keywords to merge
- PR #1091 Add `indicator=` and `suffixes=` keywords to merge
- PR #1107 Add unsupported keywords to Series.fillna
- PR #1032 Add string support to cuDF python
- PR #1136 Removed `gdf_concat`
- PR #1153 Added function for getting the padded allocation size for valid bitmask
- PR #1148 Add cudf.sqrt for dataframes and Series
- PR #1159 Add Python bindings for libcudf dlpack functions
- PR #1155 Add __array_ufunc__ for DataFrame and Series for sqrt
- PR #1168 to_frame for series accepts a name argument


## Improvements

- PR #1218 Add dask-cudf page to API docs
- PR #892 Add support for heterogeneous types in binary ops with JIT
- PR #730 Improve performance of `gdf_table` constructor
- PR #561 Add Doxygen style comments to Join CUDA functions
- PR #813 unified libcudf API functions by replacing gpu_ with gdf_
- PR #822 Add support for `__cuda_array_interface__` for ingest
- PR #756 Consolidate common helper functions from unordered map and multimap
- PR #753 Improve performance of groupby sum and average, especially for cases with few groups.
- PR #836 Add ingest support for arrow chunked arrays in Column, Series, DataFrame creation
- PR #763 Format doxygen comments for csv_read_arg struct
- PR #532 CSV Reader: Use type dispatcher instead of switch block
- PR #694 Unit test utilities improvements
- PR #878 Add better indexing to Groupby
- PR #554 Add `empty` method and `is_monotonic` attribute to `Index`
- PR #1040 Fixed up Doxygen comment tags
- PR #909 CSV Reader: Avoid host->device->host copy for header row data
- PR #916 Improved unit testing and error checking for `gdf_column_concat`
- PR #941 Replace `numpy` call in `Series.hash_encode` with `numba`
- PR #942 Added increment/decrement operators for wrapper types
- PR #943 Updated `count_nonzero_mask` to return `num_rows` when the mask is null
- PR #952 Added trait to map C++ type to `gdf_dtype`
- PR #966 Updated RMM submodule.
- PR #998 Add IO reader/writer modules to API docs, fix for missing cudf.Series docs
- PR #1017 concatenate along columns for Series and DataFrames
- PR #1002 Support indexing a dataframe with another boolean dataframe
- PR #1018 Better concatenation for Series and Dataframes
- PR #1036 Use Numpydoc style docstrings
- PR #1047 Adding gdf_dtype_extra_info to gdf_column_view_augmented
- PR #1054 Added default ctor to SerialTrieNode to overcome Thrust issue in CentOS7 + CUDA10
- PR #1024 CSV Reader: Add support for hexadecimal integers in integral-type columns
- PR #1033 Update `fillna()` to use libcudf function `gdf_replace_nulls`
- PR #1066 Added inplace assignment for columns and select_dtypes for dataframes
- PR #1026 CSV Reader: Change the meaning and type of the quoting parameter to match Pandas
- PR #1100 Adds `CUDF_EXPECTS` error-checking macro
- PR #1092 Fix select_dtype docstring
- PR #1111 Added cudf::table
- PR #1108 Sorting for datetime columns
- PR #1120 Return a `Series` (not a `Column`) from `Series.cat.set_categories()`
- PR #1128 CSV Reader: The last data row does not need to be line terminated
- PR #1183 Bump Arrow version to 0.12.1
- PR #1208 Default to CXX11_ABI=ON
- PR #1252 Fix NVStrings dependencies for cuda 9.2 and 10.0
- PR #2037 Optimize the existing `gather` and `scatter` routines in `libcudf`

## Bug Fixes

- PR #821 Fix flake8 issues revealed by flake8 update
- PR #808 Resolved renamed `d_columns_valids` variable name
- PR #820 CSV Reader: fix the issue where reader adds additional rows when file uses \r\n as a line terminator
- PR #780 CSV Reader: Fix scientific notation parsing and null values for empty quotes
- PR #815 CSV Reader: Fix data parsing when tabs are present in the input CSV file
- PR #850 Fix bug where left joins where the left df has 0 rows causes a crash
- PR #861 Fix memory leak by preserving the boolean mask index
- PR #875 Handle unnamed indexes in to/from arrow functions
- PR #877 Fix ingest of 1 row arrow tables in from arrow function
- PR #876 Added missing `<type_traits>` include
- PR #889 Deleted test_rmm.py which has now moved to RMM repo
- PR #866 Merge v0.5.1 numpy ABI hotfix into 0.6
- PR #917 value_counts return int type on empty columns
- PR #611 Renamed `gdf_reduce_optimal_output_size()` -> `gdf_reduction_get_intermediate_output_size()`
- PR #923 fix index for negative slicing for cudf dataframe and series
- PR #927 CSV Reader: Fix category GDF_CATEGORY hashes not being computed properly
- PR #921 CSV Reader: Fix parsing errors with delim_whitespace, quotations in the header row, unnamed columns
- PR #933 Fix handling objects of all nulls in series creation
- PR #940 CSV Reader: Fix an issue where the last data row is missing when using byte_range
- PR #945 CSV Reader: Fix incorrect datetime64 when milliseconds or space separator are used
- PR #959 Groupby: Problem with column name lookup
- PR #950 Converting dataframe/recarry with non-contiguous arrays
- PR #963 CSV Reader: Fix another issue with missing data rows when using byte_range
- PR #999 Fix 0 sized kernel launches and empty sort_index exception
- PR #993 Fix dtype in selecting 0 rows from objects
- PR #1009 Fix performance regression in `to_pandas` method on DataFrame
- PR #1008 Remove custom dask communication approach
- PR #1001 CSV Reader: Fix a memory access error when reading a large (>2GB) file with date columns
- PR #1019 Binary Ops: Fix error when one input column has null mask but other doesn't
- PR #1014 CSV Reader: Fix false positives in bool value detection
- PR #1034 CSV Reader: Fix parsing floating point precision and leading zero exponents
- PR #1044 CSV Reader: Fix a segfault when byte range aligns with a page
- PR #1058 Added support for `DataFrame.loc[scalar]`
- PR #1060 Fix column creation with all valid nan values
- PR #1073 CSV Reader: Fix an issue where a column name includes the return character
- PR #1090 Updating Doxygen Comments
- PR #1080 Fix dtypes returned from loc / iloc because of lists
- PR #1102 CSV Reader: Minor fixes and memory usage improvements
- PR #1174: Fix release script typo
- PR #1137 Add prebuild script for CI
- PR #1118 Enhanced the `DataFrame.from_records()` feature
- PR #1129 Fix join performance with index parameter from using numpy array
- PR #1145 Issue with .agg call on multi-column dataframes
- PR #908 Some testing code cleanup
- PR #1167 Fix issue with null_count not being set after inplace fillna()
- PR #1184 Fix iloc performance regression
- PR #1185 Support left_on/right_on and also on=str in merge
- PR #1200 Fix allocating bitmasks with numba instead of rmm in allocate_mask function
- PR #1213 Fix bug with csv reader requesting subset of columns using wrong datatype
- PR #1223 gpuCI: Fix label on rapidsai channel on gpu build scripts
- PR #1242 Add explicit Thrust exec policy to fix NVCATEGORY_TEST segfault on some platforms
- PR #1246 Fix categorical tests that failed due to bad implicit type conversion
- PR #1255 Fix overwriting conda package main label uploads
- PR #1259 Add dlpack includes to pip build


# cuDF 0.5.1 (05 Feb 2019)

## Bug Fixes

- PR #842 Avoid using numpy via cimport to prevent ABI issues in Cython compilation


# cuDF 0.5.0 (28 Jan 2019)

## New Features

- PR #722 Add bzip2 decompression support to `read_csv()`
- PR #693 add ZLIB-based GZIP/ZIP support to `read_csv_strings()`
- PR #411 added null support to gdf_order_by (new API) and cudf_table::sort
- PR #525 Added GitHub Issue templates for bugs, documentation, new features, and questions
- PR #501 CSV Reader: Add support for user-specified decimal point and thousands separator to read_csv_strings()
- PR #455 CSV Reader: Add support for user-specified decimal point and thousands separator to read_csv()
- PR #439 add `DataFrame.drop` method similar to pandas
- PR #356 add `DataFrame.transpose` method and `DataFrame.T` property similar to pandas
- PR #505 CSV Reader: Add support for user-specified boolean values
- PR #350 Implemented Series replace function
- PR #490 Added print_env.sh script to gather relevant environment details when reporting cuDF issues
- PR #474 add ZLIB-based GZIP/ZIP support to `read_csv()`
- PR #547 Added melt similar to `pandas.melt()`
- PR #491 Add CI test script to check for updates to CHANGELOG.md in PRs
- PR #550 Add CI test script to check for style issues in PRs
- PR #558 Add CI scripts for cpu-based conda and gpu-based test builds
- PR #524 Add Boolean Indexing
- PR #564 Update python `sort_values` method to use updated libcudf `gdf_order_by` API
- PR #509 CSV Reader: Input CSV file can now be passed in as a text or a binary buffer
- PR #607 Add `__iter__` and iteritems to DataFrame class
- PR #643 added a new api gdf_replace_nulls that allows a user to replace nulls in a column

## Improvements

- PR #426 Removed sort-based groupby and refactored existing groupby APIs. Also improves C++/CUDA compile time.
- PR #461 Add `CUDF_HOME` variable in README.md to replace relative pathing.
- PR #472 RMM: Created centralized rmm::device_vector alias and rmm::exec_policy
- PR #500 Improved the concurrent hash map class to support partitioned (multi-pass) hash table building.
- PR #454 Improve CSV reader docs and examples
- PR #465 Added templated C++ API for RMM to avoid explicit cast to `void**`
- PR #513 `.gitignore` tweaks
- PR #521 Add `assert_eq` function for testing
- PR #502 Simplify Dockerfile for local dev, eliminate old conda/pip envs
- PR #549 Adds `-rdynamic` compiler flag to nvcc for Debug builds
- PR #472 RMM: Created centralized rmm::device_vector alias and rmm::exec_policy
- PR #577 Added external C++ API for scatter/gather functions
- PR #500 Improved the concurrent hash map class to support partitioned (multi-pass) hash table building
- PR #583 Updated `gdf_size_type` to `int`
- PR #500 Improved the concurrent hash map class to support partitioned (multi-pass) hash table building
- PR #617 Added .dockerignore file. Prevents adding stale cmake cache files to the docker container
- PR #658 Reduced `JOIN_TEST` time by isolating overflow test of hash table size computation
- PR #664 Added Debuging instructions to README
- PR #651 Remove noqa marks in `__init__.py` files
- PR #671 CSV Reader: uncompressed buffer input can be parsed without explicitly specifying compression as None
- PR #684 Make RMM a submodule
- PR #718 Ensure sum, product, min, max methods pandas compatibility on empty datasets
- PR #720 Refactored Index classes to make them more Pandas-like, added CategoricalIndex
- PR #749 Improve to_arrow and from_arrow Pandas compatibility
- PR #766 Remove TravisCI references, remove unused variables from CMake, fix ARROW_VERSION in Cmake
- PR #773 Add build-args back to Dockerfile and handle dependencies based on environment yml file
- PR #781 Move thirdparty submodules to root and symlink in /cpp
- PR #843 Fix broken cudf/python API examples, add new methods to the API index

## Bug Fixes

- PR #569 CSV Reader: Fix days being off-by-one when parsing some dates
- PR #531 CSV Reader: Fix incorrect parsing of quoted numbers
- PR #465 Added templated C++ API for RMM to avoid explicit cast to `void**`
- PR #473 Added missing <random> include
- PR #478 CSV Reader: Add api support for auto column detection, header, mangle_dupe_cols, usecols
- PR #495 Updated README to correct where cffi pytest should be executed
- PR #501 Fix the intermittent segfault caused by the `thousands` and `compression` parameters in the csv reader
- PR #502 Simplify Dockerfile for local dev, eliminate old conda/pip envs
- PR #512 fix bug for `on` parameter in `DataFrame.merge` to allow for None or single column name
- PR #511 Updated python/cudf/bindings/join.pyx to fix cudf merge printing out dtypes
- PR #513 `.gitignore` tweaks
- PR #521 Add `assert_eq` function for testing
- PR #537 Fix CMAKE_CUDA_STANDARD_REQURIED typo in CMakeLists.txt
- PR #447 Fix silent failure in initializing DataFrame from generator
- PR #545 Temporarily disable csv reader thousands test to prevent segfault (test re-enabled in PR #501)
- PR #559 Fix Assertion error while using `applymap` to change the output dtype
- PR #575 Update `print_env.sh` script to better handle missing commands
- PR #612 Prevent an exception from occuring with true division on integer series.
- PR #630 Fix deprecation warning for `pd.core.common.is_categorical_dtype`
- PR #622 Fix Series.append() behaviour when appending values with different numeric dtype
- PR #603 Fix error while creating an empty column using None.
- PR #673 Fix array of strings not being caught in from_pandas
- PR #644 Fix return type and column support of dataframe.quantile()
- PR #634 Fix create `DataFrame.from_pandas()` with numeric column names
- PR #654 Add resolution check for GDF_TIMESTAMP in Join
- PR #648 Enforce one-to-one copy required when using `numba>=0.42.0`
- PR #645 Fix cmake build type handling not setting debug options when CMAKE_BUILD_TYPE=="Debug"
- PR #669 Fix GIL deadlock when launching multiple python threads that make Cython calls
- PR #665 Reworked the hash map to add a way to report the destination partition for a key
- PR #670 CMAKE: Fix env include path taking precedence over libcudf source headers
- PR #674 Check for gdf supported column types
- PR #677 Fix 'gdf_csv_test_Dates' gtest failure due to missing nrows parameter
- PR #604 Fix the parsing errors while reading a csv file using `sep` instead of `delimiter`.
- PR #686 Fix converting nulls to NaT values when converting Series to Pandas/Numpy
- PR #689 CSV Reader: Fix behavior with skiprows+header to match pandas implementation
- PR #691 Fixes Join on empty input DFs
- PR #706 CSV Reader: Fix broken dtype inference when whitespace is in data
- PR #717 CSV reader: fix behavior when parsing a csv file with no data rows
- PR #724 CSV Reader: fix build issue due to parameter type mismatch in a std::max call
- PR #734 Prevents reading undefined memory in gpu_expand_mask_bits numba kernel
- PR #747 CSV Reader: fix an issue where CUDA allocations fail with some large input files
- PR #750 Fix race condition for handling NVStrings in CMake
- PR #719 Fix merge column ordering
- PR #770 Fix issue where RMM submodule pointed to wrong branch and pin other to correct branches
- PR #778 Fix hard coded ABI off setting
- PR #784 Update RMM submodule commit-ish and pip paths
- PR #794 Update `rmm::exec_policy` usage to fix segmentation faults when used as temprory allocator.
- PR #800 Point git submodules to branches of forks instead of exact commits


# cuDF 0.4.0 (05 Dec 2018)

## New Features

- PR #398 add pandas-compatible `DataFrame.shape()` and `Series.shape()`
- PR #394 New documentation feature "10 Minutes to cuDF"
- PR #361 CSV Reader: Add support for strings with delimiters

## Improvements

 - PR #436 Improvements for type_dispatcher and wrapper structs
 - PR #429 Add CHANGELOG.md (this file)
 - PR #266 use faster CUDA-accelerated DataFrame column/Series concatenation.
 - PR #379 new C++ `type_dispatcher` reduces code complexity in supporting many data types.
 - PR #349 Improve performance for creating columns from memoryview objects
 - PR #445 Update reductions to use type_dispatcher. Adds integer types support to sum_of_squares.
 - PR #448 Improve installation instructions in README.md
 - PR #456 Change default CMake build to Release, and added option for disabling compilation of tests

## Bug Fixes

 - PR #444 Fix csv_test CUDA too many resources requested fail.
 - PR #396 added missing output buffer in validity tests for groupbys.
 - PR #408 Dockerfile updates for source reorganization
 - PR #437 Add cffi to Dockerfile conda env, fixes "cannot import name 'librmm'"
 - PR #417 Fix `map_test` failure with CUDA 10
 - PR #414 Fix CMake installation include file paths
 - PR #418 Properly cast string dtypes to programmatic dtypes when instantiating columns
 - PR #427 Fix and tests for Concatenation illegal memory access with nulls


# cuDF 0.3.0 (23 Nov 2018)

## New Features

 - PR #336 CSV Reader string support

## Improvements

 - PR #354 source code refactored for better organization. CMake build system overhaul. Beginning of transition to Cython bindings.
 - PR #290 Add support for typecasting to/from datetime dtype
 - PR #323 Add handling pyarrow boolean arrays in input/out, add tests
 - PR #325 GDF_VALIDITY_UNSUPPORTED now returned for algorithms that don't support non-empty valid bitmasks
 - PR #381 Faster InputTooLarge Join test completes in ms rather than minutes.
 - PR #373 .gitignore improvements
 - PR #367 Doc cleanup & examples for DataFrame methods
 - PR #333 Add Rapids Memory Manager documentation
 - PR #321 Rapids Memory Manager adds file/line location logging and convenience macros
 - PR #334 Implement DataFrame `__copy__` and `__deepcopy__`
 - PR #271 Add NVTX ranges to pygdf
 - PR #311 Document system requirements for conda install

## Bug Fixes

 - PR #337 Retain index on `scale()` function
 - PR #344 Fix test failure due to PyArrow 0.11 Boolean handling
 - PR #364 Remove noexcept from managed_allocator;  CMakeLists fix for NVstrings
 - PR #357 Fix bug that made all series be considered booleans for indexing
 - PR #351 replace conda env configuration for developers
 - PRs #346 #360 Fix CSV reading of negative numbers
 - PR #342 Fix CMake to use conda-installed nvstrings
 - PR #341 Preserve categorical dtype after groupby aggregations
 - PR #315 ReadTheDocs build update to fix missing libcuda.so
 - PR #320 FIX out-of-bounds access error in reductions.cu
 - PR #319 Fix out-of-bounds memory access in libcudf count_valid_bits
 - PR #303 Fix printing empty dataframe


# cuDF 0.2.0 and cuDF 0.1.0

These were initial releases of cuDF based on previously separate pyGDF and libGDF libraries.<|MERGE_RESOLUTION|>--- conflicted
+++ resolved
@@ -161,11 +161,8 @@
 - PR #3002 Fix CUDA invalid configuration errors reported after loading an ORC file without data
 - PR #3035 Update update-version.sh for new docs locations
 - PR #3038 Fix uninitialized stream parameter in device_table deleter
-<<<<<<< HEAD
 - PR #3064 Fixes groupby performance issue
-=======
 - PR #3061 Add rmmInitialize to nvstrings gtests
->>>>>>> f42a3259
 - PR #3058 Fix UDF doc markdown formatting
 - PR #3059 Add nvstrings python build instructions to contributing.md
 
