--- conflicted
+++ resolved
@@ -38,11 +38,8 @@
 - PR #2668 Update Java bindings to specify timestamp units for ORC and Parquet readers
 - PR #2679 AVRO reader: fix cuda errors when decoding compressed streams
 - PR #2651 Remove nvidia driver installation from ci/cpu/build.sh
-<<<<<<< HEAD
+- PR #2697 Ensure csv reader sets datetime column time units
 - PR #2698 Return RangeIndex from contiguous slice of RangeIndex
-=======
-- PR #2697 Ensure csv reader sets datetime column time units
->>>>>>> 6afa4e7f
 
 
 # cuDF 0.9.0 (Date TBD)
