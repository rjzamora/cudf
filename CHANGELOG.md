# cuDF 0.11.0 (Date TBD)

## New Features

- PR #2930 JSON Reader: Support ARROW_RANDOM_FILE input
- PR #2956 Add `cudf::stack` and `cudf::tile`
- PR #2987 Add `inplace` arg to `DataFrame.reset_index` and `Series`
- PR #3129 Add strings column factory from `std::vector`s
- PR #3054 Add parquet reader support for decimal data types
- PR #3022 adds DataFrame.astype for cuDF dataframes
- PR #2962 Add isnull(), notnull() and related functions
- PR #3025 Move search files to legacy
- PR #3094 Adding `any` and `all` support from libcudf
- PR #3130 Define and implement new `column_wrapper`
- PR #3161 Move merge files to legacy
- PR #3079 Added support to write ORC files given a local path
- PR #3192 Add dtype param to cast `DataFrame` on init
- PR #3223 Java expose underlying buffers

## Improvements

- PR #2904 Move gpu decompressors to cudf::io namespace
- PR #2977 Moved old C++ test utilities to legacy directory.
- PR #2965 Fix slow orc reader perf with large uncompressed blocks
- PR #2995 Move JIT type utilities to legacy directory
- PR #2927 Add ``Table`` and ``TableView`` extension classes that wrap legacy cudf::table
- PR #3005 Renames `cudf::exp` namespace to `cudf::experimental`
- PR #3008 Make safe versions of `is_null` and `is_valid` in `column_device_view`
- PR #3026 Move fill and repeat files to legacy
- PR #3027 Move copying.hpp and related source to legacy folder
- PR #3014 Snappy decompression optimizations
- PR #3032 Use `asarray` to coerce indices to a NumPy array
- PR #2996 IO Readers: Replace `cuio::device_buffer` with `rmm::device_buffer`
- PR #3051 Specialized hash function for strings column
- PR #3065 Select and Concat for cudf::experimental::table
- PR #3080 Move `valid_if.cuh` to `legacy/`
- PR #3052 Moved replace.hpp functionality to legacy
- PR #3091 Move join files to legacy
- PR #3092 Implicitly init RMM if Java allocates before init
- PR #3029 Update gdf_ numeric types with stdint and move to cudf namespace
- PR #3052 Moved replace.hpp functionality to legacy
- PR #2955 Add cmake option to only build for present GPU architecture
- PR #3070 Move functions.h and related source to legacy
- PR #2951 Allow set_index to handle a list of column names
- PR #3093 Move groupby files to legacy
- PR #2988 Removing GIS functionality (now part of cuSpatial library)
- PR #3067 Java method to return size of device memory buffer
- PR #3083 Improved some binary operation tests to include null testing.
- PR #3084 Update to arrow-cpp and pyarrow 0.15.0
- PR #3071 Move cuIO to legacy
- PR #3126 Round 2 of snappy decompression optimizations
- PR #3046 Define and implement new copying APIs `empty_like` and `allocate_like`
- PR #3128 Support MultiIndex in DataFrame.join
- PR #3135 Add nvtx utilities to cudf::nvtx namespace
- PR #3021 Java host side concat of serialized buffers
- PR #3138 Movey unary files to legacy
- PR #3154 Make `table_view_base.column()` const and add `mutable_table_view.column()`
- PR #3175 Set cmake cuda version variables
- PR #3171 Move deprecated error macros to legacy
- PR #3193 Add cuPy as a formal dependency
- PR #3195 Support for zero columned `table_view`
- PR #3165 Java device memory size for string category
- PR #3205 Move transform files to legacy
- PR #3202 Rename and move error.hpp to public headers
- PR #2878 Use upstream merge code in dask_cudf
<<<<<<< HEAD
- PR #3157 Use enum class rather than enum for mask_allocation_policy
=======
- PR #3143 Define and implement new copying APIs `slice` and `split`
>>>>>>> c2b97277

## Bug Fixes

- PR #2895 Fixed dask_cudf group_split behavior to handle upstream rearrange_by_divisions
- PR #3048 Support for zero columned tables
- PR #3030 Fix snappy decoding regression in PR #3014
- PR #3041 Fixed exp to experimental namespace name change issue
- PR #3056 Add additional cmake hint for finding local build of RMM files
- PR #3060 Move copying.hpp includes to legacy
- PR #3139 Fixed java RMM auto initalization
- PR #3141 Java fix for relocated IO headers
- PR #3149 Rename column_wrapper.cuh to column_wrapper.hpp
- PR #3168 Fix mutable_column_device_view head const_cast
- PR #3199 Update JNI includes for legacy moves
- PR #3204 ORC writer: Fix ByteRLE encoding of NULLs
- PR #2994 Fix split_out-support but with hash_object_dispatch
- PR #3212 Fix string to date casting when format is not specified
- PR #3218 Fixes `row_lexicographic_comparator` issue with handling two tables
- PR #3228 Default initialize RMM when Java native dependencies are loaded


# cuDF 0.10.0 (16 Oct 2019)

## New Features

- PR #2423 Added `groupby.quantile()`
- PR #2522 Add Java bindings for NVStrings backed upper and lower case mutators
- PR #2605 Added Sort based groupby in libcudf
- PR #2607 Add Java bindings for parsing JSON
- PR #2629 Add dropna= parameter to groupby
- PR #2585 ORC & Parquet Readers: Remove millisecond timestamp restriction
- PR #2507 Add GPU-accelerated ORC Writer
- PR #2559 Add Series.tolist()
- PR #2653 Add Java bindings for rolling window operations
- PR #2480 Merge `custreamz` codebase into `cudf` repo
- PR #2674 Add __contains__ for Index/Series/Column
- PR #2635 Add support to read from remote and cloud sources like s3, gcs, hdfs
- PR #2722 Add Java bindings for NVTX ranges
- PR #2702 Add make_bool to dataset generation functions
- PR #2394 Move `rapidsai/custrings` into `cudf`
- PR #2734 Final sync of custrings source into cudf
- PR #2724 Add libcudf support for __contains__
- PR #2777 Add python bindings for porter stemmer measure functionality
- PR #2781 Add issorted to is_monotonic
- PR #2685 Add cudf::scatter_to_tables and cython binding
- PR #2743 Add Java bindings for NVStrings timestamp2long as part of String ColumnVector casting
- PR #2785 Add nvstrings Python docs
- PR #2786 Add benchmarks option to root build.sh
- PR #2802 Add `cudf::repeat()` and `cudf.Series.repeat()`
- PR #2773 Add Fisher's unbiased kurtosis and skew for Series/DataFrame
- PR #2748 Parquet Reader: Add option to specify loading of PANDAS index
- PR #2807 Add scatter_by_map to DataFrame python API
- PR #2836 Add nvstrings.code_points method
- PR #2844 Add Series/DataFrame notnull
- PR #2858 Add GTest type list utilities
- PR #2870 Add support for grouping by Series of arbitrary length
- PR #2719 Series covariance and Pearson correlation
- PR #2207 Beginning of libcudf overhaul: introduce new column and table types
- PR #2869 Add `cudf.CategoricalDtype`
- PR #2838 CSV Reader: Support ARROW_RANDOM_FILE input
- PR #2655 CuPy-based Series and Dataframe .values property
- PR #2803 Added `edit_distance_matrix()` function to calculate pairwise edit distance for each string on a given nvstrings object.
- PR #2811 Start of cudf strings column work based on 2207
- PR #2872 Add Java pinned memory pool allocator
- PR #2971 Added initial gather and scatter methods for strings_column_view
- PR #2969 Add findAndReplaceAll to ColumnVector
- PR #2814 Add Datetimeindex.weekday
- PR #2999 Add timestamp conversion support for string categories
- PR #2918 Add cudf::column timestamp wrapper types

## Improvements

- PR #2578 Update legacy_groupby to use libcudf group_by_without_aggregation
- PR #2581 Removed `managed` allocator from hash map classes.
- PR #2571 Remove unnecessary managed memory from gdf_column_concat
- PR #2648 Cython/Python reorg
- PR #2588 Update Series.append documentation
- PR #2632 Replace dask-cudf set_index code with upstream
- PR #2682 Add cudf.set_allocator() function for easier allocator init
- PR #2642 Improve null printing and testing
- PR #2747 Add missing Cython headers / cudftestutil lib to conda package for cuspatial build
- PR #2706 Compute CSV format in device code to speedup performance
- PR #2673 Add support for np.longlong type
- PR #2703 move dask serialization dispatch into cudf
- PR #2728 Add YYMMDD to version tag for nightly conda packages
- PR #2729 Handle file-handle input in to_csv
- PR #2741 CSV Reader: Move kernel functions into its own file
- PR #2766 Improve nvstrings python cmake flexibility
- PR #2756 Add out_time_unit option to csv reader, support timestamp resolutions
- PR #2771 Stopgap alias for to_gpu_matrix()
- PR #2783 Support mapping input columns to function arguments in apply kernels
- PR #2645 libcudf unique_count for Series.nunique
- PR #2817 Dask-cudf: `read_parquet` support for remote filesystems
- PR #2823 improve java data movement debugging
- PR #2806 CSV Reader: Clean-up row offset operations
- PR #2640 Add dask wait/persist exmaple to 10 minute guide
- PR #2828 Optimizations of kernel launch configuration for `DataFrame.apply_rows` and `DataFrame.apply_chunks`
- PR #2831 Add `column` argument to `DataFrame.drop`
- PR #2775 Various optimizations to improve __getitem__ and __setitem__ performance
- PR #2810 cudf::allocate_like can optionally always allocate a mask.
- PR #2833 Parquet reader: align page data allocation sizes to 4-bytes to satisfy cuda-memcheck
- PR #2832 Using the new Python bindings for UCX
- PR #2856 Update group_split_cudf to use scatter_by_map
- PR #2890 Optionally keep serialized table data on the host.
- PR #2778 Doc: Updated and fixed some docstrings that were formatted incorrectly.
- PR #2830 Use YYMMDD tag in custreamz nightly build
- PR #2875 Java: Remove synchronized from register methods in MemoryCleaner
- PR #2887 Minor snappy decompression optimization
- PR #2899 Use new RMM API based on Cython
- PR #2788 Guide to Python UDFs
- PR #2919 Change java API to use operators in groupby namespace
- PR #2909 CSV Reader: Avoid row offsets host vector default init
- PR #2834 DataFrame supports setting columns via attribute syntax `df.x = col`
- PR #3147 DataFrame can be initialized from rows via list of tuples

## Bug Fixes

- PR #2584 ORC Reader: fix parsing of `DECIMAL` index positions
- PR #2619 Fix groupby serialization/deserialization
- PR #2614 Update Java version to match
- PR #2601 Fixes nlargest(1) issue in Series and Dataframe
- PR #2610 Fix a bug in index serialization (properly pass DeviceNDArray)
- PR #2621 Fixes the floordiv issue of not promoting float type when rhs is 0
- PR #2611 Types Test: fix static casting from negative int to string
- PR #2618 IO Readers: Fix datasource memory map failure for multiple reads
- PR #2628 groupby_without_aggregation non-nullable input table produces non-nullable output
- PR #2615 fix string category partitioning in java API
- PR #2641 fix string category and timeunit concat in the java API
- PR #2649 Fix groupby issue resulting from column_empty bug
- PR #2658 Fix astype() for null categorical columns
- PR #2660 fix column string category and timeunit concat in the java API
- PR #2664 ORC reader: fix `skip_rows` larger than first stripe
- PR #2654 Allow Java gdfOrderBy to work with string categories
- PR #2669 AVRO reader: fix non-deterministic output
- PR #2668 Update Java bindings to specify timestamp units for ORC and Parquet readers
- PR #2679 AVRO reader: fix cuda errors when decoding compressed streams
- PR #2692 Add concatenation for data-frame with different headers (empty and non-empty)
- PR #2651 Remove nvidia driver installation from ci/cpu/build.sh
- PR #2697 Ensure csv reader sets datetime column time units
- PR #2698 Return RangeIndex from contiguous slice of RangeIndex
- PR #2672 Fix null and integer handling in round
- PR #2704 Parquet Reader: Fix crash when loading string column with nulls
- PR #2725 Fix Jitify issue with running on Turing using CUDA version < 10
- PR #2731 Fix building of benchmarks
- PR #2738 Fix java to find new NVStrings locations
- PR #2736 Pin Jitify branch to v0.10 version
- PR #2742 IO Readers: Fix possible silent failures when creating `NvStrings` instance
- PR #2753 Fix java quantile API calls
- PR #2762 Fix validity processing for time in java
- PR #2796 Fix handling string slicing and other nvstrings delegated methods with dask
- PR #2769 Fix link to API docs in README.md
- PR #2772 Handle multiindex pandas Series #2772
- PR #2749 Fix apply_rows/apply_chunks pessimistic null mask to use in_cols null masks only
- PR #2752 CSV Reader: Fix exception when there's no rows to process
- PR #2716 Added Exception for `StringMethods` in string methods
- PR #2787 Fix Broadcasting `None` to `cudf-series`
- PR #2794 Fix async race in NVCategory::get_value and get_value_bounds
- PR #2795 Fix java build/cast error
- PR #2496 Fix improper merge of two dataframes when names differ
- PR #2824 Fix issue with incorrect result when Numeric Series replace is called several times
- PR #2751 Replace value with null
- PR #2765 Fix Java inequality comparisons for string category
- PR #2818 Fix java join API to use new C++ join API
- PR #2841 Fix nvstrings.slice and slice_from for range (0,0)
- PR #2837 Fix join benchmark
- PR #2809 Add hash_df and group_split dispatch functions for dask
- PR #2843 Parquet reader: fix skip_rows when not aligned with page or row_group boundaries
- PR #2851 Deleted existing dask-cudf/record.txt
- PR #2854 Fix column creation from ephemeral objects exposing __cuda_array_interface__
- PR #2860 Fix boolean indexing when the result is a single row
- PR #2859 Fix tail method issue for string columns
- PR #2852 Fixed `cumsum()` and `cumprod()` on boolean series.
- PR #2865 DaskIO: Fix `read_csv` and `read_orc` when input is list of files
- PR #2750 Fixed casting values to cudf::bool8 so non-zero values always cast to true
- PR #2873 Fixed dask_cudf read_partition bug by generating ParquetDatasetPiece
- PR #2850 Fixes dask_cudf.read_parquet on partitioned datasets
- PR #2896 Properly handle `axis` string keywords in `concat`
- PR #2926 Update rounding algorithm to avoid using fmod
- PR #2968 Fix Java dependency loading when using NVTX
- PR #2963 Fix ORC writer uncompressed block indexing
- PR #2928 CSV Reader: Fix using `byte_range` for large datasets
- PR #2983 Fix sm_70+ race condition in gpu_unsnap
- PR #2964 ORC Writer: Segfault when writing mixed numeric and string columns
- PR #3007 Java: Remove unit test that frees RMM invalid pointer
- PR #3009 Fix orc reader RLEv2 patch position regression from PR #2507
- PR #3002 Fix CUDA invalid configuration errors reported after loading an ORC file without data
- PR #3035 Update update-version.sh for new docs locations
- PR #3038 Fix uninitialized stream parameter in device_table deleter
- PR #3064 Fixes groupby performance issue
- PR #3061 Add rmmInitialize to nvstrings gtests
- PR #3058 Fix UDF doc markdown formatting
- PR #3059 Add nvstrings python build instructions to contributing.md


# cuDF 0.9.0 (21 Aug 2019)

## New Features

- PR #1993 Add CUDA-accelerated series aggregations: mean, var, std
- PR #2111 IO Readers: Support memory buffer, file-like object, and URL inputs
- PR #2012 Add `reindex()` to DataFrame and Series
- PR #2097 Add GPU-accelerated AVRO reader
- PR #2098 Support binary ops on DFs and Series with mismatched indices
- PR #2160 Merge `dask-cudf` codebase into `cudf` repo
- PR #2149 CSV Reader: Add `hex` dtype for explicit hexadecimal parsing
- PR #2156 Add `upper_bound()` and `lower_bound()` for libcudf tables and `searchsorted()` for cuDF Series
- PR #2158 CSV Reader: Support single, non-list/dict argument for `dtype`
- PR #2177 CSV Reader: Add `parse_dates` parameter for explicit date inference
- PR #1744 cudf::apply_boolean_mask and cudf::drop_nulls support for cudf::table inputs (multi-column)
- PR #2196 Add `DataFrame.dropna()`
- PR #2197 CSV Writer: add `chunksize` parameter for `to_csv`
- PR #2215 `type_dispatcher` benchmark
- PR #2179 Add Java quantiles
- PR #2157 Add __array_function__ to DataFrame and Series
- PR #2212 Java support for ORC reader
- PR #2224 Add DataFrame isna, isnull, notna functions
- PR #2236 Add Series.drop_duplicates
- PR #2105 Add hash-based join benchmark
- PR #2316 Add unique, nunique, and value_counts for datetime columns
- PR #2337 Add Java support for slicing a ColumnVector
- PR #2049 Add cudf::merge (sorted merge)
- PR #2368 Full cudf+dask Parquet Support
- PR #2380 New cudf::is_sorted checks whether cudf::table is sorted
- PR #2356 Java column vector standard deviation support
- PR #2221 MultiIndex full indexing - Support iloc and wildcards for loc
- PR #2429 Java support for getting length of strings in a ColumnVector
- PR #2415 Add `value_counts` for series of any type
- PR #2446 Add __array_function__ for index
- PR #2437 ORC reader: Add 'use_np_dtypes' option
- PR #2382 Add CategoricalAccessor add, remove, rename, and ordering methods
- PR #2464 Native implement `__cuda_array_interface__` for Series/Index/Column objects
- PR #2425 Rolling window now accepts array-based user-defined functions
- PR #2442 Add __setitem__
- PR #2449 Java support for getting byte count of strings in a ColumnVector
- PR #2492 Add groupby.size() method
- PR #2358 Add cudf::nans_to_nulls: convert floating point column into bitmask
- PR #2489 Add drop argument to set_index
- PR #2491 Add Java bindings for ORC reader 'use_np_dtypes' option
- PR #2213 Support s/ms/us/ns DatetimeColumn time unit resolutions
- PR #2536 Add _constructor properties to Series and DataFrame

## Improvements

- PR #2103 Move old `column` and `bitmask` files into `legacy/` directory
- PR #2109 added name to Python column classes
- PR #1947 Cleanup serialization code
- PR #2125 More aggregate in java API
- PR #2127 Add in java Scalar tests
- PR #2088 Refactor of Python groupby code
- PR #2130 Java serialization and deserialization of tables.
- PR #2131 Chunk rows logic added to csv_writer
- PR #2129 Add functions in the Java API to support nullable column filtering
- PR #2165 made changes to get_dummies api for it to be available in MethodCache
- PR #2171 Add CodeCov integration, fix doc version, make --skip-tests work when invoking with source
- PR #2184 handle remote orc files for dask-cudf
- PR #2186 Add `getitem` and `getattr` style access to Rolling objects
- PR #2168 Use cudf.Column for CategoricalColumn's categories instead of a tuple
- PR #2193 DOC: cudf::type_dispatcher documentation for specializing dispatched functors
- PR #2199 Better java support for appending strings
- PR #2176 Added column dtype support for datetime, int8, int16 to csv_writer
- PR #2209 Matching `get_dummies` & `select_dtypes` behavior to pandas
- PR #2217 Updated Java bindings to use the new groupby API
- PR #2214 DOC: Update doc instructions to build/install `cudf` and `dask-cudf`
- PR #2220 Update Java bindings for reduction rename
- PR #2232 Move CodeCov upload from build script to Jenkins
- PR #2225 refactor to use libcudf for gathering columns in dataframes
- PR #2293 Improve join performance (faster compute_join_output_size)
- PR #2300 Create separate dask codeowners for dask-cudf codebase
- PR #2304 gdf_group_by_without_aggregations returns gdf_column
- PR #2309 Java readers: remove redundant copy of result pointers
- PR #2307 Add `black` and `isort` to style checker script
- PR #2345 Restore removal of old groupby implementation
- PR #2342 Improve `astype()` to operate all ways
- PR #2329 using libcudf cudf::copy for column deep copy
- PR #2344 DOC: docs on code formatting for contributors
- PR #2376 Add inoperative axis= and win_type= arguments to Rolling()
- PR #2378 remove dask for (de-)serialization of cudf objects
- PR #2353 Bump Arrow and Dask versions
- PR #2377 Replace `standard_python_slice` with just `slice.indices()`
- PR #2373 cudf.DataFrame enchancements & Series.values support
- PR #2392 Remove dlpack submodule; make cuDF's Cython API externally accessible
- PR #2430 Updated Java bindings to use the new unary API
- PR #2406 Moved all existing `table` related files to a `legacy/` directory
- PR #2350 Performance related changes to get_dummies
- PR #2420 Remove `cudautils.astype` and replace with `typecast.apply_cast`
- PR #2456 Small improvement to typecast utility
- PR #2458 Fix handling of thirdparty packages in `isort` config
- PR #2459 IO Readers: Consolidate all readers to use `datasource` class
- PR #2475 Exposed type_dispatcher.hpp, nvcategory_util.hpp and wrapper_types.hpp in the include folder
- PR #2484 Enabled building libcudf as a static library
- PR #2453 Streamline CUDA_REL environment variable
- PR #2483 Bundle Boost filesystem dependency in the Java jar
- PR #2486 Java API hash functions
- PR #2481 Adds the ignore_null_keys option to the java api
- PR #2490 Java api: support multiple aggregates for the same column
- PR #2510 Java api: uses table based apply_boolean_mask
- PR #2432 Use pandas formatting for console, html, and latex output
- PR #2573 Bump numba version to 0.45.1
- PR #2606 Fix references to notebooks-contrib

## Bug Fixes

- PR #2086 Fixed quantile api behavior mismatch in series & dataframe
- PR #2128 Add offset param to host buffer readers in java API.
- PR #2145 Work around binops validity checks for java
- PR #2146 Work around unary_math validity checks for java
- PR #2151 Fixes bug in cudf::copy_range where null_count was invalid
- PR #2139 matching to pandas describe behavior & fixing nan values issue
- PR #2161 Implicitly convert unsigned to signed integer types in binops
- PR #2154 CSV Reader: Fix bools misdetected as strings dtype
- PR #2178 Fix bug in rolling bindings where a view of an ephemeral column was being taken
- PR #2180 Fix issue with isort reordering `importorskip` below imports depending on them
- PR #2187 fix to honor dtype when numpy arrays are passed to columnops.as_column
- PR #2190 Fix issue in astype conversion of string column to 'str'
- PR #2208 Fix issue with calling `head()` on one row dataframe
- PR #2229 Propagate exceptions from Cython cdef functions
- PR #2234 Fix issue with local build script not properly building
- PR #2223 Fix CUDA invalid configuration errors reported after loading small compressed ORC files
- PR #2162 Setting is_unique and is_monotonic-related attributes
- PR #2244 Fix ORC RLEv2 delta mode decoding with nonzero residual delta width
- PR #2297 Work around `var/std` unsupported only at debug build
- PR #2302 Fixed java serialization corner case
- PR #2355 Handle float16 in binary operations
- PR #2311 Fix copy behaviour for GenericIndex
- PR #2349 Fix issues with String filter in java API
- PR #2323 Fix groupby on categoricals
- PR #2328 Ensure order is preserved in CategoricalAccessor._set_categories
- PR #2202 Fix issue with unary ops mishandling empty input
- PR #2326 Fix for bug in DLPack when reading multiple columns
- PR #2324 Fix cudf Docker build
- PR #2325 Fix ORC RLEv2 patched base mode decoding with nonzero patch width
- PR #2235 Fix get_dummies to be compatible with dask
- PR #2332 Zero initialize gdf_dtype_extra_info
- PR #2355 Handle float16 in binary operations
- PR #2360 Fix missing dtype handling in cudf.Series & columnops.as_column
- PR #2364 Fix quantile api and other trivial issues around it
- PR #2361 Fixed issue with `codes` of CategoricalIndex
- PR #2357 Fixed inconsistent type of index created with from_pandas vs direct construction
- PR #2389 Fixed Rolling __getattr__ and __getitem__ for offset based windows
- PR #2402 Fixed bug in valid mask computation in cudf::copy_if (apply_boolean_mask)
- PR #2401 Fix to a scalar datetime(of type Days) issue
- PR #2386 Correctly allocate output valids in groupby
- PR #2411 Fixed failures on binary op on single element string column
- PR #2422 Fix Pandas logical binary operation incompatibilites
- PR #2447 Fix CodeCov posting build statuses temporarily
- PR #2450 Fix erroneous null handling in `cudf.DataFrame`'s `apply_rows`
- PR #2470 Fix issues with empty strings and string categories (Java)
- PR #2471 Fix String Column Validity.
- PR #2481 Fix java validity buffer serialization
- PR #2485 Updated bytes calculation to use size_t to avoid overflow in column concat
- PR #2461 Fix groupby multiple aggregations same column
- PR #2514 Fix cudf::drop_nulls threshold handling in Cython
- PR #2516 Fix utilities include paths and meta.yaml header paths
- PR #2517 Fix device memory leak in to_dlpack tensor deleter
- PR #2431 Fix local build generated file ownerships
- PR #2511 Added import of orc, refactored exception handlers to not squash fatal exceptions
- PR #2527 Fix index and column input handling in dask_cudf read_parquet
- PR #2466 Fix `dataframe.query` returning null rows erroneously
- PR #2548 Orc reader: fix non-deterministic data decoding at chunk boundaries
- PR #2557 fix cudautils import in string.py
- PR #2521 Fix casting datetimes from/to the same resolution
- PR #2545 Fix MultiIndexes with datetime levels
- PR #2560 Remove duplicate `dlpack` definition in conda recipe
- PR #2567 Fix ColumnVector.fromScalar issues while dealing with null scalars
- PR #2565 Orc reader: fix incorrect data decoding of int64 data types
- PR #2577 Fix search benchmark compilation error by adding necessary header
- PR #2604 Fix a bug in copying.pyx:_normalize_types that upcasted int32 to int64


# cuDF 0.8.0 (27 June 2019)

## New Features

- PR #1524 Add GPU-accelerated JSON Lines parser with limited feature set
- PR #1569 Add support for Json objects to the JSON Lines reader
- PR #1622 Add Series.loc
- PR #1654 Add cudf::apply_boolean_mask: faster replacement for gdf_apply_stencil
- PR #1487 cython gather/scatter
- PR #1310 Implemented the slice/split functionality.
- PR #1630 Add Python layer to the GPU-accelerated JSON reader
- PR #1745 Add rounding of numeric columns via Numba
- PR #1772 JSON reader: add support for BytesIO and StringIO input
- PR #1527 Support GDF_BOOL8 in readers and writers
- PR #1819 Logical operators (AND, OR, NOT) for libcudf and cuDF
- PR #1813 ORC Reader: Add support for stripe selection
- PR #1828 JSON Reader: add suport for bool8 columns
- PR #1833 Add column iterator with/without nulls
- PR #1665 Add the point-in-polygon GIS function
- PR #1863 Series and Dataframe methods for all and any
- PR #1908 cudf::copy_range and cudf::fill for copying/assigning an index or range to a constant
- PR #1921 Add additional formats for typecasting to/from strings
- PR #1807 Add Series.dropna()
- PR #1987 Allow user defined functions in the form of ptx code to be passed to binops
- PR #1948 Add operator functions like `Series.add()` to DataFrame and Series
- PR #1954 Add skip test argument to GPU build script
- PR #2018 Add bindings for new groupby C++ API
- PR #1984 Add rolling window operations Series.rolling() and DataFrame.rolling()
- PR #1542 Python method and bindings for to_csv
- PR #1995 Add Java API
- PR #1998 Add google benchmark to cudf
- PR #1845 Add cudf::drop_duplicates, DataFrame.drop_duplicates
- PR #1652 Added `Series.where()` feature
- PR #2074 Java Aggregates, logical ops, and better RMM support
- PR #2140 Add a `cudf::transform` function
- PR #2068 Concatenation of different typed columns

## Improvements

- PR #1538 Replacing LesserRTTI with inequality_comparator
- PR #1703 C++: Added non-aggregating `insert` to `concurrent_unordered_map` with specializations to store pairs with a single atomicCAS when possible.
- PR #1422 C++: Added a RAII wrapper for CUDA streams
- PR #1701 Added `unique` method for stringColumns
- PR #1713 Add documentation for Dask-XGBoost
- PR #1666 CSV Reader: Improve performance for files with large number of columns
- PR #1725 Enable the ability to use a single column groupby as its own index
- PR #1759 Add an example showing simultaneous rolling averages to `apply_grouped` documentation
- PR #1746 C++: Remove unused code: `windowed_ops.cu`, `sorting.cu`, `hash_ops.cu`
- PR #1748 C++: Add `bool` nullability flag to `device_table` row operators
- PR #1764 Improve Numerical column: `mean_var` and `mean`
- PR #1767 Speed up Python unit tests
- PR #1770 Added build.sh script, updated CI scripts and documentation
- PR #1739 ORC Reader: Add more pytest coverage
- PR #1696 Added null support in `Series.replace()`.
- PR #1390 Added some basic utility functions for `gdf_column`'s
- PR #1791 Added general column comparison code for testing
- PR #1795 Add printing of git submodule info to `print_env.sh`
- PR #1796 Removing old sort based group by code and gdf_filter
- PR #1811 Added funtions for copying/allocating `cudf::table`s
- PR #1838 Improve columnops.column_empty so that it returns typed columns instead of a generic Column
- PR #1890 Add utils.get_dummies- a pandas-like wrapper around one_hot-encoding
- PR #1823 CSV Reader: default the column type to string for empty dataframes
- PR #1827 Create bindings for scalar-vector binops, and update one_hot_encoding to use them
- PR #1817 Operators now support different sized dataframes as long as they don't share different sized columns
- PR #1855 Transition replace_nulls to new C++ API and update corresponding Cython/Python code
- PR #1858 Add `std::initializer_list` constructor to `column_wrapper`
- PR #1846 C++ type-erased gdf_equal_columns test util; fix gdf_equal_columns logic error
- PR #1390 Added some basic utility functions for `gdf_column`s
- PR #1391 Tidy up bit-resolution-operation and bitmask class code
- PR #1882 Add iloc functionality to MultiIndex dataframes
- PR #1884 Rolling windows: general enhancements and better coverage for unit tests
- PR #1886 support GDF_STRING_CATEGORY columns in apply_boolean_mask, drop_nulls and other libcudf functions
- PR #1896 Improve performance of groupby with levels specified in dask-cudf
- PR #1915 Improve iloc performance for non-contiguous row selection
- PR #1859 Convert read_json into a C++ API
- PR #1919 Rename libcudf namespace gdf to namespace cudf
- PR #1850 Support left_on and right_on for DataFrame merge operator
- PR #1930 Specialize constructor for `cudf::bool8` to cast argument to `bool`
- PR #1938 Add default constructor for `column_wrapper`
- PR #1930 Specialize constructor for `cudf::bool8` to cast argument to `bool`
- PR #1952 consolidate libcudf public API headers in include/cudf
- PR #1949 Improved selection with boolmask using libcudf `apply_boolean_mask`
- PR #1956 Add support for nulls in `query()`
- PR #1973 Update `std::tuple` to `std::pair` in top-most libcudf APIs and C++ transition guide
- PR #1981 Convert read_csv into a C++ API
- PR #1868 ORC Reader: Support row index for speed up on small/medium datasets
- PR #1964 Added support for list-like types in Series.str.cat
- PR #2005 Use HTML5 details tag in bug report issue template
- PR #2003 Removed few redundant unit-tests from test_string.py::test_string_cat
- PR #1944 Groupby design improvements
- PR #2017 Convert `read_orc()` into a C++ API
- PR #2011 Convert `read_parquet()` into a C++ API
- PR #1756 Add documentation "10 Minutes to cuDF and dask_cuDF"
- PR #2034 Adding support for string columns concatenation using "add" binary operator
- PR #2042 Replace old "10 Minutes" guide with new guide for docs build process
- PR #2036 Make library of common test utils to speed up tests compilation
- PR #2022 Facilitating get_dummies to be a high level api too
- PR #2050 Namespace IO readers and add back free-form `read_xxx` functions
- PR #2104 Add a functional ``sort=`` keyword argument to groupby
- PR #2108 Add `find_and_replace` for StringColumn for replacing single values
- PR #1803 cuDF/CuPy interoperability documentation

## Bug Fixes

- PR #1465 Fix for test_orc.py and test_sparse_df.py test failures
- PR #1583 Fix underlying issue in `as_index()` that was causing `Series.quantile()` to fail
- PR #1680 Add errors= keyword to drop() to fix cudf-dask bug
- PR #1651 Fix `query` function on empty dataframe
- PR #1616 Fix CategoricalColumn to access categories by index instead of iteration
- PR #1660 Fix bug in `loc` when indexing with a column name (a string)
- PR #1683 ORC reader: fix timestamp conversion to UTC
- PR #1613 Improve CategoricalColumn.fillna(-1) performance
- PR #1642 Fix failure of CSV_TEST gdf_csv_test.SkiprowsNrows on multiuser systems
- PR #1709 Fix handling of `datetime64[ms]` in `dataframe.select_dtypes`
- PR #1704 CSV Reader: Add support for the plus sign in number fields
- PR #1687 CSV reader: return an empty dataframe for zero size input
- PR #1757 Concatenating columns with null columns
- PR #1755 Add col_level keyword argument to melt
- PR #1758 Fix df.set_index() when setting index from an empty column
- PR #1749 ORC reader: fix long strings of NULL values resulting in incorrect data
- PR #1742 Parquet Reader: Fix index column name to match PANDAS compat
- PR #1782 Update libcudf doc version
- PR #1783 Update conda dependencies
- PR #1786 Maintain the original series name in series.unique output
- PR #1760 CSV Reader: fix segfault when dtype list only includes columns from usecols list
- PR #1831 build.sh: Assuming python is in PATH instead of using PYTHON env var
- PR #1839 Raise an error instead of segfaulting when transposing a DataFrame with StringColumns
- PR #1840 Retain index correctly during merge left_on right_on
- PR #1825 cuDF: Multiaggregation Groupby Failures
- PR #1789 CSV Reader: Fix missing support for specifying `int8` and `int16` dtypes
- PR #1857 Cython Bindings: Handle `bool` columns while calling `column_view_from_NDArrays`
- PR #1849 Allow DataFrame support methods to pass arguments to the methods
- PR #1847 Fixed #1375 by moving the nvstring check into the wrapper function
- PR #1864 Fixing cudf reduction for POWER platform
- PR #1869 Parquet reader: fix Dask timestamps not matching with Pandas (convert to milliseconds)
- PR #1876 add dtype=bool for `any`, `all` to treat integer column correctly
- PR #1875 CSV reader: take NaN values into account in dtype detection
- PR #1873 Add column dtype checking for the all/any methods
- PR #1902 Bug with string iteration in _apply_basic_agg
- PR #1887 Fix for initialization issue in pq_read_arg,orc_read_arg
- PR #1867 JSON reader: add support for null/empty fields, including the 'null' literal
- PR #1891 Fix bug #1750 in string column comparison
- PR #1909 Support of `to_pandas()` of boolean series with null values
- PR #1923 Use prefix removal when two aggs are called on a SeriesGroupBy
- PR #1914 Zero initialize gdf_column local variables
- PR #1959 Add support for comparing boolean Series to scalar
- PR #1966 Ignore index fix in series append
- PR #1967 Compute index __sizeof__ only once for DataFrame __sizeof__
- PR #1977 Support CUDA installation in default system directories
- PR #1982 Fixes incorrect index name after join operation
- PR #1985 Implement `GDF_PYMOD`, a special modulo that follows python's sign rules
- PR #1991 Parquet reader: fix decoding of NULLs
- PR #1990 Fixes a rendering bug in the `apply_grouped` documentation
- PR #1978 Fix for values being filled in an empty dataframe
- PR #2001 Correctly create MultiColumn from Pandas MultiColumn
- PR #2006 Handle empty dataframe groupby construction for dask
- PR #1965 Parquet Reader: Fix duplicate index column when it's already in `use_cols`
- PR #2033 Add pip to conda environment files to fix warning
- PR #2028 CSV Reader: Fix reading of uncompressed files without a recognized file extension
- PR #2073 Fix an issue when gathering columns with NVCategory and nulls
- PR #2053 cudf::apply_boolean_mask return empty column for empty boolean mask
- PR #2066 exclude `IteratorTest.mean_var_output` test from debug build
- PR #2069 Fix JNI code to use read_csv and read_parquet APIs
- PR #2071 Fix bug with unfound transitive dependencies for GTests in Ubuntu 18.04
- PR #2089 Configure Sphinx to render params correctly
- PR #2091 Fix another bug with unfound transitive dependencies for `cudftestutils` in Ubuntu 18.04
- PR #2115 Just apply `--disable-new-dtags` instead of trying to define all the transitive dependencies
- PR #2106 Fix errors in JitCache tests caused by sharing of device memory between processes
- PR #2120 Fix errors in JitCache tests caused by running multiple threads on the same data
- PR #2102 Fix memory leak in groupby
- PR #2113 fixed typo in to_csv code example


# cudf 0.7.2 (16 May 2019)

## New Features

- PR #1735 Added overload for atomicAdd on int64. Streamlined implementation of custom atomic overloads.
- PR #1741 Add MultiIndex concatenation

## Bug Fixes

- PR #1718 Fix issue with SeriesGroupBy MultiIndex in dask-cudf
- PR #1734 Python: fix performance regression for groupby count() aggregations
- PR #1768 Cython: fix handling read only schema buffers in gpuarrow reader


# cudf 0.7.1 (11 May 2019)

## New Features

- PR #1702 Lazy load MultiIndex to return groupby performance to near optimal.

## Bug Fixes

- PR #1708 Fix handling of `datetime64[ms]` in `dataframe.select_dtypes`


# cuDF 0.7.0 (10 May 2019)

## New Features

- PR #982 Implement gdf_group_by_without_aggregations and gdf_unique_indices functions
- PR #1142 Add `GDF_BOOL` column type
- PR #1194 Implement overloads for CUDA atomic operations
- PR #1292 Implemented Bitwise binary ops AND, OR, XOR (&, |, ^)
- PR #1235 Add GPU-accelerated Parquet Reader
- PR #1335 Added local_dict arg in `DataFrame.query()`.
- PR #1282 Add Series and DataFrame.describe()
- PR #1356 Rolling windows
- PR #1381 Add DataFrame._get_numeric_data
- PR #1388 Add CODEOWNERS file to auto-request reviews based on where changes are made
- PR #1396 Add DataFrame.drop method
- PR #1413 Add DataFrame.melt method
- PR #1412 Add DataFrame.pop()
- PR #1419 Initial CSV writer function
- PR #1441 Add Series level cumulative ops (cumsum, cummin, cummax, cumprod)
- PR #1420 Add script to build and test on a local gpuCI image
- PR #1440 Add DatetimeColumn.min(), DatetimeColumn.max()
- PR #1455 Add Series.Shift via Numba kernel
- PR #1441 Add Series level cumulative ops (cumsum, cummin, cummax, cumprod)
- PR #1461 Add Python coverage test to gpu build
- PR #1445 Parquet Reader: Add selective reading of rows and row group
- PR #1532 Parquet Reader: Add support for INT96 timestamps
- PR #1516 Add Series and DataFrame.ndim
- PR #1556 Add libcudf C++ transition guide
- PR #1466 Add GPU-accelerated ORC Reader
- PR #1565 Add build script for nightly doc builds
- PR #1508 Add Series isna, isnull, and notna
- PR #1456 Add Series.diff() via Numba kernel
- PR #1588 Add Index `astype` typecasting
- PR #1301 MultiIndex support
- PR #1599 Level keyword supported in groupby
- PR #929 Add support operations to dataframe
- PR #1609 Groupby accept list of Series
- PR #1658 Support `group_keys=True` keyword in groupby method

## Improvements

- PR #1531 Refactor closures as private functions in gpuarrow
- PR #1404 Parquet reader page data decoding speedup
- PR #1076 Use `type_dispatcher` in join, quantiles, filter, segmented sort, radix sort and hash_groupby
- PR #1202 Simplify README.md
- PR #1149 CSV Reader: Change convertStrToValue() functions to `__device__` only
- PR #1238 Improve performance of the CUDA trie used in the CSV reader
- PR #1245 Use file cache for JIT kernels
- PR #1278 Update CONTRIBUTING for new conda environment yml naming conventions
- PR #1163 Refactored UnaryOps. Reduced API to two functions: `gdf_unary_math` and `gdf_cast`. Added `abs`, `-`, and `~` ops. Changed bindings to Cython
- PR #1284 Update docs version
- PR #1287 add exclude argument to cudf.select_dtype function
- PR #1286 Refactor some of the CSV Reader kernels into generic utility functions
- PR #1291 fillna in `Series.to_gpu_array()` and `Series.to_array()` can accept the scalar too now.
- PR #1005 generic `reduction` and `scan` support
- PR #1349 Replace modernGPU sort join with thrust.
- PR #1363 Add a dataframe.mean(...) that raises NotImplementedError to satisfy `dask.dataframe.utils.is_dataframe_like`
- PR #1319 CSV Reader: Use column wrapper for gdf_column output alloc/dealloc
- PR #1376 Change series quantile default to linear
- PR #1399 Replace CFFI bindings for NVTX functions with Cython bindings
- PR #1389 Refactored `set_null_count()`
- PR #1386 Added macros `GDF_TRY()`, `CUDF_TRY()` and `ASSERT_CUDF_SUCCEEDED()`
- PR #1435 Rework CMake and conda recipes to depend on installed libraries
- PR #1391 Tidy up bit-resolution-operation and bitmask class code
- PR #1439 Add cmake variable to enable compiling CUDA code with -lineinfo
- PR #1462 Add ability to read parquet files from arrow::io::RandomAccessFile
- PR #1453 Convert CSV Reader CFFI to Cython
- PR #1479 Convert Parquet Reader CFFI to Cython
- PR #1397 Add a utility function for producing an overflow-safe kernel launch grid configuration
- PR #1382 Add GPU parsing of nested brackets to cuIO parsing utilities
- PR #1481 Add cudf::table constructor to allocate a set of `gdf_column`s
- PR #1484 Convert GroupBy CFFI to Cython
- PR #1463 Allow and default melt keyword argument var_name to be None
- PR #1486 Parquet Reader: Use device_buffer rather than device_ptr
- PR #1525 Add cudatoolkit conda dependency
- PR #1520 Renamed `src/dataframe` to `src/table` and moved `table.hpp`. Made `types.hpp` to be type declarations only.
- PR #1492 Convert transpose CFFI to Cython
- PR #1495 Convert binary and unary ops CFFI to Cython
- PR #1503 Convert sorting and hashing ops CFFI to Cython
- PR #1522 Use latest release version in update-version CI script
- PR #1533 Remove stale join CFFI, fix memory leaks in join Cython
- PR #1521 Added `row_bitmask` to compute bitmask for rows of a table. Merged `valids_ops.cu` and `bitmask_ops.cu`
- PR #1553 Overload `hash_row` to avoid using intial hash values. Updated `gdf_hash` to select between overloads
- PR #1585 Updated `cudf::table` to maintain own copy of wrapped `gdf_column*`s
- PR #1559 Add `except +` to all Cython function definitions to catch C++ exceptions properly
- PR #1617 `has_nulls` and `column_dtypes` for `cudf::table`
- PR #1590 Remove CFFI from the build / install process entirely
- PR #1536 Convert gpuarrow CFFI to Cython
- PR #1655 Add `Column._pointer` as a way to access underlying `gdf_column*` of a `Column`
- PR #1655 Update readme conda install instructions for cudf version 0.6 and 0.7


## Bug Fixes

- PR #1233 Fix dtypes issue while adding the column to `str` dataframe.
- PR #1254 CSV Reader: fix data type detection for floating-point numbers in scientific notation
- PR #1289 Fix looping over each value instead of each category in concatenation
- PR #1293 Fix Inaccurate error message in join.pyx
- PR #1308 Add atomicCAS overload for `int8_t`, `int16_t`
- PR #1317 Fix catch polymorphic exception by reference in ipc.cu
- PR #1325 Fix dtype of null bitmasks to int8
- PR #1326 Update build documentation to use -DCMAKE_CXX11_ABI=ON
- PR #1334 Add "na_position" argument to CategoricalColumn sort_by_values
- PR #1321 Fix out of bounds warning when checking Bzip2 header
- PR #1359 Add atomicAnd/Or/Xor for integers
- PR #1354 Fix `fillna()` behaviour when replacing values with different dtypes
- PR #1347 Fixed core dump issue while passing dict_dtypes without column names in `cudf.read_csv()`
- PR #1379 Fixed build failure caused due to error: 'col_dtype' may be used uninitialized
- PR #1392 Update cudf Dockerfile and package_versions.sh
- PR #1385 Added INT8 type to `_schema_to_dtype` for use in GpuArrowReader
- PR #1393 Fixed a bug in `gdf_count_nonzero_mask()` for the case of 0 bits to count
- PR #1395 Update CONTRIBUTING to use the environment variable CUDF_HOME
- PR #1416 Fix bug at gdf_quantile_exact and gdf_quantile_appox
- PR #1421 Fix remove creation of series multiple times during `add_column()`
- PR #1405 CSV Reader: Fix memory leaks on read_csv() failure
- PR #1328 Fix CategoricalColumn to_arrow() null mask
- PR #1433 Fix NVStrings/categories includes
- PR #1432 Update NVStrings to 0.7.* to coincide with 0.7 development
- PR #1483 Modify CSV reader to avoid cropping blank quoted characters in non-string fields
- PR #1446 Merge 1275 hotfix from master into branch-0.7
- PR #1447 Fix legacy groupby apply docstring
- PR #1451 Fix hash join estimated result size is not correct
- PR #1454 Fix local build script improperly change directory permissions
- PR #1490 Require Dask 1.1.0+ for `is_dataframe_like` test or skip otherwise.
- PR #1491 Use more specific directories & groups in CODEOWNERS
- PR #1497 Fix Thrust issue on CentOS caused by missing default constructor of host_vector elements
- PR #1498 Add missing include guard to device_atomics.cuh and separated DEVICE_ATOMICS_TEST
- PR #1506 Fix csv-write call to updated NVStrings method
- PR #1510 Added nvstrings `fillna()` function
- PR #1507 Parquet Reader: Default string data to GDF_STRING
- PR #1535 Fix doc issue to ensure correct labelling of cudf.series
- PR #1537 Fix `undefined reference` link error in HashPartitionTest
- PR #1548 Fix ci/local/build.sh README from using an incorrect image example
- PR #1551 CSV Reader: Fix integer column name indexing
- PR #1586 Fix broken `scalar_wrapper::operator==`
- PR #1591 ORC/Parquet Reader: Fix missing import for FileNotFoundError exception
- PR #1573 Parquet Reader: Fix crash due to clash with ORC reader datasource
- PR #1607 Revert change of `column.to_dense_buffer` always return by copy for performance concerns
- PR #1618 ORC reader: fix assert & data output when nrows/skiprows isn't aligned to stripe boundaries
- PR #1631 Fix failure of TYPES_TEST on some gcc-7 based systems.
- PR #1641 CSV Reader: Fix skip_blank_lines behavior with Windows line terminators (\r\n)
- PR #1648 ORC reader: fix non-deterministic output when skiprows is non-zero
- PR #1676 Fix groupby `as_index` behaviour with `MultiIndex`
- PR #1659 Fix bug caused by empty groupbys and multiindex slicing throwing exceptions
- PR #1656 Correct Groupby failure in dask when un-aggregable columns are left in dataframe.
- PR #1689 Fix groupby performance regression
- PR #1694 Add Cython as a runtime dependency since it's required in `setup.py`


# cuDF 0.6.1 (25 Mar 2019)

## Bug Fixes

- PR #1275 Fix CentOS exception in DataFrame.hash_partition from using value "returned" by a void function


# cuDF 0.6.0 (22 Mar 2019)

## New Features

- PR #760 Raise `FileNotFoundError` instead of `GDF_FILE_ERROR` in `read_csv` if the file does not exist
- PR #539 Add Python bindings for replace function
- PR #823 Add Doxygen configuration to enable building HTML documentation for libcudf C/C++ API
- PR #807 CSV Reader: Add byte_range parameter to specify the range in the input file to be read
- PR #857 Add Tail method for Series/DataFrame and update Head method to use iloc
- PR #858 Add series feature hashing support
- PR #871 CSV Reader: Add support for NA values, including user specified strings
- PR #893 Adds PyArrow based parquet readers / writers to Python, fix category dtype handling, fix arrow ingest buffer size issues
- PR #867 CSV Reader: Add support for ignoring blank lines and comment lines
- PR #887 Add Series digitize method
- PR #895 Add Series groupby
- PR #898 Add DataFrame.groupby(level=0) support
- PR #920 Add feather, JSON, HDF5 readers / writers from PyArrow / Pandas
- PR #888 CSV Reader: Add prefix parameter for column names, used when parsing without a header
- PR #913 Add DLPack support: convert between cuDF DataFrame and DLTensor
- PR #939 Add ORC reader from PyArrow
- PR #918 Add Series.groupby(level=0) support
- PR #906 Add binary and comparison ops to DataFrame
- PR #958 Support unary and binary ops on indexes
- PR #964 Add `rename` method to `DataFrame`, `Series`, and `Index`
- PR #985 Add `Series.to_frame` method
- PR #985 Add `drop=` keyword to reset_index method
- PR #994 Remove references to pygdf
- PR #990 Add external series groupby support
- PR #988 Add top-level merge function to cuDF
- PR #992 Add comparison binaryops to DateTime columns
- PR #996 Replace relative path imports with absolute paths in tests
- PR #995 CSV Reader: Add index_col parameter to specify the column name or index to be used as row labels
- PR #1004 Add `from_gpu_matrix` method to DataFrame
- PR #997 Add property index setter
- PR #1007 Replace relative path imports with absolute paths in cudf
- PR #1013 select columns with df.columns
- PR #1016 Rename Series.unique_count() to nunique() to match pandas API
- PR #947 Prefixsum to handle nulls and float types
- PR #1029 Remove rest of relative path imports
- PR #1021 Add filtered selection with assignment for Dataframes
- PR #872 Adding NVCategory support to cudf apis
- PR #1052 Add left/right_index and left/right_on keywords to merge
- PR #1091 Add `indicator=` and `suffixes=` keywords to merge
- PR #1107 Add unsupported keywords to Series.fillna
- PR #1032 Add string support to cuDF python
- PR #1136 Removed `gdf_concat`
- PR #1153 Added function for getting the padded allocation size for valid bitmask
- PR #1148 Add cudf.sqrt for dataframes and Series
- PR #1159 Add Python bindings for libcudf dlpack functions
- PR #1155 Add __array_ufunc__ for DataFrame and Series for sqrt
- PR #1168 to_frame for series accepts a name argument


## Improvements

- PR #1218 Add dask-cudf page to API docs
- PR #892 Add support for heterogeneous types in binary ops with JIT
- PR #730 Improve performance of `gdf_table` constructor
- PR #561 Add Doxygen style comments to Join CUDA functions
- PR #813 unified libcudf API functions by replacing gpu_ with gdf_
- PR #822 Add support for `__cuda_array_interface__` for ingest
- PR #756 Consolidate common helper functions from unordered map and multimap
- PR #753 Improve performance of groupby sum and average, especially for cases with few groups.
- PR #836 Add ingest support for arrow chunked arrays in Column, Series, DataFrame creation
- PR #763 Format doxygen comments for csv_read_arg struct
- PR #532 CSV Reader: Use type dispatcher instead of switch block
- PR #694 Unit test utilities improvements
- PR #878 Add better indexing to Groupby
- PR #554 Add `empty` method and `is_monotonic` attribute to `Index`
- PR #1040 Fixed up Doxygen comment tags
- PR #909 CSV Reader: Avoid host->device->host copy for header row data
- PR #916 Improved unit testing and error checking for `gdf_column_concat`
- PR #941 Replace `numpy` call in `Series.hash_encode` with `numba`
- PR #942 Added increment/decrement operators for wrapper types
- PR #943 Updated `count_nonzero_mask` to return `num_rows` when the mask is null
- PR #952 Added trait to map C++ type to `gdf_dtype`
- PR #966 Updated RMM submodule.
- PR #998 Add IO reader/writer modules to API docs, fix for missing cudf.Series docs
- PR #1017 concatenate along columns for Series and DataFrames
- PR #1002 Support indexing a dataframe with another boolean dataframe
- PR #1018 Better concatenation for Series and Dataframes
- PR #1036 Use Numpydoc style docstrings
- PR #1047 Adding gdf_dtype_extra_info to gdf_column_view_augmented
- PR #1054 Added default ctor to SerialTrieNode to overcome Thrust issue in CentOS7 + CUDA10
- PR #1024 CSV Reader: Add support for hexadecimal integers in integral-type columns
- PR #1033 Update `fillna()` to use libcudf function `gdf_replace_nulls`
- PR #1066 Added inplace assignment for columns and select_dtypes for dataframes
- PR #1026 CSV Reader: Change the meaning and type of the quoting parameter to match Pandas
- PR #1100 Adds `CUDF_EXPECTS` error-checking macro
- PR #1092 Fix select_dtype docstring
- PR #1111 Added cudf::table
- PR #1108 Sorting for datetime columns
- PR #1120 Return a `Series` (not a `Column`) from `Series.cat.set_categories()`
- PR #1128 CSV Reader: The last data row does not need to be line terminated
- PR #1183 Bump Arrow version to 0.12.1
- PR #1208 Default to CXX11_ABI=ON
- PR #1252 Fix NVStrings dependencies for cuda 9.2 and 10.0
- PR #2037 Optimize the existing `gather` and `scatter` routines in `libcudf`

## Bug Fixes

- PR #821 Fix flake8 issues revealed by flake8 update
- PR #808 Resolved renamed `d_columns_valids` variable name
- PR #820 CSV Reader: fix the issue where reader adds additional rows when file uses \r\n as a line terminator
- PR #780 CSV Reader: Fix scientific notation parsing and null values for empty quotes
- PR #815 CSV Reader: Fix data parsing when tabs are present in the input CSV file
- PR #850 Fix bug where left joins where the left df has 0 rows causes a crash
- PR #861 Fix memory leak by preserving the boolean mask index
- PR #875 Handle unnamed indexes in to/from arrow functions
- PR #877 Fix ingest of 1 row arrow tables in from arrow function
- PR #876 Added missing `<type_traits>` include
- PR #889 Deleted test_rmm.py which has now moved to RMM repo
- PR #866 Merge v0.5.1 numpy ABI hotfix into 0.6
- PR #917 value_counts return int type on empty columns
- PR #611 Renamed `gdf_reduce_optimal_output_size()` -> `gdf_reduction_get_intermediate_output_size()`
- PR #923 fix index for negative slicing for cudf dataframe and series
- PR #927 CSV Reader: Fix category GDF_CATEGORY hashes not being computed properly
- PR #921 CSV Reader: Fix parsing errors with delim_whitespace, quotations in the header row, unnamed columns
- PR #933 Fix handling objects of all nulls in series creation
- PR #940 CSV Reader: Fix an issue where the last data row is missing when using byte_range
- PR #945 CSV Reader: Fix incorrect datetime64 when milliseconds or space separator are used
- PR #959 Groupby: Problem with column name lookup
- PR #950 Converting dataframe/recarry with non-contiguous arrays
- PR #963 CSV Reader: Fix another issue with missing data rows when using byte_range
- PR #999 Fix 0 sized kernel launches and empty sort_index exception
- PR #993 Fix dtype in selecting 0 rows from objects
- PR #1009 Fix performance regression in `to_pandas` method on DataFrame
- PR #1008 Remove custom dask communication approach
- PR #1001 CSV Reader: Fix a memory access error when reading a large (>2GB) file with date columns
- PR #1019 Binary Ops: Fix error when one input column has null mask but other doesn't
- PR #1014 CSV Reader: Fix false positives in bool value detection
- PR #1034 CSV Reader: Fix parsing floating point precision and leading zero exponents
- PR #1044 CSV Reader: Fix a segfault when byte range aligns with a page
- PR #1058 Added support for `DataFrame.loc[scalar]`
- PR #1060 Fix column creation with all valid nan values
- PR #1073 CSV Reader: Fix an issue where a column name includes the return character
- PR #1090 Updating Doxygen Comments
- PR #1080 Fix dtypes returned from loc / iloc because of lists
- PR #1102 CSV Reader: Minor fixes and memory usage improvements
- PR #1174: Fix release script typo
- PR #1137 Add prebuild script for CI
- PR #1118 Enhanced the `DataFrame.from_records()` feature
- PR #1129 Fix join performance with index parameter from using numpy array
- PR #1145 Issue with .agg call on multi-column dataframes
- PR #908 Some testing code cleanup
- PR #1167 Fix issue with null_count not being set after inplace fillna()
- PR #1184 Fix iloc performance regression
- PR #1185 Support left_on/right_on and also on=str in merge
- PR #1200 Fix allocating bitmasks with numba instead of rmm in allocate_mask function
- PR #1213 Fix bug with csv reader requesting subset of columns using wrong datatype
- PR #1223 gpuCI: Fix label on rapidsai channel on gpu build scripts
- PR #1242 Add explicit Thrust exec policy to fix NVCATEGORY_TEST segfault on some platforms
- PR #1246 Fix categorical tests that failed due to bad implicit type conversion
- PR #1255 Fix overwriting conda package main label uploads
- PR #1259 Add dlpack includes to pip build


# cuDF 0.5.1 (05 Feb 2019)

## Bug Fixes

- PR #842 Avoid using numpy via cimport to prevent ABI issues in Cython compilation


# cuDF 0.5.0 (28 Jan 2019)

## New Features

- PR #722 Add bzip2 decompression support to `read_csv()`
- PR #693 add ZLIB-based GZIP/ZIP support to `read_csv_strings()`
- PR #411 added null support to gdf_order_by (new API) and cudf_table::sort
- PR #525 Added GitHub Issue templates for bugs, documentation, new features, and questions
- PR #501 CSV Reader: Add support for user-specified decimal point and thousands separator to read_csv_strings()
- PR #455 CSV Reader: Add support for user-specified decimal point and thousands separator to read_csv()
- PR #439 add `DataFrame.drop` method similar to pandas
- PR #356 add `DataFrame.transpose` method and `DataFrame.T` property similar to pandas
- PR #505 CSV Reader: Add support for user-specified boolean values
- PR #350 Implemented Series replace function
- PR #490 Added print_env.sh script to gather relevant environment details when reporting cuDF issues
- PR #474 add ZLIB-based GZIP/ZIP support to `read_csv()`
- PR #547 Added melt similar to `pandas.melt()`
- PR #491 Add CI test script to check for updates to CHANGELOG.md in PRs
- PR #550 Add CI test script to check for style issues in PRs
- PR #558 Add CI scripts for cpu-based conda and gpu-based test builds
- PR #524 Add Boolean Indexing
- PR #564 Update python `sort_values` method to use updated libcudf `gdf_order_by` API
- PR #509 CSV Reader: Input CSV file can now be passed in as a text or a binary buffer
- PR #607 Add `__iter__` and iteritems to DataFrame class
- PR #643 added a new api gdf_replace_nulls that allows a user to replace nulls in a column

## Improvements

- PR #426 Removed sort-based groupby and refactored existing groupby APIs. Also improves C++/CUDA compile time.
- PR #461 Add `CUDF_HOME` variable in README.md to replace relative pathing.
- PR #472 RMM: Created centralized rmm::device_vector alias and rmm::exec_policy
- PR #500 Improved the concurrent hash map class to support partitioned (multi-pass) hash table building.
- PR #454 Improve CSV reader docs and examples
- PR #465 Added templated C++ API for RMM to avoid explicit cast to `void**`
- PR #513 `.gitignore` tweaks
- PR #521 Add `assert_eq` function for testing
- PR #502 Simplify Dockerfile for local dev, eliminate old conda/pip envs
- PR #549 Adds `-rdynamic` compiler flag to nvcc for Debug builds
- PR #472 RMM: Created centralized rmm::device_vector alias and rmm::exec_policy
- PR #577 Added external C++ API for scatter/gather functions
- PR #500 Improved the concurrent hash map class to support partitioned (multi-pass) hash table building
- PR #583 Updated `gdf_size_type` to `int`
- PR #500 Improved the concurrent hash map class to support partitioned (multi-pass) hash table building
- PR #617 Added .dockerignore file. Prevents adding stale cmake cache files to the docker container
- PR #658 Reduced `JOIN_TEST` time by isolating overflow test of hash table size computation
- PR #664 Added Debuging instructions to README
- PR #651 Remove noqa marks in `__init__.py` files
- PR #671 CSV Reader: uncompressed buffer input can be parsed without explicitly specifying compression as None
- PR #684 Make RMM a submodule
- PR #718 Ensure sum, product, min, max methods pandas compatibility on empty datasets
- PR #720 Refactored Index classes to make them more Pandas-like, added CategoricalIndex
- PR #749 Improve to_arrow and from_arrow Pandas compatibility
- PR #766 Remove TravisCI references, remove unused variables from CMake, fix ARROW_VERSION in Cmake
- PR #773 Add build-args back to Dockerfile and handle dependencies based on environment yml file
- PR #781 Move thirdparty submodules to root and symlink in /cpp
- PR #843 Fix broken cudf/python API examples, add new methods to the API index

## Bug Fixes

- PR #569 CSV Reader: Fix days being off-by-one when parsing some dates
- PR #531 CSV Reader: Fix incorrect parsing of quoted numbers
- PR #465 Added templated C++ API for RMM to avoid explicit cast to `void**`
- PR #473 Added missing <random> include
- PR #478 CSV Reader: Add api support for auto column detection, header, mangle_dupe_cols, usecols
- PR #495 Updated README to correct where cffi pytest should be executed
- PR #501 Fix the intermittent segfault caused by the `thousands` and `compression` parameters in the csv reader
- PR #502 Simplify Dockerfile for local dev, eliminate old conda/pip envs
- PR #512 fix bug for `on` parameter in `DataFrame.merge` to allow for None or single column name
- PR #511 Updated python/cudf/bindings/join.pyx to fix cudf merge printing out dtypes
- PR #513 `.gitignore` tweaks
- PR #521 Add `assert_eq` function for testing
- PR #537 Fix CMAKE_CUDA_STANDARD_REQURIED typo in CMakeLists.txt
- PR #447 Fix silent failure in initializing DataFrame from generator
- PR #545 Temporarily disable csv reader thousands test to prevent segfault (test re-enabled in PR #501)
- PR #559 Fix Assertion error while using `applymap` to change the output dtype
- PR #575 Update `print_env.sh` script to better handle missing commands
- PR #612 Prevent an exception from occuring with true division on integer series.
- PR #630 Fix deprecation warning for `pd.core.common.is_categorical_dtype`
- PR #622 Fix Series.append() behaviour when appending values with different numeric dtype
- PR #603 Fix error while creating an empty column using None.
- PR #673 Fix array of strings not being caught in from_pandas
- PR #644 Fix return type and column support of dataframe.quantile()
- PR #634 Fix create `DataFrame.from_pandas()` with numeric column names
- PR #654 Add resolution check for GDF_TIMESTAMP in Join
- PR #648 Enforce one-to-one copy required when using `numba>=0.42.0`
- PR #645 Fix cmake build type handling not setting debug options when CMAKE_BUILD_TYPE=="Debug"
- PR #669 Fix GIL deadlock when launching multiple python threads that make Cython calls
- PR #665 Reworked the hash map to add a way to report the destination partition for a key
- PR #670 CMAKE: Fix env include path taking precedence over libcudf source headers
- PR #674 Check for gdf supported column types
- PR #677 Fix 'gdf_csv_test_Dates' gtest failure due to missing nrows parameter
- PR #604 Fix the parsing errors while reading a csv file using `sep` instead of `delimiter`.
- PR #686 Fix converting nulls to NaT values when converting Series to Pandas/Numpy
- PR #689 CSV Reader: Fix behavior with skiprows+header to match pandas implementation
- PR #691 Fixes Join on empty input DFs
- PR #706 CSV Reader: Fix broken dtype inference when whitespace is in data
- PR #717 CSV reader: fix behavior when parsing a csv file with no data rows
- PR #724 CSV Reader: fix build issue due to parameter type mismatch in a std::max call
- PR #734 Prevents reading undefined memory in gpu_expand_mask_bits numba kernel
- PR #747 CSV Reader: fix an issue where CUDA allocations fail with some large input files
- PR #750 Fix race condition for handling NVStrings in CMake
- PR #719 Fix merge column ordering
- PR #770 Fix issue where RMM submodule pointed to wrong branch and pin other to correct branches
- PR #778 Fix hard coded ABI off setting
- PR #784 Update RMM submodule commit-ish and pip paths
- PR #794 Update `rmm::exec_policy` usage to fix segmentation faults when used as temprory allocator.
- PR #800 Point git submodules to branches of forks instead of exact commits


# cuDF 0.4.0 (05 Dec 2018)

## New Features

- PR #398 add pandas-compatible `DataFrame.shape()` and `Series.shape()`
- PR #394 New documentation feature "10 Minutes to cuDF"
- PR #361 CSV Reader: Add support for strings with delimiters

## Improvements

 - PR #436 Improvements for type_dispatcher and wrapper structs
 - PR #429 Add CHANGELOG.md (this file)
 - PR #266 use faster CUDA-accelerated DataFrame column/Series concatenation.
 - PR #379 new C++ `type_dispatcher` reduces code complexity in supporting many data types.
 - PR #349 Improve performance for creating columns from memoryview objects
 - PR #445 Update reductions to use type_dispatcher. Adds integer types support to sum_of_squares.
 - PR #448 Improve installation instructions in README.md
 - PR #456 Change default CMake build to Release, and added option for disabling compilation of tests

## Bug Fixes

 - PR #444 Fix csv_test CUDA too many resources requested fail.
 - PR #396 added missing output buffer in validity tests for groupbys.
 - PR #408 Dockerfile updates for source reorganization
 - PR #437 Add cffi to Dockerfile conda env, fixes "cannot import name 'librmm'"
 - PR #417 Fix `map_test` failure with CUDA 10
 - PR #414 Fix CMake installation include file paths
 - PR #418 Properly cast string dtypes to programmatic dtypes when instantiating columns
 - PR #427 Fix and tests for Concatenation illegal memory access with nulls


# cuDF 0.3.0 (23 Nov 2018)

## New Features

 - PR #336 CSV Reader string support

## Improvements

 - PR #354 source code refactored for better organization. CMake build system overhaul. Beginning of transition to Cython bindings.
 - PR #290 Add support for typecasting to/from datetime dtype
 - PR #323 Add handling pyarrow boolean arrays in input/out, add tests
 - PR #325 GDF_VALIDITY_UNSUPPORTED now returned for algorithms that don't support non-empty valid bitmasks
 - PR #381 Faster InputTooLarge Join test completes in ms rather than minutes.
 - PR #373 .gitignore improvements
 - PR #367 Doc cleanup & examples for DataFrame methods
 - PR #333 Add Rapids Memory Manager documentation
 - PR #321 Rapids Memory Manager adds file/line location logging and convenience macros
 - PR #334 Implement DataFrame `__copy__` and `__deepcopy__`
 - PR #271 Add NVTX ranges to pygdf
 - PR #311 Document system requirements for conda install

## Bug Fixes

 - PR #337 Retain index on `scale()` function
 - PR #344 Fix test failure due to PyArrow 0.11 Boolean handling
 - PR #364 Remove noexcept from managed_allocator;  CMakeLists fix for NVstrings
 - PR #357 Fix bug that made all series be considered booleans for indexing
 - PR #351 replace conda env configuration for developers
 - PRs #346 #360 Fix CSV reading of negative numbers
 - PR #342 Fix CMake to use conda-installed nvstrings
 - PR #341 Preserve categorical dtype after groupby aggregations
 - PR #315 ReadTheDocs build update to fix missing libcuda.so
 - PR #320 FIX out-of-bounds access error in reductions.cu
 - PR #319 Fix out-of-bounds memory access in libcudf count_valid_bits
 - PR #303 Fix printing empty dataframe


# cuDF 0.2.0 and cuDF 0.1.0

These were initial releases of cuDF based on previously separate pyGDF and libGDF libraries.<|MERGE_RESOLUTION|>--- conflicted
+++ resolved
@@ -12,6 +12,7 @@
 - PR #3025 Move search files to legacy
 - PR #3094 Adding `any` and `all` support from libcudf
 - PR #3130 Define and implement new `column_wrapper`
+- PR #3143 Define and implement new copying APIs `slice` and `split`
 - PR #3161 Move merge files to legacy
 - PR #3079 Added support to write ORC files given a local path
 - PR #3192 Add dtype param to cast `DataFrame` on init
@@ -63,11 +64,7 @@
 - PR #3205 Move transform files to legacy
 - PR #3202 Rename and move error.hpp to public headers
 - PR #2878 Use upstream merge code in dask_cudf
-<<<<<<< HEAD
 - PR #3157 Use enum class rather than enum for mask_allocation_policy
-=======
-- PR #3143 Define and implement new copying APIs `slice` and `split`
->>>>>>> c2b97277
 
 ## Bug Fixes
 
