# cuDF 0.7.0 (Date TBD)

## New Features

- PR #1194 Implement overloads for CUDA atomic operations
- PR #1292 Implemented Bitwise binary ops AND, OR, XOR (&, |, ^)
- PR #1235 Add GPU-accelerated Parquet Reader
- PR #1335 Added local_dict arg in `DataFrame.query()`.
- PR #1282 Add Series and DataFrame.describe()
- PR #1381 Add DataFrame._get_numeric_data
- PR #1388 Add CODEOWNERS file to auto-request reviews based on where changes are made
- PR #1396 Add DataFrame.drop method
- PR #1413 Add DataFrame.melt method
- PR #1412 Add DataFrame.pop()
- PR #1419 Initial CSV writer function
- PR #1441 Add Series level cumulative ops (cumsum, cummin, cummax, cumprod)
- PR #1420 Add script to build and test on a local gpuCI image
- PR #1440 Add DatetimeColumn.min(), DatetimeColumn.max()
- PR #1455 Add Series.Shift via Numba kernel
- PR #1441 Add Series level cumulative ops (cumsum, cummin, cummax, cumprod)
- PR #1461 Add Python coverage test to gpu build
- PR #1445 Parquet Reader: Add selective reading of rows and row group
- PR #1516 Add Series and DataFrame.ndim

## Improvements

- PR #1404 Parquet reader page data decoding speedup
- PR #1076 Use `type_dispatcher` in join, quantiles, filter, segmented sort, radix sort and hash_groupby
- PR #1202 Simplify README.md
- PR #1149 CSV Reader: Change convertStrToValue() functions to `__device__` only
- PR #1238 Improve performance of the CUDA trie used in the CSV reader
- PR #1278 Update CONTRIBUTING for new conda environment yml naming conventions
- PR #1163 Refactored UnaryOps. Reduced API to two functions: `gdf_unary_math` and `gdf_cast`. Added `abs`, `-`, and `~` ops. Changed bindings to Cython
- PR #1284 Update docs version
- PR #1287 add exclude argument to cudf.select_dtype function
- PR #1286 Refactor some of the CSV Reader kernels into generic utility functions
- PR #1291 fillna in `Series.to_gpu_array()` and `Series.to_array()` can accept the scalar too now.
- PR #1005 generic `reduction` and `scan` support
- PR #1349 Replace modernGPU sort join with thrust.
- PR #1363 Add a dataframe.mean(...) that raises NotImplementedError to satisfy `dask.dataframe.utils.is_dataframe_like`
- PR #1319 CSV Reader: Use column wrapper for gdf_column output alloc/dealloc
- PR #1376 Change series quantile default to linear
- PR #1399 Replace CFFI bindings for NVTX functions with Cython bindings
- PR #1407 Rename and cleanup of `gdf_table` to `device_table`
- PR #1389 Refactored `set_null_count()`
- PR #1386 Added macros `GDF_TRY()`, `CUDF_TRY()` and `ASSERT_CUDF_SUCCEEDED()`
- PR #1435 Rework CMake and conda recipes to depend on installed libraries
- PR #1391 Tidy up bit-resolution-operation and bitmask class code
- PR #1439 Add cmake variable to enable compiling CUDA code with -lineinfo
- PR #1462 Add ability to read parquet files from arrow::io::RandomAccessFile
- PR #1453 Convert CSV Reader CFFI to Cython
- PR #1479 Convert Parquet Reader CFFI to Cython
- PR #1397 Add a utility function for producing an overflow-safe kernel launch grid configuration
- PR #1382 Add GPU parsing of nested brackets to cuIO parsing utilities
- PR #1481 Add cudf::table constructor to allocate a set of `gdf_column`s
- PR #1484 Convert GroupBy CFFI to Cython
- PR #1463 Allow and default melt keyword argument var_name to be None
- PR #1486 Parquet Reader: Use device_buffer rather than device_ptr
- PR #1520 Renamed `src/dataframe` to `src/table` and moved `table.hpp`. Made `types.hpp` to be type declarations only.
<<<<<<< HEAD
- PR #1521 Added `row_bitmask` to compute bitmask for rows of a table. Merged `valids_ops.cu` and `bitmask_ops.cu`
=======
- PR #1492 Convert transpose CFFI to Cython
- PR #1495 Convert binary and unary ops CFFI to Cython
- PR #1503 Convert sorting and hashing ops CFFI to Cython

>>>>>>> 9cb1a152

## Bug Fixes

- PR #1233 Fix dtypes issue while adding the column to `str` dataframe.
- PR #1254 CSV Reader: fix data type detection for floating-point numbers in scientific notation
- PR #1289 Fix looping over each value instead of each category in concatenation
- PR #1293 Fix Inaccurate error message in join.pyx
- PR #1308 Add atomicCAS overload for `int8_t`, `int16_t`
- PR #1317 Fix catch polymorphic exception by reference in ipc.cu
- PR #1325 Fix dtype of null bitmasks to int8
- PR #1326 Update build documentation to use -DCMAKE_CXX11_ABI=ON
- PR #1334 Add "na_position" argument to CategoricalColumn sort_by_values
- PR #1321 Fix out of bounds warning when checking Bzip2 header
- PR #1359 Add atomicAnd/Or/Xor for integers
- PR #1354 Fix `fillna()` behaviour when replacing values with different dtypes
- PR #1347 Fixed core dump issue while passing dict_dtypes without column names in `cudf.read_csv()`
- PR #1379 Fixed build failure caused due to error: 'col_dtype' may be used uninitialized
- PR #1392 Update cudf Dockerfile and package_versions.sh
- PR #1385 Added INT8 type to `_schema_to_dtype` for use in GpuArrowReader
- PR #1393 Fixed a bug in `gdf_count_nonzero_mask()` for the case of 0 bits to count
- PR #1395 Update CONTRIBUTING to use the environment variable CUDF_HOME
- PR #1416 Fix bug at gdf_quantile_exact and gdf_quantile_appox
- PR #1421 Fix remove creation of series multiple times during `add_column()`
- PR #1405 CSV Reader: Fix memory leaks on read_csv() failure
- PR #1328 Fix CategoricalColumn to_arrow() null mask
- PR #1433 Fix NVStrings/categories includes
- PR #1432 Update NVStrings to 0.7.* to coincide with 0.7 development
- PR #1483 Modify CSV reader to avoid cropping blank quoted characters in non-string fields
- PR #1446 Merge 1275 hotfix from master into branch-0.7
- PR #1447 Fix legacy groupby apply docstring
- PR #1451 Fix hash join estimated result size is not correct
- PR #1454 Fix local build script improperly change directory permissions
- PR #1490 Require Dask 1.1.0+ for `is_dataframe_like` test or skip otherwise.
- PR #1497 Fix Thrust issue on CentOS caused by missing default constructor of host_vector elements
- PR #1498 Add missing include guard to device_atomics.cuh and separated DEVICE_ATOMICS_TEST
- PR #1506 Fix csv-write call to updated NVStrings method

# cuDF 0.6.1 (25 Mar 2019)

## Bug Fixes

- PR #1275 Fix CentOS exception in DataFrame.hash_partition from using value "returned" by a void function


# cuDF 0.6.0 (22 Mar 2019)

## New Features

- PR #760 Raise `FileNotFoundError` instead of `GDF_FILE_ERROR` in `read_csv` if the file does not exist
- PR #539 Add Python bindings for replace function
- PR #823 Add Doxygen configuration to enable building HTML documentation for libcudf C/C++ API
- PR #807 CSV Reader: Add byte_range parameter to specify the range in the input file to be read
- PR #857 Add Tail method for Series/DataFrame and update Head method to use iloc
- PR #858 Add series feature hashing support
- PR #871 CSV Reader: Add support for NA values, including user specified strings
- PR #893 Adds PyArrow based parquet readers / writers to Python, fix category dtype handling, fix arrow ingest buffer size issues
- PR #867 CSV Reader: Add support for ignoring blank lines and comment lines
- PR #887 Add Series digitize method
- PR #895 Add Series groupby
- PR #898 Add DataFrame.groupby(level=0) support
- PR #920 Add feather, JSON, HDF5 readers / writers from PyArrow / Pandas
- PR #888 CSV Reader: Add prefix parameter for column names, used when parsing without a header
- PR #913 Add DLPack support: convert between cuDF DataFrame and DLTensor
- PR #939 Add ORC reader from PyArrow
- PR #918 Add Series.groupby(level=0) support
- PR #906 Add binary and comparison ops to DataFrame
- PR #958 Support unary and binary ops on indexes
- PR #964 Add `rename` method to `DataFrame`, `Series`, and `Index`
- PR #985 Add `Series.to_frame` method
- PR #985 Add `drop=` keyword to reset_index method
- PR #994 Remove references to pygdf
- PR #990 Add external series groupby support
- PR #988 Add top-level merge function to cuDF
- PR #992 Add comparison binaryops to DateTime columns
- PR #996 Replace relative path imports with absolute paths in tests
- PR #995 CSV Reader: Add index_col parameter to specify the column name or index to be used as row labels
- PR #1004 Add `from_gpu_matrix` method to DataFrame
- PR #997 Add property index setter
- PR #1007 Replace relative path imports with absolute paths in cudf
- PR #1013 select columns with df.columns
- PR #1016 Rename Series.unique_count() to nunique() to match pandas API
- PR #947 Prefixsum to handle nulls and float types
- PR #1029 Remove rest of relative path imports
- PR #1021 Add filtered selection with assignment for Dataframes
- PR #872 Adding NVCategory support to cudf apis
- PR #1052 Add left/right_index and left/right_on keywords to merge
- PR #1091 Add `indicator=` and `suffixes=` keywords to merge
- PR #1107 Add unsupported keywords to Series.fillna
- PR #1032 Add string support to cuDF python
- PR #1136 Removed `gdf_concat`
- PR #1153 Added function for getting the padded allocation size for valid bitmask
- PR #1148 Add cudf.sqrt for dataframes and Series
- PR #1159 Add Python bindings for libcudf dlpack functions
- PR #1155 Add __array_ufunc__ for DataFrame and Series for sqrt
- PR #1168 to_frame for series accepts a name argument

## Improvements

- PR #1218 Add dask-cudf page to API docs
- PR #892 Add support for heterogeneous types in binary ops with JIT
- PR #730 Improve performance of `gdf_table` constructor
- PR #561 Add Doxygen style comments to Join CUDA functions
- PR #813 unified libcudf API functions by replacing gpu_ with gdf_
- PR #822 Add support for `__cuda_array_interface__` for ingest
- PR #756 Consolidate common helper functions from unordered map and multimap
- PR #753 Improve performance of groupby sum and average, especially for cases with few groups.
- PR #836 Add ingest support for arrow chunked arrays in Column, Series, DataFrame creation
- PR #763 Format doxygen comments for csv_read_arg struct
- PR #532 CSV Reader: Use type dispatcher instead of switch block
- PR #694 Unit test utilities improvements
- PR #878 Add better indexing to Groupby
- PR #554 Add `empty` method and `is_monotonic` attribute to `Index`
- PR #1040 Fixed up Doxygen comment tags
- PR #909 CSV Reader: Avoid host->device->host copy for header row data
- PR #916 Improved unit testing and error checking for `gdf_column_concat`
- PR #941 Replace `numpy` call in `Series.hash_encode` with `numba`
- PR #942 Added increment/decrement operators for wrapper types
- PR #943 Updated `count_nonzero_mask` to return `num_rows` when the mask is null
- PR #952 Added trait to map C++ type to `gdf_dtype`
- PR #966 Updated RMM submodule.
- PR #998 Add IO reader/writer modules to API docs, fix for missing cudf.Series docs
- PR #1017 concatenate along columns for Series and DataFrames
- PR #1002 Support indexing a dataframe with another boolean dataframe
- PR #1018 Better concatenation for Series and Dataframes
- PR #1036 Use Numpydoc style docstrings
- PR #1047 Adding gdf_dtype_extra_info to gdf_column_view_augmented
- PR #1054 Added default ctor to SerialTrieNode to overcome Thrust issue in CentOS7 + CUDA10
- PR #1024 CSV Reader: Add support for hexadecimal integers in integral-type columns
- PR #1033 Update `fillna()` to use libcudf function `gdf_replace_nulls`
- PR #1066 Added inplace assignment for columns and select_dtypes for dataframes
- PR #1026 CSV Reader: Change the meaning and type of the quoting parameter to match Pandas
- PR #1100 Adds `CUDF_EXPECTS` error-checking macro
- PR #1092 Fix select_dtype docstring
- PR #1111 Added cudf::table
- PR #1108 Sorting for datetime columns
- PR #1120 Return a `Series` (not a `Column`) from `Series.cat.set_categories()`
- PR #1128 CSV Reader: The last data row does not need to be line terminated
- PR #1183 Bump Arrow version to 0.12.1
- PR #1208 Default to CXX11_ABI=ON
- PR #1252 Fix NVStrings dependencies for cuda 9.2 and 10.0

## Bug Fixes

- PR #821 Fix flake8 issues revealed by flake8 update
- PR #808 Resolved renamed `d_columns_valids` variable name
- PR #820 CSV Reader: fix the issue where reader adds additional rows when file uses \r\n as a line terminator
- PR #780 CSV Reader: Fix scientific notation parsing and null values for empty quotes
- PR #815 CSV Reader: Fix data parsing when tabs are present in the input CSV file
- PR #850 Fix bug where left joins where the left df has 0 rows causes a crash
- PR #861 Fix memory leak by preserving the boolean mask index
- PR #875 Handle unnamed indexes in to/from arrow functions
- PR #877 Fix ingest of 1 row arrow tables in from arrow function
- PR #876 Added missing `<type_traits>` include
- PR #889 Deleted test_rmm.py which has now moved to RMM repo
- PR #866 Merge v0.5.1 numpy ABI hotfix into 0.6
- PR #917 value_counts return int type on empty columns
- PR #611 Renamed `gdf_reduce_optimal_output_size()` -> `gdf_reduction_get_intermediate_output_size()`
- PR #923 fix index for negative slicing for cudf dataframe and series
- PR #927 CSV Reader: Fix category GDF_CATEGORY hashes not being computed properly
- PR #921 CSV Reader: Fix parsing errors with delim_whitespace, quotations in the header row, unnamed columns
- PR #933 Fix handling objects of all nulls in series creation
- PR #940 CSV Reader: Fix an issue where the last data row is missing when using byte_range
- PR #945 CSV Reader: Fix incorrect datetime64 when milliseconds or space separator are used
- PR #959 Groupby: Problem with column name lookup
- PR #950 Converting dataframe/recarry with non-contiguous arrays
- PR #963 CSV Reader: Fix another issue with missing data rows when using byte_range
- PR #999 Fix 0 sized kernel launches and empty sort_index exception
- PR #993 Fix dtype in selecting 0 rows from objects
- PR #1009 Fix performance regression in `to_pandas` method on DataFrame
- PR #1008 Remove custom dask communication approach
- PR #1001 CSV Reader: Fix a memory access error when reading a large (>2GB) file with date columns
- PR #1019 Binary Ops: Fix error when one input column has null mask but other doesn't
- PR #1014 CSV Reader: Fix false positives in bool value detection
- PR #1034 CSV Reader: Fix parsing floating point precision and leading zero exponents
- PR #1044 CSV Reader: Fix a segfault when byte range aligns with a page
- PR #1058 Added support for `DataFrame.loc[scalar]`
- PR #1060 Fix column creation with all valid nan values
- PR #1073 CSV Reader: Fix an issue where a column name includes the return character
- PR #1090 Updating Doxygen Comments
- PR #1080 Fix dtypes returned from loc / iloc because of lists
- PR #1102 CSV Reader: Minor fixes and memory usage improvements
- PR #1174: Fix release script typo
- PR #1137 Add prebuild script for CI
- PR #1118 Enhanced the `DataFrame.from_records()` feature
- PR #1129 Fix join performance with index parameter from using numpy array
- PR #1145 Issue with .agg call on multi-column dataframes
- PR #908 Some testing code cleanup
- PR #1167 Fix issue with null_count not being set after inplace fillna()
- PR #1184 Fix iloc performance regression
- PR #1185 Support left_on/right_on and also on=str in merge
- PR #1200 Fix allocating bitmasks with numba instead of rmm in allocate_mask function
- PR #1213 Fix bug with csv reader requesting subset of columns using wrong datatype
- PR #1223 gpuCI: Fix label on rapidsai channel on gpu build scripts
- PR #1242 Add explicit Thrust exec policy to fix NVCATEGORY_TEST segfault on some platforms
- PR #1246 Fix categorical tests that failed due to bad implicit type conversion
- PR #1255 Fix overwriting conda package main label uploads
- PR #1259 Add dlpack includes to pip build


# cuDF 0.5.1 (05 Feb 2019)

## Bug Fixes

- PR #842 Avoid using numpy via cimport to prevent ABI issues in Cython compilation


# cuDF 0.5.0 (28 Jan 2019)

## New Features

- PR #722 Add bzip2 decompression support to `read_csv()`
- PR #693 add ZLIB-based GZIP/ZIP support to `read_csv_strings()`
- PR #411 added null support to gdf_order_by (new API) and cudf_table::sort
- PR #525 Added GitHub Issue templates for bugs, documentation, new features, and questions
- PR #501 CSV Reader: Add support for user-specified decimal point and thousands separator to read_csv_strings()
- PR #455 CSV Reader: Add support for user-specified decimal point and thousands separator to read_csv()
- PR #439 add `DataFrame.drop` method similar to pandas
- PR #356 add `DataFrame.transpose` method and `DataFrame.T` property similar to pandas
- PR #505 CSV Reader: Add support for user-specified boolean values
- PR #350 Implemented Series replace function
- PR #490 Added print_env.sh script to gather relevant environment details when reporting cuDF issues
- PR #474 add ZLIB-based GZIP/ZIP support to `read_csv()`
- PR #547 Added melt similar to `pandas.melt()`
- PR #491 Add CI test script to check for updates to CHANGELOG.md in PRs
- PR #550 Add CI test script to check for style issues in PRs
- PR #558 Add CI scripts for cpu-based conda and gpu-based test builds
- PR #524 Add Boolean Indexing
- PR #564 Update python `sort_values` method to use updated libcudf `gdf_order_by` API
- PR #509 CSV Reader: Input CSV file can now be passed in as a text or a binary buffer
- PR #607 Add `__iter__` and iteritems to DataFrame class
- PR #643 added a new api gdf_replace_nulls that allows a user to replace nulls in a column

## Improvements

- PR #426 Removed sort-based groupby and refactored existing groupby APIs. Also improves C++/CUDA compile time.
- PR #461 Add `CUDF_HOME` variable in README.md to replace relative pathing.
- PR #472 RMM: Created centralized rmm::device_vector alias and rmm::exec_policy
- PR #500 Improved the concurrent hash map class to support partitioned (multi-pass) hash table building.
- PR #454 Improve CSV reader docs and examples
- PR #465 Added templated C++ API for RMM to avoid explicit cast to `void**`
- PR #513 `.gitignore` tweaks
- PR #521 Add `assert_eq` function for testing
- PR #502 Simplify Dockerfile for local dev, eliminate old conda/pip envs
- PR #549 Adds `-rdynamic` compiler flag to nvcc for Debug builds
- PR #472 RMM: Created centralized rmm::device_vector alias and rmm::exec_policy
- PR #577 Added external C++ API for scatter/gather functions
- PR #500 Improved the concurrent hash map class to support partitioned (multi-pass) hash table building
- PR #583 Updated `gdf_size_type` to `int`
- PR #500 Improved the concurrent hash map class to support partitioned (multi-pass) hash table building
- PR #617 Added .dockerignore file. Prevents adding stale cmake cache files to the docker container
- PR #658 Reduced `JOIN_TEST` time by isolating overflow test of hash table size computation
- PR #664 Added Debuging instructions to README
- PR #651 Remove noqa marks in `__init__.py` files
- PR #671 CSV Reader: uncompressed buffer input can be parsed without explicitly specifying compression as None
- PR #684 Make RMM a submodule
- PR #718 Ensure sum, product, min, max methods pandas compatibility on empty datasets
- PR #720 Refactored Index classes to make them more Pandas-like, added CategoricalIndex
- PR #749 Improve to_arrow and from_arrow Pandas compatibility
- PR #766 Remove TravisCI references, remove unused variables from CMake, fix ARROW_VERSION in Cmake
- PR #773 Add build-args back to Dockerfile and handle dependencies based on environment yml file
- PR #781 Move thirdparty submodules to root and symlink in /cpp
- PR #843 Fix broken cudf/python API examples, add new methods to the API index

## Bug Fixes

- PR #569 CSV Reader: Fix days being off-by-one when parsing some dates
- PR #531 CSV Reader: Fix incorrect parsing of quoted numbers
- PR #465 Added templated C++ API for RMM to avoid explicit cast to `void**`
- PR #473 Added missing <random> include
- PR #478 CSV Reader: Add api support for auto column detection, header, mangle_dupe_cols, usecols
- PR #495 Updated README to correct where cffi pytest should be executed
- PR #501 Fix the intermittent segfault caused by the `thousands` and `compression` parameters in the csv reader
- PR #502 Simplify Dockerfile for local dev, eliminate old conda/pip envs
- PR #512 fix bug for `on` parameter in `DataFrame.merge` to allow for None or single column name
- PR #511 Updated python/cudf/bindings/join.pyx to fix cudf merge printing out dtypes
- PR #513 `.gitignore` tweaks
- PR #521 Add `assert_eq` function for testing
- PR #537 Fix CMAKE_CUDA_STANDARD_REQURIED typo in CMakeLists.txt
- PR #447 Fix silent failure in initializing DataFrame from generator
- PR #545 Temporarily disable csv reader thousands test to prevent segfault (test re-enabled in PR #501)
- PR #559 Fix Assertion error while using `applymap` to change the output dtype
- PR #575 Update `print_env.sh` script to better handle missing commands
- PR #612 Prevent an exception from occuring with true division on integer series.
- PR #630 Fix deprecation warning for `pd.core.common.is_categorical_dtype`
- PR #622 Fix Series.append() behaviour when appending values with different numeric dtype
- PR #603 Fix error while creating an empty column using None.
- PR #673 Fix array of strings not being caught in from_pandas
- PR #644 Fix return type and column support of dataframe.quantile()
- PR #634 Fix create `DataFrame.from_pandas()` with numeric column names
- PR #654 Add resolution check for GDF_TIMESTAMP in Join
- PR #648 Enforce one-to-one copy required when using `numba>=0.42.0`
- PR #645 Fix cmake build type handling not setting debug options when CMAKE_BUILD_TYPE=="Debug"
- PR #669 Fix GIL deadlock when launching multiple python threads that make Cython calls
- PR #665 Reworked the hash map to add a way to report the destination partition for a key
- PR #670 CMAKE: Fix env include path taking precedence over libcudf source headers
- PR #674 Check for gdf supported column types
- PR #677 Fix 'gdf_csv_test_Dates' gtest failure due to missing nrows parameter
- PR #604 Fix the parsing errors while reading a csv file using `sep` instead of `delimiter`.
- PR #686 Fix converting nulls to NaT values when converting Series to Pandas/Numpy
- PR #689 CSV Reader: Fix behavior with skiprows+header to match pandas implementation
- PR #691 Fixes Join on empty input DFs
- PR #706 CSV Reader: Fix broken dtype inference when whitespace is in data
- PR #717 CSV reader: fix behavior when parsing a csv file with no data rows
- PR #724 CSV Reader: fix build issue due to parameter type mismatch in a std::max call
- PR #734 Prevents reading undefined memory in gpu_expand_mask_bits numba kernel
- PR #747 CSV Reader: fix an issue where CUDA allocations fail with some large input files
- PR #750 Fix race condition for handling NVStrings in CMake
- PR #719 Fix merge column ordering
- PR #770 Fix issue where RMM submodule pointed to wrong branch and pin other to correct branches
- PR #778 Fix hard coded ABI off setting
- PR #784 Update RMM submodule commit-ish and pip paths
- PR #794 Update `rmm::exec_policy` usage to fix segmentation faults when used as temprory allocator.
- PR #800 Point git submodules to branches of forks instead of exact commits


# cuDF 0.4.0 (05 Dec 2018)

## New Features

- PR #398 add pandas-compatible `DataFrame.shape()` and `Series.shape()`
- PR #394 New documentation feature "10 Minutes to cuDF"
- PR #361 CSV Reader: Add support for strings with delimiters

## Improvements

 - PR #436 Improvements for type_dispatcher and wrapper structs
 - PR #429 Add CHANGELOG.md (this file)
 - PR #266 use faster CUDA-accelerated DataFrame column/Series concatenation.
 - PR #379 new C++ `type_dispatcher` reduces code complexity in supporting many data types.
 - PR #349 Improve performance for creating columns from memoryview objects
 - PR #445 Update reductions to use type_dispatcher. Adds integer types support to sum_of_squares.
 - PR #448 Improve installation instructions in README.md
 - PR #456 Change default CMake build to Release, and added option for disabling compilation of tests

## Bug Fixes

 - PR #444 Fix csv_test CUDA too many resources requested fail.
 - PR #396 added missing output buffer in validity tests for groupbys.
 - PR #408 Dockerfile updates for source reorganization
 - PR #437 Add cffi to Dockerfile conda env, fixes "cannot import name 'librmm'"
 - PR #417 Fix `map_test` failure with CUDA 10
 - PR #414 Fix CMake installation include file paths
 - PR #418 Properly cast string dtypes to programmatic dtypes when instantiating columns
 - PR #427 Fix and tests for Concatenation illegal memory access with nulls


# cuDF 0.3.0 (23 Nov 2018)

## New Features

 - PR #336 CSV Reader string support

## Improvements

 - PR #354 source code refactored for better organization. CMake build system overhaul. Beginning of transition to Cython bindings.
 - PR #290 Add support for typecasting to/from datetime dtype
 - PR #323 Add handling pyarrow boolean arrays in input/out, add tests
 - PR #325 GDF_VALIDITY_UNSUPPORTED now returned for algorithms that don't support non-empty valid bitmasks
 - PR #381 Faster InputTooLarge Join test completes in ms rather than minutes.
 - PR #373 .gitignore improvements
 - PR #367 Doc cleanup & examples for DataFrame methods
 - PR #333 Add Rapids Memory Manager documentation
 - PR #321 Rapids Memory Manager adds file/line location logging and convenience macros
 - PR #334 Implement DataFrame `__copy__` and `__deepcopy__`
 - PR #271 Add NVTX ranges to pygdf
 - PR #311 Document system requirements for conda install

## Bug Fixes

 - PR #337 Retain index on `scale()` function
 - PR #344 Fix test failure due to PyArrow 0.11 Boolean handling
 - PR #364 Remove noexcept from managed_allocator;  CMakeLists fix for NVstrings
 - PR #357 Fix bug that made all series be considered booleans for indexing
 - PR #351 replace conda env configuration for developers
 - PRs #346 #360 Fix CSV reading of negative numbers
 - PR #342 Fix CMake to use conda-installed nvstrings
 - PR #341 Preserve categorical dtype after groupby aggregations
 - PR #315 ReadTheDocs build update to fix missing libcuda.so
 - PR #320 FIX out-of-bounds access error in reductions.cu
 - PR #319 Fix out-of-bounds memory access in libcudf count_valid_bits
 - PR #303 Fix printing empty dataframe


# cuDF 0.2.0 and cuDF 0.1.0

These were initial releases of cuDF based on previously separate pyGDF and libGDF libraries.<|MERGE_RESOLUTION|>--- conflicted
+++ resolved
@@ -57,14 +57,11 @@
 - PR #1463 Allow and default melt keyword argument var_name to be None
 - PR #1486 Parquet Reader: Use device_buffer rather than device_ptr
 - PR #1520 Renamed `src/dataframe` to `src/table` and moved `table.hpp`. Made `types.hpp` to be type declarations only.
-<<<<<<< HEAD
 - PR #1521 Added `row_bitmask` to compute bitmask for rows of a table. Merged `valids_ops.cu` and `bitmask_ops.cu`
-=======
 - PR #1492 Convert transpose CFFI to Cython
 - PR #1495 Convert binary and unary ops CFFI to Cython
 - PR #1503 Convert sorting and hashing ops CFFI to Cython
 
->>>>>>> 9cb1a152
 
 ## Bug Fixes
 
