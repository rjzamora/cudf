--- conflicted
+++ resolved
@@ -18,13 +18,9 @@
 - PR #1713 Add documentation for Dask-XGBoost
 - PR #1666 CSV Reader: Improve performance for files with large number of columns
 - PR #1725 Enable the ability to use a single column groupby as its own index
-<<<<<<< HEAD
-- PR #1767 Speed up unit tests
-- PR #1770 Added build.sh script, updated CI scripts and documentation
-=======
 - PR #1748 C++: Add `bool` nullability flag to `device_table` row operators
 - PR #1767 Speed up Python unit tests
->>>>>>> 8539d89a
+- PR #1770 Added build.sh script, updated CI scripts and documentation
 
 ## Bug Fixes
 
