--- conflicted
+++ resolved
@@ -50,15 +50,13 @@
 - PR #1884 Rolling windows: general enhancements and better coverage for unit tests
 - PR #1886 support GDF_STRING_CATEGORY columns in apply_boolean_mask, drop_nulls and other libcudf functions
 - PR #1896 Improve performance of groupby with levels specified in dask-cudf
-<<<<<<< HEAD
 - PR #1915 Improve iloc performance for non-contiguous row selection
-=======
 - PR #1859 Convert read_json into a C++ API
 - PR #1919 Rename libcudf namespace gdf to namespace cudf
 - PR #1850 Support left_on and right_on for DataFrame merge operator  
 - PR #1930 Specialize constructor for `cudf::bol8` to cast argument to `bool`
 - PR #1949 Improved selection with boolmask using libcudf `apply_boolean_mask`
->>>>>>> 0233e4b5
+
 
 ## Bug Fixes
 
