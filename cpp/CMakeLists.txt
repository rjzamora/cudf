--- conflicted
+++ resolved
@@ -249,18 +249,13 @@
             src/replace/replace.cu
             src/reductions/scan.cu
             src/transpose/transpose.cu
-<<<<<<< HEAD
             src/sortedmerge/alloc_filtered_cols.cu
             src/sortedmerge/pair_rtti.cu
             src/sortedmerge/typed_sorted_merge.cu
             src/sortedmerge/sortedmerge.cu
-            src/unary/unary_ops.cu
-            # src/windowed/windowed_ops.cu ... this is broken
-=======
             src/unary/math_ops.cu
             src/unary/cast_ops.cu
             src/io/cuio_common.cpp
->>>>>>> a38b01a7
             src/io/convert/csr/cudf_to_csr.cu
             src/io/utilities/parsing_utils.cu
             src/io/utilities/file_utils.cpp
