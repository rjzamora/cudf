#=============================================================================
# Copyright (c) 2018-2020, NVIDIA CORPORATION.
#
# Licensed under the Apache License, Version 2.0 (the "License");
# you may not use this file except in compliance with the License.
# You may obtain a copy of the License at
#
#     http://www.apache.org/licenses/LICENSE-2.0
#
# Unless required by applicable law or agreed to in writing, software
# distributed under the License is distributed on an "AS IS" BASIS,
# WITHOUT WARRANTIES OR CONDITIONS OF ANY KIND, either express or implied.
# See the License for the specific language governing permissions and
# limitations under the License.
#=============================================================================
cmake_minimum_required(VERSION 3.14 FATAL_ERROR)

project(CUDA_DATAFRAME VERSION 0.15.0 LANGUAGES C CXX CUDA)

if(NOT CMAKE_CUDA_COMPILER)
  message(SEND_ERROR "CMake cannot locate a CUDA compiler")
endif(NOT CMAKE_CUDA_COMPILER)

###################################################################################################
# - build type ------------------------------------------------------------------------------------

# Set a default build type if none was specified
set(DEFAULT_BUILD_TYPE "Release")

if(NOT CMAKE_BUILD_TYPE AND NOT CMAKE_CONFIGURATION_TYPES)
  message(STATUS "Setting build type to '${DEFAULT_BUILD_TYPE}' since none specified.")
  set(CMAKE_BUILD_TYPE "${DEFAULT_BUILD_TYPE}" CACHE
      STRING "Choose the type of build." FORCE)
  # Set the possible values of build type for cmake-gui
  set_property(CACHE CMAKE_BUILD_TYPE PROPERTY STRINGS
    "Debug" "Release" "MinSizeRel" "RelWithDebInfo")
endif(NOT CMAKE_BUILD_TYPE AND NOT CMAKE_CONFIGURATION_TYPES)

###################################################################################################
# - compiler options ------------------------------------------------------------------------------

set(CMAKE_CXX_STANDARD 14)
set(CMAKE_C_COMPILER $ENV{CC})
set(CMAKE_CXX_COMPILER $ENV{CXX})
set(CMAKE_CXX_STANDARD_REQUIRED ON)

set(CMAKE_CUDA_STANDARD 14)
set(CMAKE_CUDA_STANDARD_REQUIRED ON)

if(CMAKE_COMPILER_IS_GNUCXX)
    set(CMAKE_CXX_FLAGS "${CMAKE_CXX_FLAGS} -Werror -Wno-error=deprecated-declarations")

    # Suppress parentheses warning which causes gmock to fail
    set(CMAKE_CUDA_FLAGS "${CMAKE_CUDA_FLAGS} -Xcompiler -Wno-parentheses")

    option(CMAKE_CXX11_ABI "Enable the GLIBCXX11 ABI" ON)
    if(CMAKE_CXX11_ABI)
        message(STATUS "CUDF: Enabling the GLIBCXX11 ABI")
    else()
        message(STATUS "CUDF: Disabling the GLIBCXX11 ABI")
        set(CMAKE_C_FLAGS "${CMAKE_C_FLAGS} -D_GLIBCXX_USE_CXX11_ABI=0")
        set(CMAKE_CXX_FLAGS "${CMAKE_CXX_FLAGS} -D_GLIBCXX_USE_CXX11_ABI=0")
        set(CMAKE_CUDA_FLAGS "${CMAKE_CUDA_FLAGS} -Xcompiler -D_GLIBCXX_USE_CXX11_ABI=0")
    endif(CMAKE_CXX11_ABI)
endif(CMAKE_COMPILER_IS_GNUCXX)

if(CMAKE_CUDA_COMPILER_VERSION)
  # Compute the version. from  CMAKE_CUDA_COMPILER_VERSION
  string(REGEX REPLACE "([0-9]+)\\.([0-9]+).*" "\\1" CUDA_VERSION_MAJOR ${CMAKE_CUDA_COMPILER_VERSION})
  string(REGEX REPLACE "([0-9]+)\\.([0-9]+).*" "\\2" CUDA_VERSION_MINOR ${CMAKE_CUDA_COMPILER_VERSION})
  set(CUDA_VERSION "${CUDA_VERSION_MAJOR}.${CUDA_VERSION_MINOR}" CACHE STRING "Version of CUDA as computed from nvcc.")
  mark_as_advanced(CUDA_VERSION)
endif()

message(STATUS "CUDA_VERSION_MAJOR: ${CUDA_VERSION_MAJOR}")
message(STATUS "CUDA_VERSION_MINOR: ${CUDA_VERSION_MINOR}")
message(STATUS "CUDA_VERSION: ${CUDA_VERSION}")

# Always set this convenience variable
set(CUDA_VERSION_STRING "${CUDA_VERSION}")

# Auto-detect available GPU compute architectures
set(GPU_ARCHS "ALL" CACHE STRING
  "List of GPU architectures (semicolon-separated) to be compiled for. Pass 'ALL' if you want to compile for all supported GPU architectures. Empty string means to auto-detect the GPUs on the current system")

if("${GPU_ARCHS}" STREQUAL "")
  include(cmake/EvalGpuArchs.cmake)
  evaluate_gpu_archs(GPU_ARCHS)
endif()

if("${GPU_ARCHS}" STREQUAL "ALL")
  set(GPU_ARCHS "60")
  if((CUDA_VERSION_MAJOR EQUAL 9) OR (CUDA_VERSION_MAJOR GREATER 9))
    set(GPU_ARCHS "${GPU_ARCHS};70")
  endif()
  if((CUDA_VERSION_MAJOR EQUAL 10) OR (CUDA_VERSION_MAJOR GREATER 10))
    set(GPU_ARCHS "${GPU_ARCHS};75")
  endif()
endif()
message("GPU_ARCHS = ${GPU_ARCHS}")

foreach(arch ${GPU_ARCHS})
  set(CMAKE_CUDA_FLAGS "${CMAKE_CUDA_FLAGS} -gencode=arch=compute_${arch},code=sm_${arch}")
endforeach()

list(GET GPU_ARCHS -1 ptx)
set(CMAKE_CUDA_FLAGS "${CMAKE_CUDA_FLAGS} -gencode=arch=compute_${ptx},code=compute_${ptx}")

set(CMAKE_CUDA_FLAGS "${CMAKE_CUDA_FLAGS} --expt-extended-lambda --expt-relaxed-constexpr")

# set warnings as errors
# TODO: remove `no-maybe-unitialized` used to suppress warnings in rmm::exec_policy
set(CMAKE_CUDA_FLAGS "${CMAKE_CUDA_FLAGS} -Werror=cross-execution-space-call -Xcompiler -Wall,-Werror,-Wno-error=deprecated-declarations")

option(DISABLE_DEPRECATION_WARNING "Disable warnings generated from deprecated declarations." OFF)
if(DISABLE_DEPRECATION_WARNING)
    set(CMAKE_CUDA_FLAGS "${CMAKE_CUDA_FLAGS} -Xcompiler -Wno-deprecated-declarations")
    set(CMAKE_CXX_FLAGS "${CMAKE_CXX_FLAGS} -Wno-deprecated-declarations")
endif(DISABLE_DEPRECATION_WARNING)

# Option to enable line info in CUDA device compilation to allow introspection when profiling / memchecking
option(CMAKE_CUDA_LINEINFO "Enable the -lineinfo option for nvcc (useful for cuda-memcheck / profiler" OFF)
if(CMAKE_CUDA_LINEINFO)
    set(CMAKE_CUDA_FLAGS "${CMAKE_CUDA_FLAGS} -lineinfo")
endif(CMAKE_CUDA_LINEINFO)

# Debug options
if(CMAKE_BUILD_TYPE MATCHES Debug)
    message(STATUS "Building with debugging flags")
    set(CMAKE_CUDA_FLAGS "${CMAKE_CUDA_FLAGS} -G -Xcompiler -rdynamic")
endif(CMAKE_BUILD_TYPE MATCHES Debug)

# To apply RUNPATH to transitive dependencies (this is a temporary solution)
set(CMAKE_SHARED_LINKER_FLAGS "-Wl,--disable-new-dtags")
set(CMAKE_EXE_LINKER_FLAGS "-Wl,--disable-new-dtags")

# Build options
option(BUILD_SHARED_LIBS "Build shared libraries" ON)
option(BUILD_TESTS "Configure CMake to build tests" ON)
option(BUILD_BENCHMARKS "Configure CMake to build (google) benchmarks" OFF)

###################################################################################################
# - cudart options --------------------------------------------------------------------------------
# cudart can be statically linked or dynamically linked. The python ecosystem wants dynamic linking

option(CUDA_STATIC_RUNTIME "Statically link the CUDA runtime" OFF)

if(CUDA_STATIC_RUNTIME)
    message(STATUS "Enabling static linking of cudart")
    set(CUDART_LIBRARY "cudart_static")
else()
    set(CUDART_LIBRARY "cudart")
endif(CUDA_STATIC_RUNTIME)

###################################################################################################
# - cmake modules ---------------------------------------------------------------------------------

set(CMAKE_MODULE_PATH "${CMAKE_CURRENT_SOURCE_DIR}/cmake/Modules/" ${CMAKE_MODULE_PATH})

include(FeatureSummary)
include(CheckIncludeFiles)
include(CheckLibraryExists)

###################################################################################################
# - third party dependencies-----------------------------------------------------------------------
# add third party dependencies using CMake FetchContent

add_subdirectory(thirdparty)

###################################################################################################
# - conda environment -----------------------------------------------------------------------------

if("$ENV{CONDA_BUILD}" STREQUAL "1")
    set(CMAKE_SYSTEM_PREFIX_PATH "$ENV{BUILD_PREFIX};$ENV{PREFIX};${CMAKE_SYSTEM_PREFIX_PATH}")
    set(CONDA_INCLUDE_DIRS "$ENV{BUILD_PREFIX}/include" "$ENV{PREFIX}/include")
    set(CONDA_LINK_DIRS "$ENV{BUILD_PREFIX}/lib" "$ENV{PREFIX}/lib")
    message(STATUS "Conda build detected, CMAKE_SYSTEM_PREFIX_PATH set to: ${CMAKE_SYSTEM_PREFIX_PATH}")
elseif(DEFINED ENV{CONDA_PREFIX})
    set(CMAKE_SYSTEM_PREFIX_PATH "$ENV{CONDA_PREFIX};${CMAKE_SYSTEM_PREFIX_PATH}")
    set(CONDA_INCLUDE_DIRS "$ENV{CONDA_PREFIX}/include")
    set(CONDA_LINK_DIRS "$ENV{CONDA_PREFIX}/lib")
    message(STATUS "Conda environment detected, CMAKE_SYSTEM_PREFIX_PATH set to: ${CMAKE_SYSTEM_PREFIX_PATH}")
endif("$ENV{CONDA_BUILD}" STREQUAL "1")

###################################################################################################
# - find arrow ------------------------------------------------------------------------------------

option(ARROW_STATIC_LIB "Build and statically link with Arrow libraries" OFF)

if(ARROW_STATIC_LIB)
  message(STATUS "BUILDING ARROW")
  include(ConfigureArrow)

  if(ARROW_FOUND)
    message(STATUS "Apache Arrow found in ${ARROW_INCLUDE_DIR}")
  else()
    message(FATAL_ERROR "Apache Arrow not found, please check your settings.")
  endif(ARROW_FOUND)

  add_library(arrow STATIC IMPORTED ${ARROW_LIB})
  add_library(arrow_cuda STATIC IMPORTED ${ARROW_CUDA_LIB})
else()
  find_path(ARROW_INCLUDE_DIR "arrow"
      HINTS "$ENV{ARROW_ROOT}/include")

  find_library(ARROW_LIB "arrow"
      NAMES libarrow
      HINTS "$ENV{ARROW_ROOT}/lib" "$ENV{ARROW_ROOT}/build")

  find_library(ARROW_CUDA_LIB "arrow_cuda"
      NAMES libarrow_cuda
      HINTS "$ENV{ARROW_ROOT}/lib" "$ENV{ARROW_ROOT}/build")

  message(STATUS "ARROW: ARROW_INCLUDE_DIR set to ${ARROW_INCLUDE_DIR}")
  message(STATUS "ARROW: ARROW_LIB set to ${ARROW_LIB}")
  message(STATUS "ARROW: ARROW_CUDA_LIB set to ${ARROW_CUDA_LIB}")

  add_library(arrow SHARED IMPORTED ${ARROW_LIB})
  add_library(arrow_cuda SHARED IMPORTED ${ARROW_CUDA_LIB})
endif(ARROW_STATIC_LIB)

if(ARROW_INCLUDE_DIR AND ARROW_LIB AND ARROW_CUDA_LIB)
  set_target_properties(arrow PROPERTIES IMPORTED_LOCATION ${ARROW_LIB})
  set_target_properties(arrow_cuda PROPERTIES IMPORTED_LOCATION ${ARROW_CUDA_LIB})
endif(ARROW_INCLUDE_DIR AND ARROW_LIB AND ARROW_CUDA_LIB)

###################################################################################################
# - copy libcu++ ------------------------------------------------------------------------------------

file(MAKE_DIRECTORY "${CMAKE_BINARY_DIR}/include/libcudacxx")
file(MAKE_DIRECTORY "${CMAKE_BINARY_DIR}/include/libcxx/include")

file(INSTALL ${LIBCUDACXX_INCLUDE_DIR} DESTINATION ${CMAKE_BINARY_DIR}/include/libcudacxx/)
file(INSTALL ${LIBCXX_INCLUDE_DIR}     DESTINATION ${CMAKE_BINARY_DIR}/include/libcxx/include/)

###################################################################################################
# - find zlib -------------------------------------------------------------------------------------

find_package(ZLIB REQUIRED)

message(STATUS "ZLIB: ZLIB_LIBRARIES set to ${ZLIB_LIBRARIES}")
message(STATUS "ZLIB: ZLIB_INCLUDE_DIRS set to ${ZLIB_INCLUDE_DIRS}")

if(ZLIB_FOUND)
    message(STATUS "ZLib found in ${ZLIB_INCLUDE_DIRS}")
else()
    message(FATAL_ERROR "ZLib not found, please check your settings.")
endif(ZLIB_FOUND)

###################################################################################################
# - find boost ------------------------------------------------------------------------------------

# Don't look for a CMake configuration file
set(Boost_NO_BOOST_CMAKE ON)

find_package(
    Boost REQUIRED MODULE
    COMPONENTS filesystem
)

message(STATUS "BOOST: Boost_LIBRARIES set to ${Boost_LIBRARIES}")
message(STATUS "BOOST: Boost_INCLUDE_DIRS set to ${Boost_INCLUDE_DIRS}")

if(Boost_FOUND)
    message(STATUS "Boost found in ${Boost_INCLUDE_DIRS}")
    set(CMAKE_C_FLAGS "${CMAKE_C_FLAGS} -DBOOST_NO_CXX14_CONSTEXPR")
    set(CMAKE_CXX_FLAGS "${CMAKE_CXX_FLAGS} -DBOOST_NO_CXX14_CONSTEXPR")
    set(CMAKE_CUDA_FLAGS "${CMAKE_CUDA_FLAGS} -DBOOST_NO_CXX14_CONSTEXPR")
else()
    message(FATAL_ERROR "Boost not found, please check your settings.")
endif(Boost_FOUND)

###################################################################################################
# - RMM -------------------------------------------------------------------------------------------

find_path(RMM_INCLUDE "rmm"
          HINTS "$ENV{RMM_ROOT}/include")

find_library(RMM_LIBRARY "rmm"
             HINTS "$ENV{RMM_ROOT}/lib" "$ENV{RMM_ROOT}/build")

message(STATUS "RMM: RMM_LIBRARY set to ${RMM_LIBRARY}")
message(STATUS "RMM: RMM_INCLUDE set to ${RMM_INCLUDE}")

add_library(rmm SHARED IMPORTED ${RMM_LIBRARY})
if(RMM_INCLUDE AND RMM_LIBRARY)
    set_target_properties(rmm PROPERTIES IMPORTED_LOCATION ${RMM_LIBRARY})
endif(RMM_INCLUDE AND RMM_LIBRARY)

###################################################################################################
# - DLPACK -------------------------------------------------------------------------------------------

find_path(
    DLPACK_INCLUDE "dlpack"
    HINTS "$ENV{DLPACK_ROOT}/include"
)

message(STATUS "DLPACK: DLPACK_INCLUDE set to ${DLPACK_INCLUDE}")

###################################################################################################
# - jitify ----------------------------------------------------------------------------------------

option(JITIFY_USE_CACHE "Use a file cache for JIT compiled kernels" ON)
if(JITIFY_USE_CACHE)
    message(STATUS "Using file cache for JIT compiled kernels")
    add_definitions("-DJITIFY_USE_CACHE -DCUDF_VERSION=${CMAKE_PROJECT_VERSION}")
endif(JITIFY_USE_CACHE)

###################################################################################################
# - per-thread default stream option --------------------------------------------------------------
# This needs to be defined first so tests and benchmarks can inherit it.

option(PER_THREAD_DEFAULT_STREAM "Build with per-thread default stream" OFF)
if(PER_THREAD_DEFAULT_STREAM)
    message(STATUS "Using per-thread default stream")
    add_compile_definitions(CUDA_API_PER_THREAD_DEFAULT_STREAM)
endif(PER_THREAD_DEFAULT_STREAM)

###################################################################################################
# - add gtest -------------------------------------------------------------------------------------

if(BUILD_TESTS)
    include(CTest)
    include(ConfigureGoogleTest)

    if(GTEST_FOUND)
        message(STATUS "Google C++ Testing Framework (Google Test) found in ${GTEST_ROOT}")
        include_directories(${GTEST_INCLUDE_DIR})
        add_subdirectory(${CMAKE_SOURCE_DIR}/tests)
    else()
        message(AUTHOR_WARNING "Google C++ Testing Framework (Google Test) not found: automated tests are disabled.")
    endif(GTEST_FOUND)
endif(BUILD_TESTS)

message(STATUS "CUDF_TEST_LIST set to: ${CUDF_TEST_LIST}")

###################################################################################################
# - add google benchmark --------------------------------------------------------------------------

if(BUILD_BENCHMARKS)

  include(ConfigureGoogleBenchmark)

  if(GBENCH_FOUND)
    message(STATUS "Google C++ Benchmarking Framework (Google Benchmark) found in ${GBENCH_ROOT}")
    include_directories(${GBENCH_INCLUDE_DIR})
    add_subdirectory(${CMAKE_SOURCE_DIR}/benchmarks)
  else()
    message(AUTHOR_WARNING "Google C++ Benchmarking Framework (Google Benchmark) not found: automated tests are disabled.")
  endif(GBENCH_FOUND)

endif(BUILD_BENCHMARKS)

message(STATUS "BENCHMARK_LIST set to: ${BENCHMARK_LIST}")

###################################################################################################
# - include paths ---------------------------------------------------------------------------------

include_directories("${CUB_INCLUDE_DIR}"
                    "${THRUST_INCLUDE_DIR}"
                    "${JITIFY_INCLUDE_DIR}"
                    "${LIBCUDACXX_INCLUDE_DIR}")

if(CMAKE_CUDA_TOOLKIT_INCLUDE_DIRECTORIES)
	include_directories("${CMAKE_CUDA_TOOLKIT_INCLUDE_DIRECTORIES}")
endif(CMAKE_CUDA_TOOLKIT_INCLUDE_DIRECTORIES)

include_directories("${CMAKE_BINARY_DIR}/include"
                    "${CMAKE_BINARY_DIR}/include/jit"
                    "${CMAKE_SOURCE_DIR}/include"
                    "${CMAKE_SOURCE_DIR}/src"
                    "${ARROW_INCLUDE_DIR}"
                    "${ZLIB_INCLUDE_DIRS}"
                    "${Boost_INCLUDE_DIRS}"
                    "${RMM_INCLUDE}"
                    "${DLPACK_INCLUDE}")

if(CONDA_INCLUDE_DIRS)
    include_directories("${CONDA_INCLUDE_DIRS}")
endif(CONDA_INCLUDE_DIRS)

###################################################################################################
# - library paths ---------------------------------------------------------------------------------

link_directories("${CMAKE_CUDA_IMPLICIT_LINK_DIRECTORIES}" # CMAKE_CUDA_IMPLICIT_LINK_DIRECTORIES is an undocumented/unsupported variable containing the link directories for nvcc
                 "${CMAKE_BINARY_DIR}/lib"
                 "${CMAKE_BINARY_DIR}"
                 "${GTEST_LIBRARY_DIR}"
                 "${RMM_LIBRARY}")

if(CONDA_LINK_DIRS)
    link_directories("${CONDA_LINK_DIRS}")
endif(CONDA_LINK_DIRS)

###################################################################################################
# - library targets -------------------------------------------------------------------------------

add_library(cudf
            src/comms/ipc/ipc.cpp
            src/merge/merge.cu
            src/partitioning/round_robin.cu
            src/join/join.cu
            src/join/cross_join.cu
            src/join/semi_join.cu
            src/sort/is_sorted.cu
            src/binaryop/binaryop.cpp
            src/binaryop/compiled/binary_ops.cu
            src/binaryop/jit/code/kernel.cpp
            src/binaryop/jit/code/operation.cpp
            src/binaryop/jit/code/traits.cpp
            src/interop/from_arrow.cu
            src/interop/to_arrow.cpp
            src/interop/dlpack.cpp
            src/jit/type.cpp
            src/jit/parser.cpp
            src/jit/cache.cpp
            src/jit/launcher.cpp
            src/transform/jit/code/kernel.cpp
            src/transform/transform.cpp
            src/transform/nans_to_nulls.cu
            src/transform/bools_to_mask.cu
            src/transform/mask_to_bools.cu
            src/transform/encode.cpp
            src/stream_compaction/apply_boolean_mask.cu
            src/stream_compaction/drop_nulls.cu
            src/stream_compaction/drop_nans.cu
            src/stream_compaction/drop_duplicates.cu
            src/datetime/datetime_ops.cu
            src/hash/hashing.cu
            src/partitioning/partitioning.cu
            src/quantiles/quantile.cu
            src/quantiles/quantiles.cu
            src/reductions/reductions.cpp
            src/reductions/min.cu
            src/reductions/max.cu
            src/reductions/any.cu
            src/reductions/all.cu
            src/reductions/sum.cu
            src/reductions/product.cu
            src/reductions/sum_of_squares.cu
            src/reductions/mean.cu
            src/reductions/var.cu
            src/reductions/std.cu
            src/reductions/scan.cu
            src/replace/replace.cu
            src/replace/clamp.cu
            src/reshape/interleave_columns.cu
            src/transpose/transpose.cu
            src/unary/cast_ops.cu
            src/unary/null_ops.cu
            src/unary/nan_ops.cu
            src/unary/math_ops.cu
            src/unary/unary_ops.cuh
            src/io/avro/avro_gpu.cu
            src/io/avro/avro.cpp
            src/io/avro/reader_impl.cu
            src/io/csv/csv_gpu.cu
            src/io/csv/reader_impl.cu
            src/io/csv/writer_impl.cu
            src/io/json/reader_impl.cu
            src/io/json/json_gpu.cu
            src/io/orc/orc.cpp
            src/io/orc/timezone.cpp
            src/io/orc/stripe_data.cu
            src/io/orc/stripe_init.cu
            src/io/orc/stripe_enc.cu
            src/io/orc/dict_enc.cu
            src/io/orc/stats_enc.cu
            src/io/orc/reader_impl.cu
            src/io/orc/writer_impl.cu
            src/io/parquet/page_data.cu
            src/io/parquet/page_hdr.cu
            src/io/parquet/page_enc.cu
            src/io/parquet/page_dict.cu
            src/io/parquet/parquet.cpp
            src/io/parquet/reader_impl.cu
            src/io/parquet/writer_impl.cu
            src/io/comp/cpu_unbz2.cpp
            src/io/comp/uncomp.cpp
            src/io/comp/brotli_dict.cpp
            src/io/comp/debrotli.cu
            src/io/comp/snap.cu
            src/io/comp/unsnap.cu
            src/io/comp/gpuinflate.cu
            src/io/functions.cpp
            src/io/statistics/column_stats.cu
            src/io/utilities/datasource.cpp
            src/io/utilities/parsing_utils.cu
            src/io/utilities/type_conversion.cu
            src/io/utilities/data_sink.cpp
            src/copying/gather.cu
            src/copying/copy.cpp
            src/copying/sample.cu
            src/copying/scatter.cu
            src/copying/shift.cu
            src/copying/copy.cu
            src/copying/concatenate.cu
            src/copying/slice.cpp
            src/copying/split.cpp
            src/copying/contiguous_split.cu
            src/copying/copy_range.cu
            src/copying/get_element.cu
            src/filling/fill.cu
            src/filling/repeat.cu
            src/filling/sequence.cu
            src/reshape/tile.cu
            src/search/search.cu
            src/column/column.cu
            src/column/column_view.cpp
            src/column/column_device_view.cu
            src/column/column_factories.cpp
            src/table/table_view.cpp
            src/table/table_device_view.cu
            src/table/table.cpp
            src/bitmask/null_mask.cu
            src/rolling/rolling.cu
            src/rolling/jit/code/kernel.cpp
            src/rolling/jit/code/operation.cpp
            src/sort/sort.cu
            src/sort/stable_sort.cu
            src/sort/rank.cu
            src/strings/attributes.cu
            src/strings/case.cu
            src/strings/wrap.cu
            src/strings/capitalize.cu
            src/strings/char_types/char_types.cu
            src/strings/char_types/char_cases.cu
            src/strings/combine.cu
            src/strings/contains.cu
            src/strings/convert/convert_booleans.cu
            src/strings/convert/convert_datetime.cu
            src/strings/convert/convert_durations.cu
            src/strings/convert/convert_floats.cu
            src/strings/convert/convert_hex.cu
            src/strings/convert/convert_integers.cu
            src/strings/convert/convert_ipv4.cu
            src/strings/convert/convert_urls.cu
            src/strings/copying/concatenate.cu
            src/strings/copying/copying.cu
            src/strings/extract.cu
            src/strings/find.cu
            src/strings/findall.cu
            src/strings/find_multiple.cu
            src/strings/filling/fill.cu
            src/strings/padding.cu
            src/strings/regex/regcomp.cpp
            src/strings/regex/regexec.cu
            src/strings/replace/replace_re.cu
            src/strings/replace/backref_re.cu
            src/strings/replace/backref_re_medium.cu
            src/strings/replace/backref_re_large.cu
            src/strings/replace/multi_re.cu
            src/strings/replace/replace.cu
            src/strings/sorting/sorting.cu
            src/strings/split/partition.cu
            src/strings/split/split.cu
            src/strings/split/split_record.cu
            src/strings/strings_column_factories.cu
            src/strings/strings_column_view.cu
            src/strings/strings_scalar_factories.cpp
            src/strings/strip.cu
            src/strings/substring.cu
            src/strings/translate.cu
            src/strings/utilities.cu
            src/lists/extract.cu
            src/lists/lists_column_factories.cu
            src/lists/lists_column_view.cu
            src/lists/copying/concatenate.cu
            src/lists/copying/gather.cu
            src/lists/copying/copying.cu
            src/text/detokenize.cu
<<<<<<< HEAD
            src/lists/copying/copying.cu
=======
            src/text/edit_distance.cu
>>>>>>> 231edacc
            src/text/generate_ngrams.cu
            src/text/normalize.cu
            src/text/stemmer.cu
            src/text/tokenize.cu
            src/text/ngrams_tokenize.cu
            src/text/replace.cu
            src/text/subword/load_hash_file.cu
            src/text/subword/data_normalizer.cu
            src/text/subword/wordpiece_tokenizer.cu
            src/text/subword/subword_tokenize.cu
            src/scalar/scalar.cpp
            src/scalar/scalar_factories.cpp
            src/dictionary/add_keys.cu
            src/dictionary/detail/concatenate.cu
            src/dictionary/dictionary_column_view.cpp
            src/dictionary/dictionary_factories.cu
            src/dictionary/decode.cu
            src/dictionary/encode.cu
            src/dictionary/remove_keys.cu
            src/dictionary/search.cu
            src/dictionary/set_keys.cu
            src/groupby/groupby.cu
            src/groupby/hash/groupby.cu
            src/groupby/sort/groupby.cu
            src/groupby/sort/sort_helper.cu
            src/groupby/sort/group_sum.cu
            src/groupby/sort/group_min.cu
            src/groupby/sort/group_max.cu
            src/groupby/sort/group_argmax.cu
            src/groupby/sort/group_argmin.cu
            src/groupby/sort/group_count.cu
            src/groupby/sort/group_nunique.cu
            src/groupby/sort/group_nth_element.cu
            src/groupby/sort/group_std.cu
            src/groupby/sort/group_quantiles.cu
            src/aggregation/aggregation.cpp
            src/aggregation/aggregation.cu
            src/aggregation/result_cache.cpp
)

# Override RPATH for cudf
set_target_properties(cudf PROPERTIES BUILD_RPATH "\$ORIGIN")

###################################################################################################
# - jitify ----------------------------------------------------------------------------------------

# Creates executable stringify and uses it to convert types.h to c-str for use in JIT code
add_executable(stringify "${JITIFY_INCLUDE_DIR}/stringify.cpp")
execute_process(WORKING_DIRECTORY ${CMAKE_BINARY_DIR}
    COMMAND ${CMAKE_COMMAND} -E make_directory
        ${CMAKE_BINARY_DIR}/include/jit
        ${CMAKE_BINARY_DIR}/include/jit/libcudacxx/details
        ${CMAKE_BINARY_DIR}/include/jit/libcudacxx/simt
        ${CMAKE_BINARY_DIR}/include/jit/libcudacxx/libcxx/include)

add_custom_command(WORKING_DIRECTORY ${CMAKE_CURRENT_SOURCE_DIR}/include
                   COMMENT "Stringify headers for use in JIT compiled code"
                   DEPENDS stringify
                   OUTPUT ${CMAKE_BINARY_DIR}/include/jit/types.h.jit
                          ${CMAKE_BINARY_DIR}/include/jit/types.hpp.jit
                          ${CMAKE_BINARY_DIR}/include/bit.hpp.jit
                          ${CMAKE_BINARY_DIR}/include/jit/timestamps.hpp.jit
                          ${CMAKE_BINARY_DIR}/include/jit/fixed_point.hpp.jit
                          ${CMAKE_BINARY_DIR}/include/jit/durations.hpp.jit
                          ${CMAKE_BINARY_DIR}/include/jit/libcudacxx/details/__config.jit
                          ${CMAKE_BINARY_DIR}/include/jit/libcudacxx/simt/limits.jit
                          ${CMAKE_BINARY_DIR}/include/jit/libcudacxx/simt/cfloat.jit
                          ${CMAKE_BINARY_DIR}/include/jit/libcudacxx/simt/chrono.jit
                          ${CMAKE_BINARY_DIR}/include/jit/libcudacxx/simt/ctime.jit
                          ${CMAKE_BINARY_DIR}/include/jit/libcudacxx/simt/ratio.jit
                          ${CMAKE_BINARY_DIR}/include/jit/libcudacxx/simt/type_traits.jit
                          ${CMAKE_BINARY_DIR}/include/jit/libcudacxx/simt/version.jit
                          ${CMAKE_BINARY_DIR}/include/jit/libcudacxx/simt/cmath.jit
                          ${CMAKE_BINARY_DIR}/include/jit/libcudacxx/simt/cassert.jit
                          ${CMAKE_BINARY_DIR}/include/jit/libcudacxx/libcxx/include/__config.jit
                          ${CMAKE_BINARY_DIR}/include/jit/libcudacxx/libcxx/include/__undef_macros.jit
                          ${CMAKE_BINARY_DIR}/include/jit/libcudacxx/libcxx/include/cfloat.jit
                          ${CMAKE_BINARY_DIR}/include/jit/libcudacxx/libcxx/include/chrono.jit
                          ${CMAKE_BINARY_DIR}/include/jit/libcudacxx/libcxx/include/ctime.jit
                          ${CMAKE_BINARY_DIR}/include/jit/libcudacxx/libcxx/include/limits.jit
                          ${CMAKE_BINARY_DIR}/include/jit/libcudacxx/libcxx/include/ratio.jit
                          ${CMAKE_BINARY_DIR}/include/jit/libcudacxx/libcxx/include/type_traits.jit
                          ${CMAKE_BINARY_DIR}/include/jit/libcudacxx/libcxx/include/cmath.jit
                          ${CMAKE_BINARY_DIR}/include/jit/libcudacxx/libcxx/include/cassert.jit
                   MAIN_DEPENDENCY ${CMAKE_CURRENT_SOURCE_DIR}/include/cudf/types.h
                                   ${CMAKE_CURRENT_SOURCE_DIR}/include/cudf/types.hpp
                                   ${CMAKE_CURRENT_SOURCE_DIR}/include/cudf/utilities/bit.hpp
                                   ${CMAKE_CURRENT_SOURCE_DIR}/include/cudf/wrappers/timestamps.hpp
                                   ${CMAKE_CURRENT_SOURCE_DIR}/include/cudf/fixed_point/fixed_point.hpp
                                   ${CMAKE_CURRENT_SOURCE_DIR}/include/cudf/wrappers/durations.hpp
                                   ${LIBCUDACXX_INCLUDE_DIR}/details/__config
                                   ${LIBCUDACXX_INCLUDE_DIR}/simt/limits
                                   ${LIBCUDACXX_INCLUDE_DIR}/simt/cfloat
                                   ${LIBCUDACXX_INCLUDE_DIR}/simt/chrono
                                   ${LIBCUDACXX_INCLUDE_DIR}/simt/ctime
                                   ${LIBCUDACXX_INCLUDE_DIR}/simt/ratio
                                   ${LIBCUDACXX_INCLUDE_DIR}/simt/type_traits
                                   ${LIBCUDACXX_INCLUDE_DIR}/simt/version
                                   ${LIBCUDACXX_INCLUDE_DIR}/simt/cmath
                                   ${LIBCUDACXX_INCLUDE_DIR}/simt/cassert
                                   ${LIBCXX_INCLUDE_DIR}/__config
                                   ${LIBCXX_INCLUDE_DIR}/__undef_macros
                                   ${LIBCXX_INCLUDE_DIR}/cfloat
                                   ${LIBCXX_INCLUDE_DIR}/chrono
                                   ${LIBCXX_INCLUDE_DIR}/ctime
                                   ${LIBCXX_INCLUDE_DIR}/limits
                                   ${LIBCXX_INCLUDE_DIR}/ratio
                                   ${LIBCXX_INCLUDE_DIR}/type_traits
                                   ${LIBCXX_INCLUDE_DIR}/cmath
                                   ${LIBCXX_INCLUDE_DIR}/cassert

                   # stringified headers are placed underneath the bin include jit directory and end in ".jit"
                   COMMAND ${CMAKE_BINARY_DIR}/stringify cudf/types.h > ${CMAKE_BINARY_DIR}/include/jit/types.h.jit
                   COMMAND ${CMAKE_BINARY_DIR}/stringify cudf/types.hpp > ${CMAKE_BINARY_DIR}/include/jit/types.hpp.jit
                   COMMAND ${CMAKE_BINARY_DIR}/stringify cudf/utilities/bit.hpp > ${CMAKE_BINARY_DIR}/include/bit.hpp.jit
                   COMMAND ${CMAKE_BINARY_DIR}/stringify ../src/rolling/rolling_jit_detail.hpp > ${CMAKE_BINARY_DIR}/include/rolling_jit_detail.hpp.jit
                   COMMAND ${CMAKE_BINARY_DIR}/stringify cudf/wrappers/timestamps.hpp > ${CMAKE_BINARY_DIR}/include/jit/timestamps.hpp.jit
                   COMMAND ${CMAKE_BINARY_DIR}/stringify cudf/fixed_point/fixed_point.hpp > ${CMAKE_BINARY_DIR}/include/jit/fixed_point.hpp.jit
                   COMMAND ${CMAKE_BINARY_DIR}/stringify cudf/wrappers/durations.hpp > ${CMAKE_BINARY_DIR}/include/jit/durations.hpp.jit
                   COMMAND ${CMAKE_BINARY_DIR}/stringify ${LIBCUDACXX_INCLUDE_DIR}/details/__config libcudacxx_details_config > ${CMAKE_BINARY_DIR}/include/jit/libcudacxx/details/__config.jit
                   COMMAND ${CMAKE_BINARY_DIR}/stringify ${LIBCUDACXX_INCLUDE_DIR}/simt/limits libcudacxx_simt_limits > ${CMAKE_BINARY_DIR}/include/jit/libcudacxx/simt/limits.jit
                   COMMAND ${CMAKE_BINARY_DIR}/stringify ${LIBCUDACXX_INCLUDE_DIR}/simt/cfloat libcudacxx_simt_cfloat > ${CMAKE_BINARY_DIR}/include/jit/libcudacxx/simt/cfloat.jit
                   COMMAND ${CMAKE_BINARY_DIR}/stringify ${LIBCUDACXX_INCLUDE_DIR}/simt/chrono libcudacxx_simt_chrono > ${CMAKE_BINARY_DIR}/include/jit/libcudacxx/simt/chrono.jit
                   COMMAND ${CMAKE_BINARY_DIR}/stringify ${LIBCUDACXX_INCLUDE_DIR}/simt/ctime libcudacxx_simt_ctime > ${CMAKE_BINARY_DIR}/include/jit/libcudacxx/simt/ctime.jit
                   COMMAND ${CMAKE_BINARY_DIR}/stringify ${LIBCUDACXX_INCLUDE_DIR}/simt/ratio libcudacxx_simt_ratio > ${CMAKE_BINARY_DIR}/include/jit/libcudacxx/simt/ratio.jit
                   COMMAND ${CMAKE_BINARY_DIR}/stringify ${LIBCUDACXX_INCLUDE_DIR}/simt/type_traits libcudacxx_simt_type_traits > ${CMAKE_BINARY_DIR}/include/jit/libcudacxx/simt/type_traits.jit
                   COMMAND ${CMAKE_BINARY_DIR}/stringify ${LIBCUDACXX_INCLUDE_DIR}/simt/cmath libcudacxx_simt_cmath > ${CMAKE_BINARY_DIR}/include/jit/libcudacxx/simt/cmath.jit
                   COMMAND ${CMAKE_BINARY_DIR}/stringify ${LIBCUDACXX_INCLUDE_DIR}/simt/cassert libcudacxx_simt_cassert > ${CMAKE_BINARY_DIR}/include/jit/libcudacxx/simt/cassert.jit
                   COMMAND ${CMAKE_BINARY_DIR}/stringify ${LIBCUDACXX_INCLUDE_DIR}/version libcudacxx_simt_version > ${CMAKE_BINARY_DIR}/include/jit/libcudacxx/simt/version.jit
                   COMMAND ${CMAKE_BINARY_DIR}/stringify ${LIBCXX_INCLUDE_DIR}/__config libcxx_config > ${CMAKE_BINARY_DIR}/include/jit/libcudacxx/libcxx/include/__config.jit
                   COMMAND ${CMAKE_BINARY_DIR}/stringify ${LIBCXX_INCLUDE_DIR}/__undef_macros libcxx_undef_macros > ${CMAKE_BINARY_DIR}/include/jit/libcudacxx/libcxx/include/__undef_macros.jit
                   COMMAND ${CMAKE_BINARY_DIR}/stringify ${LIBCXX_INCLUDE_DIR}/cfloat libcxx_cfloat > ${CMAKE_BINARY_DIR}/include/jit/libcudacxx/libcxx/include/cfloat.jit
                   COMMAND ${CMAKE_BINARY_DIR}/stringify ${LIBCXX_INCLUDE_DIR}/chrono libcxx_chrono > ${CMAKE_BINARY_DIR}/include/jit/libcudacxx/libcxx/include/chrono.jit
                   COMMAND ${CMAKE_BINARY_DIR}/stringify ${LIBCXX_INCLUDE_DIR}/ctime libcxx_ctime > ${CMAKE_BINARY_DIR}/include/jit/libcudacxx/libcxx/include/ctime.jit
                   COMMAND ${CMAKE_BINARY_DIR}/stringify ${LIBCXX_INCLUDE_DIR}/limits libcxx_limits > ${CMAKE_BINARY_DIR}/include/jit/libcudacxx/libcxx/include/limits.jit
                   COMMAND ${CMAKE_BINARY_DIR}/stringify ${LIBCXX_INCLUDE_DIR}/ratio libcxx_ratio > ${CMAKE_BINARY_DIR}/include/jit/libcudacxx/libcxx/include/ratio.jit
                   COMMAND ${CMAKE_BINARY_DIR}/stringify ${LIBCXX_INCLUDE_DIR}/type_traits libcxx_type_traits > ${CMAKE_BINARY_DIR}/include/jit/libcudacxx/libcxx/include/type_traits.jit
                   COMMAND ${CMAKE_BINARY_DIR}/stringify ${LIBCXX_INCLUDE_DIR}/cmath libcxx_cmath > ${CMAKE_BINARY_DIR}/include/jit/libcudacxx/libcxx/include/cmath.jit
                   COMMAND ${CMAKE_BINARY_DIR}/stringify ${LIBCXX_INCLUDE_DIR}/cassert libcxx_cassert > ${CMAKE_BINARY_DIR}/include/jit/libcudacxx/libcxx/include/cassert.jit
                   )

add_custom_target(stringify_run DEPENDS
                  ${CMAKE_BINARY_DIR}/include/jit/types.h.jit
                  ${CMAKE_BINARY_DIR}/include/jit/types.hpp.jit
                  ${CMAKE_BINARY_DIR}/include/bit.hpp.jit
                  ${CMAKE_BINARY_DIR}/include/jit/timestamps.hpp.jit
                  ${CMAKE_BINARY_DIR}/include/jit/fixed_point.hpp.jit
                  ${CMAKE_BINARY_DIR}/include/jit/durations.hpp.jit
                  ${CMAKE_BINARY_DIR}/include/jit/libcudacxx/details/__config.jit
                  ${CMAKE_BINARY_DIR}/include/jit/libcudacxx/simt/limits.jit
                  ${CMAKE_BINARY_DIR}/include/jit/libcudacxx/simt/cfloat.jit
                  ${CMAKE_BINARY_DIR}/include/jit/libcudacxx/simt/chrono.jit
                  ${CMAKE_BINARY_DIR}/include/jit/libcudacxx/simt/ctime.jit
                  ${CMAKE_BINARY_DIR}/include/jit/libcudacxx/simt/ratio.jit
                  ${CMAKE_BINARY_DIR}/include/jit/libcudacxx/simt/type_traits.jit
                  ${CMAKE_BINARY_DIR}/include/jit/libcudacxx/simt/cmath.jit
                  ${CMAKE_BINARY_DIR}/include/jit/libcudacxx/simt/cassert.jit
                  ${CMAKE_BINARY_DIR}/include/jit/libcudacxx/simt/version.jit
                  ${CMAKE_BINARY_DIR}/include/jit/libcudacxx/libcxx/include/__config.jit
                  ${CMAKE_BINARY_DIR}/include/jit/libcudacxx/libcxx/include/__undef_macros.jit
                  ${CMAKE_BINARY_DIR}/include/jit/libcudacxx/libcxx/include/cfloat.jit
                  ${CMAKE_BINARY_DIR}/include/jit/libcudacxx/libcxx/include/chrono.jit
                  ${CMAKE_BINARY_DIR}/include/jit/libcudacxx/libcxx/include/ctime.jit
                  ${CMAKE_BINARY_DIR}/include/jit/libcudacxx/libcxx/include/limits.jit
                  ${CMAKE_BINARY_DIR}/include/jit/libcudacxx/libcxx/include/ratio.jit
                  ${CMAKE_BINARY_DIR}/include/jit/libcudacxx/libcxx/include/type_traits.jit
                  ${CMAKE_BINARY_DIR}/include/jit/libcudacxx/libcxx/include/cmath.jit
                  ${CMAKE_BINARY_DIR}/include/jit/libcudacxx/libcxx/include/cassert.jit
                  )

add_dependencies(cudf stringify_run)

###################################################################################################
# - build options ---------------------------------------------------------------------------------

option(USE_NVTX "Build with NVTX support" ON)
if(USE_NVTX)
    message(STATUS "Using Nvidia Tools Extension")
    # The `USE_NVTX` macro is deprecated
    set(CMAKE_CXX_FLAGS "${CMAKE_CXX_FLAGS} -DUSE_NVTX")
else()
    # Makes NVTX APIs no-ops
    set(CMAKE_CXX_FLAGS "${CMAKE_CXX_FLAGS} -DDISABLE_NVTX")
endif(USE_NVTX)

option(HT_DEFAULT_ALLOCATOR "Use the default allocator for hash tables" ON)
if(HT_DEFAULT_ALLOCATOR)
    message(STATUS "Using default allocator for hash tables")
    set(CMAKE_CUDA_FLAGS "${CMAKE_CUDA_FLAGS} -DHT_DEFAULT_ALLOCATOR")
endif(HT_DEFAULT_ALLOCATOR)

###################################################################################################
# - link libraries --------------------------------------------------------------------------------

# link targets for cuDF
target_link_libraries(cudf rmm arrow arrow_cuda nvrtc ${CUDART_LIBRARY} cuda ${ZLIB_LIBRARIES} ${Boost_LIBRARIES})

###################################################################################################
# - install targets -------------------------------------------------------------------------------

# install targets for cuDF
install(TARGETS cudf
        DESTINATION lib
        COMPONENT cudf)
install(DIRECTORY ${CMAKE_CURRENT_SOURCE_DIR}/include/cudf
        DESTINATION include
        COMPONENT cudf)

install(DIRECTORY ${CMAKE_BINARY_DIR}/include/libcxx
        DESTINATION include/libcudf
        COMPONENT cudf)

install(DIRECTORY ${CMAKE_BINARY_DIR}/include/libcudacxx
        DESTINATION include/libcudf
        COMPONENT cudf)

add_custom_target(install_cudf
                  COMMAND "${CMAKE_COMMAND}" -DCOMPONENT=cudf -P "${CMAKE_BINARY_DIR}/cmake_install.cmake"
                  DEPENDS cudf)

if(BUILD_TESTS)
    add_dependencies(install_cudf cudftestutil)
endif(BUILD_TESTS)

add_custom_target(build_tests_cudf
                  DEPENDS ${CUDF_TEST_LIST})

add_custom_target(test_cudf
                  COMMAND ctest
                  DEPENDS build_tests_cudf)

add_custom_target(build_benchmarks_cudf
                  DEPENDS ${BENCHMARK_LIST})

###################################################################################################
# - make documentation ----------------------------------------------------------------------------

# doc targets for cuDF
add_custom_command(OUTPUT CUDF_DOXYGEN
                   WORKING_DIRECTORY ${CMAKE_CURRENT_SOURCE_DIR}/doxygen
                   COMMAND doxygen Doxyfile
                   VERBATIM)

add_custom_target(docs_cudf DEPENDS CUDF_DOXYGEN)<|MERGE_RESOLUTION|>--- conflicted
+++ resolved
@@ -569,11 +569,8 @@
             src/lists/copying/gather.cu
             src/lists/copying/copying.cu
             src/text/detokenize.cu
-<<<<<<< HEAD
             src/lists/copying/copying.cu
-=======
             src/text/edit_distance.cu
->>>>>>> 231edacc
             src/text/generate_ngrams.cu
             src/text/normalize.cu
             src/text/stemmer.cu
