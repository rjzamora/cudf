--- conflicted
+++ resolved
@@ -487,14 +487,10 @@
             src/strings/utilities.cu
             src/strings/copying/copying.cu
             src/strings/sorting/sorting.cu
-<<<<<<< HEAD
             src/strings/substring.cu
-            src/column/legacy/interop.cpp)
-=======
             src/strings/char_types/char_types.cu
             src/scalar/scalar.cpp
             src/scalar/scalar_factories.cpp)
->>>>>>> bc671561
 
 # Rename installation to proper names for later finding
 set_target_properties(libNVStrings PROPERTIES OUTPUT_NAME "NVStrings")
