--- conflicted
+++ resolved
@@ -39,19 +39,11 @@
 
   template <typename T>
   static constexpr bool is_supported(){
-<<<<<<< HEAD
-    if (k == aggregation::SUM)
-      return cudf::is_numeric<T>();
-    else if (k == aggregation::MIN or k == aggregation::MAX)
-      return cudf::is_fixed_width<T>() and is_relationally_comparable<T,T>();
-    else if (k == aggregation::ARGMIN or k == aggregation::ARGMAX)
-=======
     if (K == aggregation::SUM)
       return cudf::is_numeric<T>();
     else if (K == aggregation::MIN or K == aggregation::MAX)
       return cudf::is_fixed_width<T>() and is_relationally_comparable<T,T>();
     else if (K == aggregation::ARGMIN or K == aggregation::ARGMAX)
->>>>>>> 8bbc9f75
       return is_relationally_comparable<T,T>();
     else
       return false;
@@ -65,13 +57,8 @@
              rmm::mr::device_memory_resource* mr,
              cudaStream_t stream)
   {
-<<<<<<< HEAD
-    using OpType = cudf::experimental::detail::corresponding_operator_t<k>;
-    using ResultType = cudf::experimental::detail::target_type_t<T, k>;
-=======
     using OpType = cudf::experimental::detail::corresponding_operator_t<K>;
     using ResultType = cudf::experimental::detail::target_type_t<T, K>;
->>>>>>> 8bbc9f75
 
     std::unique_ptr<column> result = make_fixed_width_column(
       data_type(type_to_id<ResultType>()), 
@@ -85,11 +72,7 @@
 
     auto result_table = mutable_table_view({*result});
     experimental::detail::initialize_with_identity(
-<<<<<<< HEAD
-      result_table, {k}, stream);
-=======
       result_table, {K}, stream);
->>>>>>> 8bbc9f75
 
     auto resultview = mutable_column_device_view::create(result->mutable_view());
     auto valuesview = column_device_view::create(values);
@@ -101,11 +84,7 @@
         d_result = *resultview,
         dest_indices = group_labels.data().get()
       ] __device__ (auto i) {
-<<<<<<< HEAD
-        experimental::detail::update_target_element<T, k, true, true>{}( 
-=======
         experimental::detail::update_target_element<T, K, true, true>{}( 
->>>>>>> 8bbc9f75
           d_result, dest_indices[i], d_values, i );
       });
     
