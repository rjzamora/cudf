--- conflicted
+++ resolved
@@ -60,11 +60,7 @@
 #include "io/comp/io_uncomp.h"
 
 #include "io/utilities/parsing_utils.cuh"
-<<<<<<< HEAD
 #include "io/utilities/wrapper_utils.hpp"
-=======
-#include "io/utilities/memory_utils.hpp"
->>>>>>> 3a2c42cd
 
 using std::vector;
 using std::string;
@@ -74,7 +70,6 @@
  * @brief Struct used for internal parsing state
  *---------------------------------------------------------------------------**/
 typedef struct raw_csv_ {
-<<<<<<< HEAD
     rmm_device_buffer<char> data;			// on-device: the raw unprocessed CSV data - loaded as a large char * array
     rmm_device_buffer<uint64_t> recStart;	// on-device: Starting position of the records.
 
@@ -90,23 +85,6 @@
     vector<string>			col_names;		// host: array of column names
     std::unique_ptr<bool[]>	h_parseCol;		// host   : array of booleans stating if column should be parsed in reading process: parseCol[x]=false means that the column x needs to be filtered out.
     rmm_device_buffer<bool>	d_parseCol;		// device : array of booleans stating if column should be parsed in reading process: parseCol[x]=false means that the column x needs to be filtered out.
-=======
-    rmm::unique_ptr<char[]>		data;		// on-device: the raw unprocessed CSV data - loaded as a large char * array
-    rmm::unique_ptr<uint64_t[]>	recStart;	// on-device: Starting position of the records.
-
-    ParseOptions        opts;			// options to control parsing behavior
-
-    long				num_bytes;		// host: the number of bytes in the data
-    long				num_bits;		// host: the number of 64-bit bitmaps (different than valid)
-	gdf_size_type 		num_records;  	// host: number of records loaded into device memory, and then number of records to read
-	// int				num_cols;		// host: number of columns
-	int					num_active_cols;// host: number of columns that will be return to user.
-	int					num_actual_cols;// host: number of columns in the file --- based on the number of columns in header
-    vector<gdf_dtype>	dtypes;			// host: array of dtypes (since gdf_columns are not created until end)
-    vector<string>		col_names;		// host: array of column names
-    unique_ptr<bool[]>	h_parseCol;		// host: array of booleans stating if column should be parsed in reading process: parseCol[x]=false means that the column x needs to be filtered out.
-    rmm::unique_ptr<bool[]> d_parseCol;	// device : array of booleans stating if column should be parsed in reading process: parseCol[x]=false means that the column x needs to be filtered out.
->>>>>>> 3a2c42cd
 
     long        byte_range_offset;  // offset into the data to start parsing
     long        byte_range_size;    // length of the data of interest to parse
@@ -249,22 +227,14 @@
 		uint64_t first_row_len{};
 		// If file only contains one row, raw_csv->recStart[1] is not valid
 		if (raw_csv->num_records > 1) {
-<<<<<<< HEAD
 			CUDA_TRY(cudaMemcpy(&first_row_len, raw_csv->recStart.data() + 1, sizeof(uint64_t), cudaMemcpyDefault));
-=======
-			CUDA_TRY(cudaMemcpy(&first_row_len, raw_csv->recStart.get() + 1, sizeof(uint64_t), cudaMemcpyDefault));
->>>>>>> 3a2c42cd
 		}
 		else {
 			// File has one row - use the file size for the row size
 			first_row_len = raw_csv->num_bytes / sizeof(char);
 		}
 		first_row.resize(first_row_len);
-<<<<<<< HEAD
 		CUDA_TRY(cudaMemcpy(first_row.data(), raw_csv->data.data(), first_row_len * sizeof(char), cudaMemcpyDefault));
-=======
-		CUDA_TRY(cudaMemcpy(first_row.data(), raw_csv->data.get(), first_row_len * sizeof(char), cudaMemcpyDefault));
->>>>>>> 3a2c42cd
 	}
 
 	int num_cols = 0;
@@ -363,21 +333,12 @@
 	const bool last_line_terminated = (h_data[h_size - 1] == raw_csv->opts.terminator);
 	// If the last line is not terminated, allocate space for the EOF entry (added later)
 	const gdf_size_type record_start_count = raw_csv->num_records + (last_line_terminated ? 0 : 1);
-<<<<<<< HEAD
 	raw_csv->recStart = rmm_device_buffer<uint64_t>(record_start_count); 
 
 	auto* find_result_ptr = raw_csv->recStart.data();
 	if (raw_csv->byte_range_offset == 0) {
 		find_result_ptr++;
 		CUDA_TRY(cudaMemsetAsync(raw_csv->recStart.data(), 0ull, sizeof(uint64_t)));
-=======
-	raw_csv->recStart = rmm::make_unique<uint64_t[]>(record_start_count, 0);
-
-	auto* find_result_ptr = raw_csv->recStart.get();
-	if (raw_csv->byte_range_offset == 0) {
-		find_result_ptr++;
-		CUDA_TRY(cudaMemsetAsync(raw_csv->recStart.get(), 0ull, sizeof(uint64_t)));
->>>>>>> 3a2c42cd
 	}
 	vector<char> chars_to_find{raw_csv->opts.terminator};
 	if (raw_csv->opts.quotechar != '\0') {
@@ -389,11 +350,7 @@
 	// Previous kernel stores the record pinput_file.typeositions as encountered by all threads
 	// Sort the record positions as subsequent processing may require filtering
 	// certain rows or other processing on specific records
-<<<<<<< HEAD
 	thrust::sort(rmm::exec_policy()->on(0), raw_csv->recStart.data(), raw_csv->recStart.data() + raw_csv->num_records);
-=======
-	thrust::sort(rmm::exec_policy()->on(0), raw_csv->recStart.get(), raw_csv->recStart.get() + raw_csv->num_records);
->>>>>>> 3a2c42cd
 
 	// Currently, ignoring lineterminations within quotes is handled by recording
 	// the records of both, and then filtering out the records that is a quotechar
@@ -402,11 +359,7 @@
 	if (raw_csv->opts.quotechar != '\0') {
 		vector<uint64_t> h_rec_starts(raw_csv->num_records);
 		const size_t rec_start_size = sizeof(uint64_t) * (h_rec_starts.size());
-<<<<<<< HEAD
 		CUDA_TRY( cudaMemcpy(h_rec_starts.data(), raw_csv->recStart.data(), rec_start_size, cudaMemcpyDeviceToHost) );
-=======
-		CUDA_TRY( cudaMemcpy(h_rec_starts.data(), raw_csv->recStart.get(), rec_start_size, cudaMemcpyDeviceToHost) );
->>>>>>> 3a2c42cd
 
 		auto recCount = raw_csv->num_records;
 
@@ -423,24 +376,15 @@
 			}
 		}
 
-<<<<<<< HEAD
 		CUDA_TRY( cudaMemcpy(raw_csv->recStart.data(), h_rec_starts.data(), rec_start_size, cudaMemcpyHostToDevice) );
 		thrust::sort(rmm::exec_policy()->on(0), raw_csv->recStart.data(), raw_csv->recStart.data() + raw_csv->num_records);
-=======
-		CUDA_TRY( cudaMemcpy(raw_csv->recStart.get(), h_rec_starts.data(), rec_start_size, cudaMemcpyHostToDevice) );
-		thrust::sort(rmm::exec_policy()->on(0), raw_csv->recStart.get(), raw_csv->recStart.get() + raw_csv->num_records);
->>>>>>> 3a2c42cd
 		raw_csv->num_records = recCount;
 	}
 
 	if (!last_line_terminated){
 		// Add the EOF as the last record when the terminator is missing in the last line
 		const uint64_t eof_offset = h_size;
-<<<<<<< HEAD
 		CUDA_TRY(cudaMemcpy(raw_csv->recStart.data() + raw_csv->num_records, &eof_offset, sizeof(uint64_t), cudaMemcpyDefault));
-=======
-		CUDA_TRY(cudaMemcpy(raw_csv->recStart.get() + raw_csv->num_records, &eof_offset, sizeof(uint64_t), cudaMemcpyDefault));
->>>>>>> 3a2c42cd
 		// Update the record count
 		++raw_csv->num_records;
 	}
@@ -667,16 +611,10 @@
 
 		// Allocating a boolean array that will use to state if a column needs to read or filtered.
 		raw_csv.h_parseCol = std::make_unique<bool[]>(h_num_cols);
-<<<<<<< HEAD
 		raw_csv.d_parseCol = rmm_device_buffer<bool>(h_num_cols);
 		for (int i = 0; i<h_num_cols; i++)
 			raw_csv.h_parseCol[i]=true;
 		
-=======
-		raw_csv.d_parseCol = rmm::make_unique<bool[]>(h_num_cols, 0);
-		for (int i = 0; i<h_num_cols; i++)
-			raw_csv.h_parseCol[i]=true;		
->>>>>>> 3a2c42cd
 		// Rename empty column names to "Unnamed: col_index"
 		for (size_t col_idx = 0; col_idx < raw_csv.col_names.size(); ++col_idx) {
 			if (raw_csv.col_names[col_idx].empty()) {
@@ -718,19 +656,11 @@
 		raw_csv.num_actual_cols = h_num_cols;							// Actual number of columns in the CSV file
 		raw_csv.num_active_cols = h_num_cols-h_dup_cols_removed;		// Number of fields that need to be processed based on duplicatation fields
 
-<<<<<<< HEAD
 		CUDA_TRY(cudaMemcpy(raw_csv.d_parseCol.data(), raw_csv.h_parseCol.get(), sizeof(bool) * h_num_cols, cudaMemcpyHostToDevice));
 	}
 	else {
 		raw_csv.h_parseCol = std::make_unique<bool[]>(args->num_cols);
 		raw_csv.d_parseCol = rmm_device_buffer<bool>(args->num_cols);
-=======
-		CUDA_TRY(cudaMemcpy(raw_csv.d_parseCol.get(), raw_csv.h_parseCol.get(), sizeof(bool) * (h_num_cols), cudaMemcpyHostToDevice));
-	}
-	else {
-		raw_csv.h_parseCol = std::make_unique<bool[]>(args->num_cols);
-		raw_csv.d_parseCol = rmm::make_unique<bool[]>(args->num_cols, 0);
->>>>>>> 3a2c42cd
 
 		for (int i = 0; i<raw_csv.num_actual_cols; i++){
 			raw_csv.h_parseCol[i]=true;
@@ -738,11 +668,7 @@
 			raw_csv.col_names.push_back(col_name);
 
 		}
-<<<<<<< HEAD
 		CUDA_TRY(cudaMemcpy(raw_csv.d_parseCol.data(), raw_csv.h_parseCol.get(), sizeof(bool) * args->num_cols, cudaMemcpyHostToDevice));
-=======
-		CUDA_TRY(cudaMemcpy(raw_csv.d_parseCol.get(), raw_csv.h_parseCol.get(), sizeof(bool) * (args->num_cols), cudaMemcpyHostToDevice));
->>>>>>> 3a2c42cd
 	}
 
 	// User can give
@@ -772,7 +698,6 @@
 			}
 			raw_csv.num_active_cols = countFound;
 		}
-<<<<<<< HEAD
 		CUDA_TRY(cudaMemcpy(raw_csv.d_parseCol.data(), raw_csv.h_parseCol.get(), sizeof(bool) * raw_csv.num_actual_cols, cudaMemcpyHostToDevice));
 	}
 
@@ -783,9 +708,6 @@
 	{
 		close(fd);
 		munmap(map_data, map_size);
-=======
-		CUDA_TRY(cudaMemcpy(raw_csv.d_parseCol.get(), raw_csv.h_parseCol.get(), sizeof(bool) * (raw_csv.num_actual_cols), cudaMemcpyHostToDevice));
->>>>>>> 3a2c42cd
 	}
 
 
@@ -798,23 +720,12 @@
 		}
 
 		vector<column_data_t> h_ColumnData(raw_csv.num_active_cols);
-<<<<<<< HEAD
 		rmm_device_buffer<column_data_t> d_ColumnData(raw_csv.num_active_cols);
-
 		CUDA_TRY( cudaMemset(d_ColumnData.data(),	0, 	(sizeof(column_data_t) * (raw_csv.num_active_cols)) ) ) ;
 
 		launch_dataTypeDetection(&raw_csv, d_ColumnData.data());
-
 		CUDA_TRY( cudaMemcpy(h_ColumnData.data(), d_ColumnData.data(), sizeof(column_data_t) * (raw_csv.num_active_cols), cudaMemcpyDeviceToHost));
-=======
-		auto d_ColumnData = rmm::make_unique<column_data_t[]>(raw_csv.num_active_cols, 0);
-
-		CUDA_TRY(cudaMemset(d_ColumnData.get(), 0, sizeof(column_data_t) * raw_csv.num_active_cols));
-
-		launch_dataTypeDetection(&raw_csv, d_ColumnData.get());
->>>>>>> 3a2c42cd
-
-		CUDA_TRY( cudaMemcpy(h_ColumnData.data(), d_ColumnData.get(), sizeof(column_data_t) * (raw_csv.num_active_cols), cudaMemcpyDeviceToHost));
+
 		// host: array of dtypes (since gdf_columns are not created until end)
 		vector<gdf_dtype>	d_detectedTypes;
 
@@ -840,10 +751,6 @@
 				d_detectedTypes.push_back(GDF_INT64);
 			}
 		}
-<<<<<<< HEAD
-=======
-
->>>>>>> 3a2c42cd
 		raw_csv.dtypes=d_detectedTypes;
 	}
 	else{
@@ -872,7 +779,6 @@
 		}
 	}
 
-<<<<<<< HEAD
   // Alloc output; columns' data memory is still expected for empty dataframe
   std::vector<gdf_column_wrapper> columns;
   for (int col = 0, active_col = 0; col < raw_csv.num_actual_cols; ++col) {
@@ -948,137 +854,6 @@
   args->num_rows_out = raw_csv.num_records;
 
   return error;
-=======
-
-	//-----------------------------------------------------------------------------
-	//--- allocate space for the results
-	auto deleteGdfColumns = [size=raw_csv.num_active_cols](gdf_column** cols) {
-		for (int i = 0; i < size; ++i) {
-			RMM_FREE(cols[i]->valid, 0);
-			if (cols[i]->dtype != gdf_dtype::GDF_STRING)
-				RMM_FREE(cols[i]->data, 0);
-			else
-				NVStrings::destroy((NVStrings *)cols[i]->data);
-			delete[] cols[i]->col_name;
-			delete cols[i];
-		}
-		delete[] cols;
-		return GDF_SUCCESS;
-	};
-	unique_ptr<gdf_column*[], decltype(deleteGdfColumns)> cols(new gdf_column*[raw_csv.num_active_cols], deleteGdfColumns);
-
-	vector<gdf_dtype> h_dtypes(raw_csv.num_active_cols);
-	vector<void*> h_data(raw_csv.num_active_cols);
-	vector<gdf_valid_type*> h_valid(raw_csv.num_active_cols);
-
-	auto d_data = rmm::make_unique<void*[]>(raw_csv.num_active_cols, 0);
-	auto d_valid = rmm::make_unique<gdf_valid_type*[]>(raw_csv.num_active_cols, 0);
-	auto d_valid_count = rmm::make_unique<unsigned long long[]>(raw_csv.num_active_cols, 0);
-	auto d_dtypes = rmm::make_unique<gdf_dtype[]>(raw_csv.num_active_cols, 0);
-
-	CUDA_TRY(cudaMemsetAsync(d_valid_count.get(), 0, sizeof(unsigned long long) * raw_csv.num_active_cols));
-
-	int str_col_cnt=0;
-	for (int col = 0; col < raw_csv.num_active_cols; col++) {
-		if(raw_csv.dtypes[col]==gdf_dtype::GDF_STRING)
-			str_col_cnt++;
-	}
-
-	rmm::unique_ptr<string_pair*[]> d_str_cols;
-	vector<rmm::unique_ptr<string_pair[]>> h_str_cols_owner(str_col_cnt);
-	vector<string_pair*> h_str_cols(str_col_cnt);
-
-	if (str_col_cnt > 0 ) {
-		d_str_cols = rmm::make_unique<string_pair*[]>(str_col_cnt, 0);
-
-		for (size_t col = 0; col < h_str_cols.size(); ++col) {
-			h_str_cols_owner[col] = rmm::make_unique<string_pair[]>(raw_csv.num_records, 0);
-			h_str_cols[col] = h_str_cols_owner[col].get();
-		}
-
-		CUDA_TRY(cudaMemcpy(d_str_cols.get(), h_str_cols.data(), sizeof(string_pair *) * str_col_cnt, cudaMemcpyHostToDevice));
-	}
-
-	for (int acol = 0,col=-1; acol < raw_csv.num_actual_cols; acol++) {
-		if(raw_csv.h_parseCol[acol]==false)
-			continue;
-		col++;
-
-		cols[col] = new gdf_column();
-		cols[col]->size = raw_csv.num_records;
-		cols[col]->dtype = raw_csv.dtypes[col];
-
-		//--- column name
-		cols[col]->col_name = new char[raw_csv.col_names[acol].length() + 1];
-		strcpy(cols[col]->col_name, raw_csv.col_names[acol].c_str());
-
-		error = allocateGdfDataSpace(cols[col]);
-		if (error != GDF_SUCCESS) {
-			return error;
-		}
-
-		h_dtypes[col] 	= cols[col]->dtype;
-		h_data[col] 	= cols[col]->data;
-		h_valid[col] 	= cols[col]->valid;
-	}
-
-	CUDA_TRY(cudaMemcpyAsync(d_dtypes.get(), h_dtypes.data(), sizeof(gdf_dtype) * h_dtypes.size(), cudaMemcpyDefault));
-	CUDA_TRY(cudaMemcpyAsync(d_data.get(), h_data.data(), sizeof(void*) * h_data.size(), cudaMemcpyDefault));
-	CUDA_TRY(cudaMemcpyAsync(d_valid.get(), h_valid.data(), sizeof(gdf_valid_type*) * h_valid.size(), cudaMemcpyDefault));
-
-	if (raw_csv.num_records != 0) {
-		error = launch_dataConvertColumns(&raw_csv, d_data.get(), d_valid.get(), d_dtypes.get(), d_str_cols.get(), d_valid_count.get());
-		if (error != GDF_SUCCESS) {
-			return error;
-		}
-		// Sync with the default stream, just in case create_from_index() is asynchronous 
-		CUDA_TRY(cudaStreamSynchronize(0));
-
-		int str_cols_idx = 0;
-		for (int col = 0; col < raw_csv.num_active_cols; col++) {
-
-			gdf_column *gdf = cols[col];
-
-			if (gdf->dtype != gdf_dtype::GDF_STRING)
-				continue;
-
-			unique_ptr<NVStrings, decltype(&NVStrings::destroy)> str_col(
-				NVStrings::create_from_index(h_str_cols[str_cols_idx], size_t(raw_csv.num_records)), 
-				&NVStrings::destroy);
-			// String columns consume a lot of memory; release as soon as it's not needed
-			h_str_cols_owner[str_cols_idx].reset();
-
-			if ((raw_csv.opts.quotechar != '\0') && (raw_csv.opts.doublequote==true)) {
-				// In PANDAS, default of enabling doublequote for two consecutive
-				// quotechar in quote fields results in reduction to single
-				const string quotechar(1, raw_csv.opts.quotechar);
-				const string doublequotechar(2, raw_csv.opts.quotechar);
-				gdf->data = str_col->replace(doublequotechar.c_str(), quotechar.c_str());
-			}
-			else {
-				// Take the ownership from the unique_ptr holding the column data
-				gdf->data = str_col.release();
-			}
-
-			str_cols_idx++;
-		}
-
-		vector<unsigned long long>	h_valid_count(raw_csv.num_active_cols);
-		CUDA_TRY( cudaMemcpy(h_valid_count.data(), d_valid_count.get(), sizeof(unsigned long long) * h_valid_count.size(), cudaMemcpyDeviceToHost));
-
-		//--- set the null count
-		for (size_t col = 0; col < h_valid_count.size(); col++) {
-			cols[col]->null_count = raw_csv.num_records - h_valid_count[col];
-		}
-	}
-
-	// Nothing can fail after this point, transfer the ownership of the output columns
-	args->data 			= cols.release();
-	args->num_cols_out	= raw_csv.num_active_cols;
-	args->num_rows_out	= raw_csv.num_records;
-
-	return error;
->>>>>>> 3a2c42cd
 }
 
 
@@ -1201,11 +976,7 @@
   raw_csv->num_records = raw_csv->num_records - first_row;
 
   std::vector<uint64_t> h_rec_starts(raw_csv->num_records);
-<<<<<<< HEAD
   CUDA_TRY(cudaMemcpy(h_rec_starts.data(), raw_csv->recStart.data() + first_row,
-=======
-  CUDA_TRY(cudaMemcpy(h_rec_starts.data(), raw_csv->recStart.get() + first_row,
->>>>>>> 3a2c42cd
                       sizeof(uint64_t) * h_rec_starts.size(),
                       cudaMemcpyDefault));
 
@@ -1273,18 +1044,12 @@
   raw_csv->num_bits = (raw_csv->num_bytes + 63) / 64;
 
   // Resize and upload the rows of interest
-<<<<<<< HEAD
   raw_csv->recStart.resize(raw_csv->num_records);
   CUDA_TRY(cudaMemcpy(raw_csv->recStart.data(), h_rec_starts.data(),
-=======
-  raw_csv->recStart = rmm::make_unique<uint64_t[]>(raw_csv->num_records, 0);
-  CUDA_TRY(cudaMemcpy(raw_csv->recStart.get(), h_rec_starts.data(),
->>>>>>> 3a2c42cd
                       sizeof(uint64_t) * raw_csv->num_records,
                       cudaMemcpyDefault));
 
   // Upload the raw data that is within the rows of interest
-<<<<<<< HEAD
   raw_csv->data = rmm_device_buffer<char>(raw_csv->num_bytes);
   CUDA_TRY(cudaMemcpy(raw_csv->data.data(), h_uncomp_data + start_offset,
                       raw_csv->num_bytes, cudaMemcpyHostToDevice));
@@ -1294,17 +1059,6 @@
                     raw_csv->recStart.data() + raw_csv->num_records,
                     thrust::make_constant_iterator(start_offset),
                     raw_csv->recStart.data(), thrust::minus<uint64_t>());
-=======
-  raw_csv->data = rmm::make_unique<char[]>(raw_csv->num_bytes, 0);
-  CUDA_TRY(cudaMemcpy(raw_csv->data.get(), h_uncomp_data + start_offset,
-                      raw_csv->num_bytes, cudaMemcpyHostToDevice));
-
-  // Adjust row start positions to account for the data subcopy
-  thrust::transform(rmm::exec_policy()->on(0), raw_csv->recStart.get(),
-                    raw_csv->recStart.get() + raw_csv->num_records,
-                    thrust::make_constant_iterator(start_offset),
-                    raw_csv->recStart.get(), thrust::minus<uint64_t>());
->>>>>>> 3a2c42cd
 
   // The array of row offsets includes EOF
   // reduce the number of records by one to exclude it from the row count
@@ -1340,16 +1094,9 @@
   int gridSize = (raw_csv->num_records + blockSize - 1) / blockSize;
 
   convertCsvToGdf <<< gridSize, blockSize >>> (
-<<<<<<< HEAD
       raw_csv->data.data(), raw_csv->opts, raw_csv->num_records,
       raw_csv->num_actual_cols, raw_csv->d_parseCol.data(), raw_csv->recStart.data(),
       d_dtypes, gdf, valid, num_valid);
-=======
-      raw_csv->data.get(), raw_csv->opts, raw_csv->num_records,
-      raw_csv->num_actual_cols, raw_csv->d_parseCol.get(), raw_csv->recStart.get(),
-      d_dtypes, gdf,
-      valid, str_cols, num_valid);
->>>>>>> 3a2c42cd
 
   CUDA_TRY(cudaGetLastError());
   return GDF_SUCCESS;
@@ -1564,13 +1311,8 @@
   int gridSize = (raw_csv->num_records + blockSize - 1) / blockSize;
 
   dataTypeDetection <<< gridSize, blockSize >>> (
-<<<<<<< HEAD
       raw_csv->data.data(), raw_csv->opts, raw_csv->num_records,
       raw_csv->num_actual_cols, raw_csv->d_parseCol.data(), raw_csv->recStart.data(),
-=======
-      raw_csv->data.get(), raw_csv->opts, raw_csv->num_records,
-      raw_csv->num_actual_cols, raw_csv->d_parseCol.get(), raw_csv->recStart.get(),
->>>>>>> 3a2c42cd
       d_columnData);
 
   CUDA_TRY(cudaGetLastError());
