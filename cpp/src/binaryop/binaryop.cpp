--- conflicted
+++ resolved
@@ -36,10 +36,7 @@
 #include "compiled/binary_ops.hpp"
 
 #include <bit.hpp.jit>
-<<<<<<< HEAD
 #include <durations.hpp.jit>
-=======
->>>>>>> bfb68b4a
 #include <fixed_point.hpp.jit>
 #include <jit/common_headers.hpp>
 #include <string>
@@ -79,11 +76,8 @@
                                             cudf_types_hpp,
                                             cudf_utilities_bit_hpp,
                                             cudf_wrappers_timestamps_hpp,
-<<<<<<< HEAD
-                                            cudf_wrappers_durations_hpp};
-=======
+                                            cudf_wrappers_durations_hpp,
                                             cudf_fixed_point_fixed_point_hpp};
->>>>>>> bfb68b4a
 
 std::istream* headers_code(std::string filename, std::iostream& stream)
 {
