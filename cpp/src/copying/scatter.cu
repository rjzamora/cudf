/*
 * Copyright (c) 2019, NVIDIA CORPORATION.
 *
 * Licensed under the Apache License, Version 2.0 (the "License");
 * you may not use this file except in compliance with the License.
 * You may obtain a copy of the License at
 *
 *     http://www.apache.org/licenses/LICENSE-2.0
 *
 * Unless required by applicable law or agreed to in writing, software
 * distributed under the License is distributed on an "AS IS" BASIS,
 * WITHOUT WARRANTIES OR CONDITIONS OF ANY KIND, either express or implied.
 * See the License for the specific language governing permissions and
 * limitations under the License.
 */
#include <cudf/copying.hpp>
#include <cudf/detail/copy.hpp>
#include <cudf/detail/scatter.cuh>
#include <cudf/detail/scatter.hpp>
#include <cudf/detail/gather.cuh>
#include <cudf/detail/gather.hpp>
#include <cudf/stream_compaction.hpp>
#include <cudf/detail/stream_compaction.hpp>
#include <cudf/utilities/traits.hpp>
#include <cudf/column/column_device_view.cuh>
#include <cudf/table/table_device_view.cuh>
#include <cudf/detail/utilities/cuda.cuh>
#include <cudf/strings/detail/scatter.cuh>
#include <cudf/strings/string_view.cuh>
#include <cudf/detail/fill.hpp>
#include <cudf/detail/nvtx/ranges.hpp>

#include <thrust/iterator/counting_iterator.h>
#include <thrust/sequence.h>
#include <numeric>

namespace cudf {
namespace experimental {
namespace detail {

namespace {

struct dispatch_map_type {
    template <typename MapType, std::enable_if_t<std::is_integral<MapType>::value
     and not std::is_same<MapType, bool>::value>* = nullptr>
    std::unique_ptr<table> operator()(
      table_view const& source, column_view const& scatter_map,
      table_view const& target, bool check_bounds,
      rmm::mr::device_memory_resource* mr, cudaStream_t stream) const
  {
      return detail::scatter(source, scatter_map.begin<MapType>(),
                             scatter_map.end<MapType>(), target, check_bounds,
                             mr, stream);
  }

  template <typename MapType, std::enable_if_t<not std::is_integral<MapType>::value
      or std::is_same<MapType, bool>::value>* = nullptr>
  std::unique_ptr<table> operator()(
      table_view const& source, column_view const& scatter_map,
      table_view const& target, bool check_bounds,
      rmm::mr::device_memory_resource* mr, cudaStream_t stream) const
  {
    CUDF_FAIL("Scatter map column must be an integral, non-boolean type");
  }

};

template <bool mark_true, typename MapIterator>
__global__ void marking_bitmask_kernel(
    mutable_column_device_view destination,
    MapIterator scatter_map,
    size_type num_scatter_rows)
{
  size_type row = threadIdx.x + blockIdx.x * blockDim.x;

  while (row < num_scatter_rows) {
    size_type const output_row = scatter_map[row];

    if (mark_true){
      destination.set_valid(output_row);
    } else {
      destination.set_null(output_row);
    }

    row += blockDim.x * gridDim.x;
  }
}

template <typename MapIterator>
void scatter_scalar_bitmask(std::vector<std::unique_ptr<scalar>> const& source,
    MapIterator scatter_map, size_type num_scatter_rows,
    std::vector<std::unique_ptr<column>>& target,
    rmm::mr::device_memory_resource* mr, cudaStream_t stream)
{
  constexpr size_type block_size = 256;
  size_type const grid_size = grid_1d(num_scatter_rows, block_size).num_blocks;

  for (size_t i = 0; i < target.size(); ++i) {
    auto const source_is_valid = source[i]->is_valid(stream);
    if (target[i]->nullable() or not source_is_valid) {
      if (not target[i]->nullable()) {
        // Target must have a null mask if the source is not valid
        auto mask = create_null_mask(target[i]->size(), mask_state::ALL_VALID, stream, mr);
        target[i]->set_null_mask(std::move(mask), 0);
      }

      auto target_view = mutable_column_device_view::create(
        target[i]->mutable_view(), stream);

      auto bitmask_kernel = source_is_valid
        ? marking_bitmask_kernel<true, decltype(scatter_map)>
        : marking_bitmask_kernel<false, decltype(scatter_map)>;
      bitmask_kernel<<<grid_size, block_size, 0, stream>>>(
        *target_view, scatter_map, num_scatter_rows);
    }
  }
}

template <typename Element, typename MapIterator>
struct column_scalar_scatterer_impl 
{
  std::unique_ptr<column> operator()(std::unique_ptr<scalar> const& source,
      MapIterator scatter_iter, size_type scatter_rows, column_view const& target,
      rmm::mr::device_memory_resource* mr, cudaStream_t stream) const
  {
    auto result = std::make_unique<column>(target, stream, mr);
    auto result_view = result->mutable_view();

    // Use permutation iterator with constant index to dereference scalar data
    auto scalar_impl = static_cast<scalar_type_t<Element>*>(source.get());
    auto scalar_iter = thrust::make_permutation_iterator(
      scalar_impl->data(), thrust::make_constant_iterator(0));

    thrust::scatter(rmm::exec_policy(stream)->on(stream), scalar_iter,
      scalar_iter + scatter_rows, scatter_iter,
      result_view.begin<Element>());

    return result;
  }
};

template <typename MapIterator>
struct column_scalar_scatterer_impl<string_view, MapIterator>
{
  std::unique_ptr<column> operator()(std::unique_ptr<scalar> const& source,
      MapIterator scatter_iter, size_type scatter_rows, column_view const& target,
      rmm::mr::device_memory_resource* mr, cudaStream_t stream) const
  {
    auto const scalar_impl = static_cast<string_scalar*>(source.get());
    auto const source_view = string_view(scalar_impl->data(), scalar_impl->size());
    auto const begin = thrust::make_constant_iterator(source_view);
    auto const end = begin + scatter_rows;
    return strings::detail::scatter(begin, end, scatter_iter, target, mr, stream);
  }
};

template <typename MapIterator>
struct column_scalar_scatterer_impl<dictionary32, MapIterator>
{
  std::unique_ptr<column> operator()(std::unique_ptr<scalar> const& source,
      MapIterator scatter_iter, size_type scatter_rows, column_view const& target,
      rmm::mr::device_memory_resource* mr, cudaStream_t stream) const
  {
    CUDF_FAIL("scatter scalar to dictionary not implemented");
  }
};

template <typename MapIterator>
struct column_scalar_scatterer
{
  template <typename Element>
  std::unique_ptr<column> operator()(std::unique_ptr<scalar> const& source,
      MapIterator scatter_iter, size_type scatter_rows, column_view const& target,
      rmm::mr::device_memory_resource* mr, cudaStream_t stream) const
  {
      column_scalar_scatterer_impl<Element, MapIterator> scatterer{};
      return scatterer(source, scatter_iter, scatter_rows, target, mr, stream);
  }
};

struct scatter_scalar_impl {
  template <typename T, std::enable_if_t<std::is_integral<T>::value
      and not std::is_same<T, bool>::value>* = nullptr>
  std::unique_ptr<table> operator()(
      std::vector<std::unique_ptr<scalar>> const& source,
      column_view const& indices, table_view const& target, bool check_bounds,
      rmm::mr::device_memory_resource* mr, cudaStream_t stream) const
  {
    if (check_bounds) {
      auto const begin = -target.num_rows();
      auto const end = target.num_rows();
      auto bounds = bounds_checker<T>{begin, end};
      CUDF_EXPECTS(indices.size() == thrust::count_if(
        rmm::exec_policy(stream)->on(stream),
        indices.begin<T>(), indices.end<T>(), bounds),
        "Scatter map index out of bounds");
    }

    // Transform negative indices to index + target size
    auto scatter_rows = indices.size();
    auto scatter_iter = thrust::make_transform_iterator(
      indices.begin<T>(), index_converter<T>{target.num_rows()});

    // Second dispatch over data type per column
    auto result = std::vector<std::unique_ptr<column>>(target.num_columns());
    auto scatter_functor = column_scalar_scatterer<decltype(scatter_iter)>{};
    std::transform(source.begin(), source.end(), target.begin(), result.begin(),
      [=](auto const& source_scalar, auto const& target_col) {
        return type_dispatcher(source_scalar->type(), scatter_functor,
          source_scalar, scatter_iter, scatter_rows, target_col, mr, stream);
      });

    scatter_scalar_bitmask(source, scatter_iter, scatter_rows, result, mr, stream);

    return std::make_unique<table>(std::move(result));
  }

  template <typename T, std::enable_if_t<not std::is_integral<T>::value
      or std::is_same<T, bool>::value>* = nullptr>
  std::unique_ptr<table> operator()(
      std::vector<std::unique_ptr<scalar>> const& source,
      column_view const& indices, table_view const& target, bool check_bounds,
      rmm::mr::device_memory_resource* mr, cudaStream_t stream) const
  {
    CUDF_FAIL("Scatter index column must be an integral, non-boolean type");
  }
};

<<<<<<< HEAD
struct scatter_to_tables_impl {
  template <typename T, std::enable_if_t<std::is_integral<T>::value
      and not std::is_same<T, bool>::value>* = nullptr>
  std::vector<std::unique_ptr<table>> operator()(
      table_view const& input, column_view const& partition_map,
      rmm::mr::device_memory_resource* mr, cudaStream_t stream) const
  {
    // Make a mutable copy of the partition map
    auto d_partitions = rmm::device_vector<T>(
      partition_map.begin<T>(), partition_map.end<T>());

    // Initialize gather maps and offsets to sequence
    auto d_gather_maps = rmm::device_vector<size_type>(partition_map.size());
    auto d_offsets = rmm::device_vector<size_type>(partition_map.size());
    thrust::sequence(rmm::exec_policy(stream)->on(stream),
      d_gather_maps.begin(), d_gather_maps.end());
    thrust::sequence(rmm::exec_policy(stream)->on(stream),
      d_offsets.begin(), d_offsets.end());

    // Sort sequence using partition map as key to generate gather maps
    thrust::stable_sort_by_key(rmm::exec_policy(stream)->on(stream),
      d_partitions.begin(), d_partitions.end(), d_gather_maps.begin());

    // Reduce unique partitions to extract gather map offsets from sequence
    auto end = thrust::unique_by_key(rmm::exec_policy(stream)->on(stream),
      d_partitions.begin(), d_partitions.end(), d_offsets.begin());

    // Copy partition indices and gather map offsets to host
    auto partitions = thrust::host_vector<T>(d_partitions.begin(), end.first);
    auto offsets = thrust::host_vector<size_type>(d_offsets.begin(), end.second);
    offsets.push_back(partition_map.size());

    // CUDF_EXPECTS(partitions.front() >= 0, "Invalid negative partition index");
    auto output = std::vector<std::unique_ptr<table>>(partitions.back() + 1);

    size_t next_partition = 0;
    for (size_t index = 0; index < partitions.size(); ++index) {
      auto const partition = static_cast<size_t>(partitions[index]);

      // Create empty tables for unused partitions
      for (; next_partition < partition; ++next_partition) {
        output[next_partition] = empty_like(input);
      }

      // Gather input rows for the current partition (second dispatch for column types)
      auto const data = d_gather_maps.data().get() + offsets[index];
      auto const size = offsets[index + 1] - offsets[index];
      auto const gather_map = column_view(data_type(INT32), size, data);
      output[partition] = gather(input, gather_map, false, false, false, mr, stream);

      next_partition = partition + 1;
    }

    return output;
  }

  template <typename T, std::enable_if_t<not std::is_integral<T>::value
      or std::is_same<T, bool>::value>* = nullptr>
  std::vector<std::unique_ptr<table>> operator()(
      table_view const& input, column_view const& partition_map,
      rmm::mr::device_memory_resource* mr, cudaStream_t stream) const
  {
    CUDF_FAIL("Partition map column must be an integral, non-boolean type");
  }
};

=======
>>>>>>> c24e6521
}  // namespace

std::unique_ptr<table> scatter(
    table_view const& source, column_view const& scatter_map,
    table_view const& target, bool check_bounds,
    rmm::mr::device_memory_resource* mr,
    cudaStream_t stream)
{
  CUDF_EXPECTS(source.num_columns() == target.num_columns(),
    "Number of columns in source and target not equal");
  CUDF_EXPECTS(scatter_map.size() <= source.num_rows(),
    "Size of scatter map must be equal to or less than source rows");
  CUDF_EXPECTS(std::equal(source.begin(), source.end(), target.begin(),
    [](auto const& col1, auto const& col2) {
      return col1.type().id() == col2.type().id();
    }), "Column types do not match between source and target");
  CUDF_EXPECTS(scatter_map.has_nulls() == false, "Scatter map contains nulls");

  if (scatter_map.size() == 0) {
    return std::make_unique<table>(target, stream, mr);
  }

  // First dispatch for scatter map index type
  return type_dispatcher(scatter_map.type(), dispatch_map_type{}, source,
    scatter_map, target, check_bounds, mr, stream);
}

std::unique_ptr<table> scatter(
    std::vector<std::unique_ptr<scalar>> const& source, column_view const& indices,
    table_view const& target, bool check_bounds,
    rmm::mr::device_memory_resource* mr,
    cudaStream_t stream)
{
  CUDF_EXPECTS(source.size() == static_cast<size_t>(target.num_columns()),
    "Number of columns in source and target not equal");
  CUDF_EXPECTS(std::equal(source.begin(), source.end(), target.begin(),
    [](auto const& scalar, auto const& col) {
      return scalar->type().id() == col.type().id();
    }), "Column types do not match between source and target");
  CUDF_EXPECTS(indices.has_nulls() == false, "indices contains nulls");

  if (indices.size() == 0) {
    return std::make_unique<table>(target, stream, mr);
  }

  // First dispatch for scatter index type
  return type_dispatcher(indices.type(), scatter_scalar_impl{}, source,
    indices, target, check_bounds, mr, stream);
}

std::unique_ptr<column> boolean_mask_scatter(
    column_view const& input, column_view const& target,
    column_view const& boolean_mask,
    rmm::mr::device_memory_resource *mr,
    cudaStream_t stream) {

    auto indices = cudf::make_numeric_column(data_type{INT32},
                                  target.size(), mask_state::UNALLOCATED, stream, mr);
    auto mutable_indices = indices->mutable_view();

    thrust::sequence(rmm::exec_policy(stream)->on(stream),
                     mutable_indices.begin<size_type>(),
                     mutable_indices.end<size_type>(),
                     0);

    // The scatter map is actually a table with only one column, which is scatter map.
    auto scatter_map = detail::apply_boolean_mask(table_view{{indices->view()}},
                                                  boolean_mask, mr, stream);
    auto output_table =
        detail::scatter(table_view{{input}}, scatter_map->get_column(0).view(),
                        table_view{{target}}, false, mr, stream);

    // There is only one column in output_table
    return std::make_unique<column>(std::move(output_table->get_column(0)));
}

std::unique_ptr<column> boolean_mask_scatter(
    scalar const& input, column_view const& target,
    column_view const& boolean_mask,
    rmm::mr::device_memory_resource *mr,
    cudaStream_t stream) {
  
    return detail::copy_if_else(input, target, boolean_mask, mr, stream);
}

std::unique_ptr<table> boolean_mask_scatter(
    table_view const& input, table_view const& target,
    column_view const& boolean_mask,
    rmm::mr::device_memory_resource *mr,
    cudaStream_t stream) {

    CUDF_EXPECTS(input.num_columns() == target.num_columns(), "Mismatch in number of input columns and target columns");
    CUDF_EXPECTS(boolean_mask.size() == target.num_rows(), "Boolean mask size and number of target rows mismatch");
    CUDF_EXPECTS(boolean_mask.type().id() == BOOL8, "Mask must be of Boolean type");
    // Count valid pair of input and columns as per type at each column index i
    CUDF_EXPECTS(std::all_of(thrust::counting_iterator<size_type>(0),
                                        thrust::counting_iterator<size_type>(target.num_columns()),
                                        [&input, &target](auto index){
                                            return ((input.column(index).type().id()) == (target.column(index).type().id()));
                                        }), "Type mismatch in input column and target column");

    if (target.num_rows() != 0) {
        std::vector<std::unique_ptr<column>> out_columns(target.num_columns());
        std::transform(input.begin(), input.end(), target.begin(),
                out_columns.begin(),
                [&boolean_mask, mr, stream] (auto const& input_column, auto const& target_column){
                return boolean_mask_scatter(input_column, target_column,
                        boolean_mask, mr, stream);});

        return std::make_unique<experimental::table>(std::move(out_columns));
    } else {
        return experimental::empty_like(target);
    }
}

std::unique_ptr<table> boolean_mask_scatter(
    std::vector<std::reference_wrapper<scalar>> const& input,
    table_view const& target,
    column_view const& boolean_mask,
    rmm::mr::device_memory_resource *mr,
    cudaStream_t stream) {

    CUDF_EXPECTS(static_cast<size_type>(input.size()) == target.num_columns(), "Mismatch in number of scalars and target columns");
    CUDF_EXPECTS(boolean_mask.size() == target.num_rows(), "Boolean mask size and number of target rows mismatch");
    CUDF_EXPECTS(boolean_mask.type().id() == BOOL8, "Mask must be of Boolean type");

    // Count valid pair of input and columns as per type at each column/scalar index i
    CUDF_EXPECTS(std::all_of(thrust::counting_iterator<size_type>(0),
                                        thrust::counting_iterator<size_type>(target.num_columns()),
                                        [&input, &target](auto index){
                                            return (input[index].get().type().id() == target.column(index).type().id());
                                        }), "Type mismatch in input scalar and target column");

    if (target.num_rows() != 0) {
        std::vector<std::unique_ptr<column>> out_columns(target.num_columns());
        std::transform(input.begin(), input.end(), target.begin(),
                out_columns.begin(),
                [&boolean_mask, mr, stream] (auto const& scalar, auto const& target_column){
                return boolean_mask_scatter(scalar.get(), target_column,
                        boolean_mask, mr, stream);});

        return std::make_unique<experimental::table>(std::move(out_columns));
    } else {
        return experimental::empty_like(target);
    }
}

}  // namespace detail

std::unique_ptr<table> scatter(
    table_view const& source, column_view const& scatter_map,
    table_view const& target, bool check_bounds,
    rmm::mr::device_memory_resource* mr) {
  CUDF_FUNC_RANGE();
  return detail::scatter(source, scatter_map, target, check_bounds, mr);
}

std::unique_ptr<table> scatter(
    std::vector<std::unique_ptr<scalar>> const& source, column_view const& indices,
    table_view const& target, bool check_bounds,
    rmm::mr::device_memory_resource* mr) {
  CUDF_FUNC_RANGE();
  return detail::scatter(source, indices, target, check_bounds, mr);
}

std::unique_ptr<table> boolean_mask_scatter(
    table_view const& input, table_view const& target,
    column_view const& boolean_mask,
    rmm::mr::device_memory_resource *mr) {
  CUDF_FUNC_RANGE();
  return detail::boolean_mask_scatter(input, target, boolean_mask, mr);
}

std::unique_ptr<table> boolean_mask_scatter(
    std::vector<std::reference_wrapper<scalar>> const& input, table_view const& target,
    column_view const& boolean_mask,
    rmm::mr::device_memory_resource *mr) {
  CUDF_FUNC_RANGE();
  return detail::boolean_mask_scatter(input, target, boolean_mask, mr);
}

}  // namespace experimental
}  // namespace cudf<|MERGE_RESOLUTION|>--- conflicted
+++ resolved
@@ -226,75 +226,6 @@
   }
 };
 
-<<<<<<< HEAD
-struct scatter_to_tables_impl {
-  template <typename T, std::enable_if_t<std::is_integral<T>::value
-      and not std::is_same<T, bool>::value>* = nullptr>
-  std::vector<std::unique_ptr<table>> operator()(
-      table_view const& input, column_view const& partition_map,
-      rmm::mr::device_memory_resource* mr, cudaStream_t stream) const
-  {
-    // Make a mutable copy of the partition map
-    auto d_partitions = rmm::device_vector<T>(
-      partition_map.begin<T>(), partition_map.end<T>());
-
-    // Initialize gather maps and offsets to sequence
-    auto d_gather_maps = rmm::device_vector<size_type>(partition_map.size());
-    auto d_offsets = rmm::device_vector<size_type>(partition_map.size());
-    thrust::sequence(rmm::exec_policy(stream)->on(stream),
-      d_gather_maps.begin(), d_gather_maps.end());
-    thrust::sequence(rmm::exec_policy(stream)->on(stream),
-      d_offsets.begin(), d_offsets.end());
-
-    // Sort sequence using partition map as key to generate gather maps
-    thrust::stable_sort_by_key(rmm::exec_policy(stream)->on(stream),
-      d_partitions.begin(), d_partitions.end(), d_gather_maps.begin());
-
-    // Reduce unique partitions to extract gather map offsets from sequence
-    auto end = thrust::unique_by_key(rmm::exec_policy(stream)->on(stream),
-      d_partitions.begin(), d_partitions.end(), d_offsets.begin());
-
-    // Copy partition indices and gather map offsets to host
-    auto partitions = thrust::host_vector<T>(d_partitions.begin(), end.first);
-    auto offsets = thrust::host_vector<size_type>(d_offsets.begin(), end.second);
-    offsets.push_back(partition_map.size());
-
-    // CUDF_EXPECTS(partitions.front() >= 0, "Invalid negative partition index");
-    auto output = std::vector<std::unique_ptr<table>>(partitions.back() + 1);
-
-    size_t next_partition = 0;
-    for (size_t index = 0; index < partitions.size(); ++index) {
-      auto const partition = static_cast<size_t>(partitions[index]);
-
-      // Create empty tables for unused partitions
-      for (; next_partition < partition; ++next_partition) {
-        output[next_partition] = empty_like(input);
-      }
-
-      // Gather input rows for the current partition (second dispatch for column types)
-      auto const data = d_gather_maps.data().get() + offsets[index];
-      auto const size = offsets[index + 1] - offsets[index];
-      auto const gather_map = column_view(data_type(INT32), size, data);
-      output[partition] = gather(input, gather_map, false, false, false, mr, stream);
-
-      next_partition = partition + 1;
-    }
-
-    return output;
-  }
-
-  template <typename T, std::enable_if_t<not std::is_integral<T>::value
-      or std::is_same<T, bool>::value>* = nullptr>
-  std::vector<std::unique_ptr<table>> operator()(
-      table_view const& input, column_view const& partition_map,
-      rmm::mr::device_memory_resource* mr, cudaStream_t stream) const
-  {
-    CUDF_FAIL("Partition map column must be an integral, non-boolean type");
-  }
-};
-
-=======
->>>>>>> c24e6521
 }  // namespace
 
 std::unique_ptr<table> scatter(
