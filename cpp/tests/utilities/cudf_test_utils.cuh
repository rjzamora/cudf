/*
 * Copyright (c) 2018, NVIDIA CORPORATION.
 *
 * Licensed under the Apache License, Version 2.0 (the "License");
 * you may not use this file except in compliance with the License.
 * You may obtain a copy of the License at
 *
 *     http://www.apache.org/licenses/LICENSE-2.0
 *
 * Unless required by applicable law or agreed to in writing, software
 * distributed under the License is distributed on an "AS IS" BASIS,
 * WITHOUT WARRANTIES OR CONDITIONS OF ANY KIND, either express or implied.
 * See the License for the specific language governing permissions and
 * limitations under the License.
 */
#ifndef CUDF_TEST_UTILS_CUH_
#define CUDF_TEST_UTILS_CUH_

// See this header for all of the recursive handling of tuples of vectors
#include "tuple_vectors.h"

#include <utilities/cudf_utils.h>
#include <utilities/bit_util.cuh>
#include <utilities/type_dispatcher.hpp>
#include <bitmask/legacy_bitmask.hpp>

#include <cudf.h>

#include <rmm/rmm.h>

#include <thrust/equal.h>

#include <bitset>
#include <numeric> // for std::accumulate
#include <memory>

<<<<<<< HEAD
/**---------------------------------------------------------------------------*
 * @brief test macro to be expected as no exception.
 * The testing is same with EXPECT_NO_THROW() in gtest.
 * It also outputs captured error message, useful for debugging.
 *
 * @param statement The statement to be tested
 *---------------------------------------------------------------------------**/
#define CUDF_EXPECT_NO_THROW(statement)                 \
try{ statement; } catch (std::exception& e)             \
    { FAIL() << "statement:" << #statement << std::endl \
             << "reason: " << e.what() << std::endl; }

// Type for a unique_ptr to a gdf_column with a custom deleter
// Custom deleter is defined at construction
using gdf_col_pointer = typename std::unique_ptr<gdf_column,
                                                 std::function<void(gdf_column*)>>;

/**---------------------------------------------------------------------------*
 * @brief prints column data from a column on device
 *
 * @param the_column host pointer to gdf_column object
 *---------------------------------------------------------------------------**/
void print_gdf_column(gdf_column const * the_column);
=======
// We use this single character to represent a gdf_column element being null
constexpr const char null_representative = '@';

// Type for a unique_ptr to a gdf_column with a custom deleter
// Custom deleter is defined at construction
using gdf_col_pointer = typename std::unique_ptr<gdf_column, std::function<void(gdf_column*)>>;

/**
 * @brief  Counts the number of valid bits for the specified number of rows
 * in the host vector of gdf_valid_type masks
 *
 * @param masks The host vector of masks whose bits will be counted
 * @param num_rows The number of bits to count
 *
 * @returns The number of valid bits in [0, num_rows) in the host vector of
 * masks
 **/
gdf_size_type count_valid_bits_host(
  std::vector<gdf_valid_type> const& masks, gdf_size_type const num_rows);


/**
 * @brief Prints a "broken-down" column's data to the standard output stream,
 * while accounting for null indication.
 *
 * @note See the @ref gdf_column variant
 *
 */
template <typename Element>
void print_typed_column(
    const Element *    __restrict__  col_data,
    gdf_valid_type *   __restrict__  validity_mask,
    const size_t                     size_in_elements,
    unsigned                         min_element_print_width = 1)
{
  static_assert(not std::is_same<Element, void>::value, "Can't print void* columns - a concrete type is needed");
  if (col_data == nullptr) {
      std::cout << "(nullptr column data pointer - nothing to print)";
      return;
  }
  if (size_in_elements == 0) {
      std::cout << "(empty column)";
      return;
  }
  std::vector<Element> h_data(size_in_elements);

  cudaMemcpy(h_data.data(), col_data, size_in_elements * sizeof(Element), cudaMemcpyDefault);

  const size_t num_valid_type_elements = gdf_valid_allocation_size(size_in_elements);
  std::vector<gdf_valid_type> h_mask(num_valid_type_elements );
  if(nullptr != validity_mask)
  {
    cudaMemcpy(h_mask.data(), validity_mask, num_valid_type_elements, cudaMemcpyDefault);
  }

  for(size_t i = 0; i < size_in_elements; ++i)
  {
      std::cout << std::setw(min_element_print_width);
      if ((validity_mask == nullptr) or gdf_is_valid(h_mask.data(), i))
      {
          if (sizeof(Element) < sizeof(int)) {
              std::cout << (int) h_data[i];
          }
          else {
              std::cout << h_data[i];
          }
      }
      else {
          std::cout << null_representative;
      }
      if (i + 1 < size_in_elements) { std::cout << ' '; }
  }
  std::cout << std::endl;
}

/**
 * @brief No-frills, single-line printing of a gdf_column's (typed) data to the
 * standard output stream, while accounting for nulls
 *
 * @todo More bells and whistles here would be nice to have.
 *
 * @param column[in] a @ref gdf_column to print.
 * @param min_element_print_width[in] Every element will take up this any
 * characters when printed.
 */
template <typename Element>
inline void print_typed_column(const gdf_column& column, unsigned min_element_print_width = 1)
{
    print_typed_column<Element>(
        static_cast<const Element*>(column.data),
        column.valid,
        column.size,
        min_element_print_width);
}

/**
 * @brief No-frills, single-line printing of a gdf_column's (typed) data to the
 * standard output stream, while accounting for nulls
 *
 * @note See the @ref gdf_column variant
 */
void print_gdf_column(gdf_column const *column, unsigned min_element_print_width = 1);

>>>>>>> bcf2a6a5

/** ---------------------------------------------------------------------------*
 * @brief prints validity data from either a host or device pointer
 *
 * @param validity_mask The validity bitmask to print
 * @param length Length of the mask in bits
 *
 * @note the mask may have more space allocated for it than is necessary 
 * for the specified length; in particular, it will have "slack" bits
 * in the last byte, if length % 8 != 0. Such slack bits are ignored and
 * not printed. Usually, length is the number of elements of a gdf_column.
 * ---------------------------------------------------------------------------**/
<<<<<<< HEAD
void print_valid_data(const gdf_valid_type *validity_mask,
                      const size_t num_rows);
=======
void print_valid_data(const gdf_valid_type *validity_mask, 
                      const size_t length);
>>>>>>> bcf2a6a5

/* --------------------------------------------------------------------------*/
/**
 * @brief  Creates a unique_ptr that wraps a gdf_column structure intialized with a host vector
 *
 * @param host_vector The host vector whose data is used to initialize the gdf_column
 *
 * @returns A unique_ptr wrapping the new gdf_column
 */
/* ----------------------------------------------------------------------------*/
template <typename ColumnType>
gdf_col_pointer create_gdf_column(std::vector<ColumnType> const & host_vector,
                                  std::vector<gdf_valid_type> const & valid_vector = std::vector<gdf_valid_type>())
{
  // Get the corresponding gdf_dtype for the ColumnType
  gdf_dtype gdf_col_type{cudf::gdf_dtype_of<ColumnType>()};

   CUDF_EXPECTS(gdf_col_type != GDF_invalid, "Cannot create columns with the GDF_invalid element type");

  // Create a new instance of a gdf_column with a custom deleter that will free
  // the associated device memory when it eventually goes out of scope
  auto deleter = [](gdf_column* col) {
    col->size = 0;
    RMM_FREE(col->data, 0);
    RMM_FREE(col->valid, 0);
  };
  gdf_col_pointer the_column{new gdf_column, deleter};

  // Allocate device storage for gdf_column and copy contents from host_vector
  RMM_ALLOC(&(the_column->data), host_vector.size() * sizeof(ColumnType), 0);
  cudaMemcpy(the_column->data, host_vector.data(), host_vector.size() * sizeof(ColumnType), cudaMemcpyHostToDevice);

  // Fill the gdf_column members
  the_column->size = host_vector.size();
  the_column->dtype = gdf_col_type;
  gdf_dtype_extra_info extra_info;
  extra_info.time_unit = TIME_UNIT_NONE;
  the_column->dtype_info = extra_info;

  // If a validity bitmask vector was passed in, allocate device storage
  // and copy its contents from the host vector
  if(valid_vector.size() > 0)
  {
    RMM_ALLOC((void**)&(the_column->valid), valid_vector.size() * sizeof(gdf_valid_type), 0);
    cudaMemcpy(the_column->valid, valid_vector.data(), valid_vector.size() * sizeof(gdf_valid_type), cudaMemcpyHostToDevice);
<<<<<<< HEAD

    // Count the number of null bits
    // count in all but last element in case it is not full
    the_column->null_count = std::accumulate(valid_vector.begin(), valid_vector.end() - 1, 0,
      [](gdf_size_type s, gdf_valid_type x) {
        return s + std::bitset<GDF_VALID_BITSIZE>(x).flip().count();
      });
    // Now count the bits in the last mask
    size_t unused_bits = GDF_VALID_BITSIZE - the_column->size % GDF_VALID_BITSIZE;
    if (GDF_VALID_BITSIZE == unused_bits) unused_bits = 0;
    auto last_mask = std::bitset<GDF_VALID_BITSIZE>(*(valid_vector.end()-1)).flip();
    last_mask = (last_mask << unused_bits) >> unused_bits;
    the_column->null_count += last_mask.count();
=======
    the_column->null_count = (host_vector.size() - count_valid_bits_host(valid_vector, host_vector.size()));
>>>>>>> bcf2a6a5
  }
  else
  {
    the_column->valid = nullptr;
    the_column->null_count = 0;
  }

  return the_column;
}

// This helper generates the validity mask and creates the GDF column
// Used by the various initializers below.
template <typename T, typename valid_initializer_t>
gdf_col_pointer init_gdf_column(std::vector<T> data, size_t col_index, valid_initializer_t bit_initializer)
{
  const size_t num_rows = data.size();
  const size_t num_masks = gdf_valid_allocation_size(num_rows);

  // Initialize the valid mask for this column using the initializer
  std::vector<gdf_valid_type> valid_masks(num_masks,0);
  for(size_t row = 0; row < num_rows; ++row){
    if(true == bit_initializer(row, col_index))
    {
      gdf::util::turn_bit_on(valid_masks.data(), row);
    }
  }

  return create_gdf_column(data, valid_masks);
}

// Compile time recursion to convert each vector in a tuple of vectors into
// a gdf_column and append it to a vector of gdf_columns
template<typename valid_initializer_t, std::size_t I = 0, typename... Tp>
  inline typename std::enable_if<I == sizeof...(Tp), void>::type
convert_tuple_to_gdf_columns(std::vector<gdf_col_pointer> &gdf_columns,std::tuple<std::vector<Tp>...>& t,
                             valid_initializer_t bit_initializer)
{
  //bottom of compile-time recursion
  //purposely empty...
}

template<typename valid_initializer_t, std::size_t I = 0, typename... Tp>
  inline typename std::enable_if<I < sizeof...(Tp), void>::type
convert_tuple_to_gdf_columns(std::vector<gdf_col_pointer> &gdf_columns,std::tuple<std::vector<Tp>...>& t,
                             valid_initializer_t bit_initializer)
{
  const size_t column = I;

  // Creates a gdf_column for the current vector and pushes it onto
  // the vector of gdf_columns
  gdf_columns.push_back(init_gdf_column(std::get<I>(t), column, bit_initializer));

  //recurse to next vector in tuple
  convert_tuple_to_gdf_columns<valid_initializer_t,I + 1, Tp...>(gdf_columns, t, bit_initializer);
}

// Converts a tuple of host vectors into a vector of gdf_columns
template<typename valid_initializer_t, typename... Tp>
std::vector<gdf_col_pointer> initialize_gdf_columns(std::tuple<std::vector<Tp>...> & host_columns,
                                                    valid_initializer_t bit_initializer)
{
  std::vector<gdf_col_pointer> gdf_columns;
  convert_tuple_to_gdf_columns(gdf_columns, host_columns, bit_initializer);
  return gdf_columns;
}


// Overload for default initialization of validity bitmasks which
// sets every element to valid
template<typename... Tp>
std::vector<gdf_col_pointer> initialize_gdf_columns(std::tuple<std::vector<Tp>...> & host_columns )
{
  return initialize_gdf_columns(host_columns,
                                [](const size_t row, const size_t col){return true;});
}

// This version of initialize_gdf_columns assumes takes a vector of same-typed column data as input
// and a validity mask initializer function
template <typename T, typename valid_initializer_t>
std::vector<gdf_col_pointer> initialize_gdf_columns(
    std::vector<std::vector<T>> columns, valid_initializer_t bit_initializer) {
  std::vector<gdf_col_pointer> gdf_columns;

  size_t col = 0;

  for (auto column : columns)
  {
    // Creates a gdf_column for the current vector and pushes it onto
    // the vector of gdf_columns
    gdf_columns.push_back(init_gdf_column(column, col++, bit_initializer));
  }

  return gdf_columns;
}

template <typename T>
std::vector<gdf_col_pointer> initialize_gdf_columns(
    std::vector<std::vector<T>> columns) {

  return initialize_gdf_columns(columns,
                                [](size_t row, size_t col) { return true; });
}
/**
 * ---------------------------------------------------------------------------*
 * @brief Compare two gdf_columns on all fields, including pairwise comparison
 * of data and valid arrays
 *
 * @tparam T The type of columns to compare
 * @param left The left column
 * @param right The right column
 * @return bool Whether or not the columns are equal
 * ---------------------------------------------------------------------------**/
template <typename T>
bool gdf_equal_columns(gdf_column* left, gdf_column* right)
{
  if (left->size != right->size) return false;
  if (left->dtype != right->dtype) return false;
  if (left->null_count != right->null_count) return false;
  if (left->dtype_info.time_unit != right->dtype_info.time_unit) return false;

  if (!(left->data && right->data))
    return false;  // if one is null but not both

  if (!thrust::equal(thrust::cuda::par, reinterpret_cast<T*>(left->data),
                     reinterpret_cast<T*>(left->data) + left->size,
                     reinterpret_cast<T*>(right->data)))
    return false;

  if (!(left->valid && right->valid))
    return false;  // if one is null but not both

  if (!thrust::equal(thrust::cuda::par, left->valid,
                     left->valid + gdf_num_bitmask_elements(left->size),
                     right->valid))
    return false;
  
  return true;
}


#endif<|MERGE_RESOLUTION|>--- conflicted
+++ resolved
@@ -34,7 +34,13 @@
 #include <numeric> // for std::accumulate
 #include <memory>
 
-<<<<<<< HEAD
+// We use this single character to represent a gdf_column element being null
+constexpr const char null_representative = '@';
+
+// Type for a unique_ptr to a gdf_column with a custom deleter
+// Custom deleter is defined at construction
+using gdf_col_pointer = typename std::unique_ptr<gdf_column, std::function<void(gdf_column*)>>;
+
 /**---------------------------------------------------------------------------*
  * @brief test macro to be expected as no exception.
  * The testing is same with EXPECT_NO_THROW() in gtest.
@@ -46,25 +52,6 @@
 try{ statement; } catch (std::exception& e)             \
     { FAIL() << "statement:" << #statement << std::endl \
              << "reason: " << e.what() << std::endl; }
-
-// Type for a unique_ptr to a gdf_column with a custom deleter
-// Custom deleter is defined at construction
-using gdf_col_pointer = typename std::unique_ptr<gdf_column,
-                                                 std::function<void(gdf_column*)>>;
-
-/**---------------------------------------------------------------------------*
- * @brief prints column data from a column on device
- *
- * @param the_column host pointer to gdf_column object
- *---------------------------------------------------------------------------**/
-void print_gdf_column(gdf_column const * the_column);
-=======
-// We use this single character to represent a gdf_column element being null
-constexpr const char null_representative = '@';
-
-// Type for a unique_ptr to a gdf_column with a custom deleter
-// Custom deleter is defined at construction
-using gdf_col_pointer = typename std::unique_ptr<gdf_column, std::function<void(gdf_column*)>>;
 
 /**
  * @brief  Counts the number of valid bits for the specified number of rows
@@ -162,11 +149,10 @@
  */
 void print_gdf_column(gdf_column const *column, unsigned min_element_print_width = 1);
 
->>>>>>> bcf2a6a5
 
 /** ---------------------------------------------------------------------------*
  * @brief prints validity data from either a host or device pointer
- *
+ * 
  * @param validity_mask The validity bitmask to print
  * @param length Length of the mask in bits
  *
@@ -175,13 +161,8 @@
  * in the last byte, if length % 8 != 0. Such slack bits are ignored and
  * not printed. Usually, length is the number of elements of a gdf_column.
  * ---------------------------------------------------------------------------**/
-<<<<<<< HEAD
-void print_valid_data(const gdf_valid_type *validity_mask,
-                      const size_t num_rows);
-=======
 void print_valid_data(const gdf_valid_type *validity_mask, 
                       const size_t length);
->>>>>>> bcf2a6a5
 
 /* --------------------------------------------------------------------------*/
 /**
@@ -221,29 +202,13 @@
   extra_info.time_unit = TIME_UNIT_NONE;
   the_column->dtype_info = extra_info;
 
-  // If a validity bitmask vector was passed in, allocate device storage
+  // If a validity bitmask vector was passed in, allocate device storage 
   // and copy its contents from the host vector
   if(valid_vector.size() > 0)
   {
     RMM_ALLOC((void**)&(the_column->valid), valid_vector.size() * sizeof(gdf_valid_type), 0);
     cudaMemcpy(the_column->valid, valid_vector.data(), valid_vector.size() * sizeof(gdf_valid_type), cudaMemcpyHostToDevice);
-<<<<<<< HEAD
-
-    // Count the number of null bits
-    // count in all but last element in case it is not full
-    the_column->null_count = std::accumulate(valid_vector.begin(), valid_vector.end() - 1, 0,
-      [](gdf_size_type s, gdf_valid_type x) {
-        return s + std::bitset<GDF_VALID_BITSIZE>(x).flip().count();
-      });
-    // Now count the bits in the last mask
-    size_t unused_bits = GDF_VALID_BITSIZE - the_column->size % GDF_VALID_BITSIZE;
-    if (GDF_VALID_BITSIZE == unused_bits) unused_bits = 0;
-    auto last_mask = std::bitset<GDF_VALID_BITSIZE>(*(valid_vector.end()-1)).flip();
-    last_mask = (last_mask << unused_bits) >> unused_bits;
-    the_column->null_count += last_mask.count();
-=======
     the_column->null_count = (host_vector.size() - count_valid_bits_host(valid_vector, host_vector.size()));
->>>>>>> bcf2a6a5
   }
   else
   {
@@ -278,7 +243,7 @@
 // a gdf_column and append it to a vector of gdf_columns
 template<typename valid_initializer_t, std::size_t I = 0, typename... Tp>
   inline typename std::enable_if<I == sizeof...(Tp), void>::type
-convert_tuple_to_gdf_columns(std::vector<gdf_col_pointer> &gdf_columns,std::tuple<std::vector<Tp>...>& t,
+convert_tuple_to_gdf_columns(std::vector<gdf_col_pointer> &gdf_columns,std::tuple<std::vector<Tp>...>& t, 
                              valid_initializer_t bit_initializer)
 {
   //bottom of compile-time recursion
@@ -302,7 +267,7 @@
 
 // Converts a tuple of host vectors into a vector of gdf_columns
 template<typename valid_initializer_t, typename... Tp>
-std::vector<gdf_col_pointer> initialize_gdf_columns(std::tuple<std::vector<Tp>...> & host_columns,
+std::vector<gdf_col_pointer> initialize_gdf_columns(std::tuple<std::vector<Tp>...> & host_columns, 
                                                     valid_initializer_t bit_initializer)
 {
   std::vector<gdf_col_pointer> gdf_columns;
@@ -311,12 +276,12 @@
 }
 
 
-// Overload for default initialization of validity bitmasks which
+// Overload for default initialization of validity bitmasks which 
 // sets every element to valid
 template<typename... Tp>
 std::vector<gdf_col_pointer> initialize_gdf_columns(std::tuple<std::vector<Tp>...> & host_columns )
 {
-  return initialize_gdf_columns(host_columns,
+  return initialize_gdf_columns(host_columns, 
                                 [](const size_t row, const size_t col){return true;});
 }
 
@@ -328,7 +293,7 @@
   std::vector<gdf_col_pointer> gdf_columns;
 
   size_t col = 0;
-
+  
   for (auto column : columns)
   {
     // Creates a gdf_column for the current vector and pushes it onto
