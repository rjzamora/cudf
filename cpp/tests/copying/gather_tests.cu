#include <tests/strings/utilities.h>
#include <cudf/column/column_view.hpp>
#include <cudf/copying.hpp>
#include <cudf/detail/gather.cuh>
#include <cudf/detail/gather.hpp>
#include <cudf/table/table.hpp>
#include <cudf/table/table_view.hpp>
#include <tests/utilities/base_fixture.hpp>
#include <tests/utilities/column_utilities.hpp>
#include <tests/utilities/column_wrapper.hpp>
#include <tests/utilities/cudf_gtest.hpp>
#include <tests/utilities/table_utilities.hpp>
#include <tests/utilities/type_lists.hpp>

template <typename T>
class GatherTest : public cudf::test::BaseFixture {
};

TYPED_TEST_CASE(GatherTest, cudf::test::NumericTypes);

// This test exercises using different iterator types as gather map inputs
// to cudf::detail::gather -- device_vector and raw pointers.
TYPED_TEST(GatherTest, GatherDetailDeviceVectorTest)
{
  constexpr cudf::size_type source_size{1000};
  rmm::device_vector<cudf::size_type> gather_map(source_size);
  thrust::sequence(thrust::device, gather_map.begin(), gather_map.end());

  auto data = cudf::test::make_counting_transform_iterator(0, [](auto i) { return i; });
  cudf::test::fixed_width_column_wrapper<TypeParam> source_column(data, data + source_size);

  cudf::table_view source_table({source_column});

  // test with device vector iterators
  {
    std::unique_ptr<cudf::table> result =
      cudf::detail::gather(source_table, gather_map.begin(), gather_map.end());

    for (auto i = 0; i < source_table.num_columns(); ++i) {
      cudf::test::expect_columns_equal(source_table.column(i), result->view().column(i));
    }

    cudf::test::expect_tables_equal(source_table, result->view());
  }

  // test with raw pointers
  {
    std::unique_ptr<cudf::table> result = cudf::detail::gather(
      source_table, gather_map.data().get(), gather_map.data().get() + gather_map.size());

    for (auto i = 0; i < source_table.num_columns(); ++i) {
      cudf::test::expect_columns_equal(source_table.column(i), result->view().column(i));
    }

    cudf::test::expect_tables_equal(source_table, result->view());
  }
}

TYPED_TEST(GatherTest, GatherDetailInvalidIndexTest)
{
  constexpr cudf::size_type source_size{1000};

  auto data = cudf::test::make_counting_transform_iterator(0, [](auto i) { return i; });
  cudf::test::fixed_width_column_wrapper<TypeParam> source_column(data, data + source_size);
  auto gather_map_data =
    cudf::test::make_counting_transform_iterator(0, [](auto i) { return (i % 2) ? -1 : i; });
  cudf::test::fixed_width_column_wrapper<int32_t> gather_map(gather_map_data,
                                                             gather_map_data + (source_size * 2));

  cudf::table_view source_table({source_column});
<<<<<<< HEAD
  std::unique_ptr<cudf::experimental::table> result = cudf::experimental::detail::gather(
    source_table,
    gather_map,
    cudf::experimental::detail::out_of_bounds_policy::IGNORE,
    cudf::experimental::detail::negative_indices_policy::NOT_ALLOWED);
=======
  std::unique_ptr<cudf::table> result = cudf::detail::gather(source_table, gather_map, false, true);
>>>>>>> 01ca9eda

  auto expect_data =
    cudf::test::make_counting_transform_iterator(0, [](auto i) { return (i % 2) ? 0 : i; });
  auto expect_valid = cudf::test::make_counting_transform_iterator(
    0, [](auto i) { return (i % 2) || (i >= source_size) ? 0 : 1; });
  cudf::test::fixed_width_column_wrapper<TypeParam> expect_column(
    expect_data, expect_data + (source_size * 2), expect_valid);

  for (auto i = 0; i < source_table.num_columns(); ++i) {
    cudf::test::expect_columns_equal(expect_column, result->view().column(i));
  }
}

TYPED_TEST(GatherTest, IdentityTest)
{
  constexpr cudf::size_type source_size{1000};

  auto data = cudf::test::make_counting_transform_iterator(0, [](auto i) { return i; });
  cudf::test::fixed_width_column_wrapper<TypeParam> source_column(data, data + source_size);
  cudf::test::fixed_width_column_wrapper<int32_t> gather_map(data, data + source_size);

  cudf::table_view source_table({source_column});

  std::unique_ptr<cudf::table> result = std::move(cudf::gather(source_table, gather_map));

  for (auto i = 0; i < source_table.num_columns(); ++i) {
    cudf::test::expect_columns_equal(source_table.column(i), result->view().column(i));
  }

  cudf::test::expect_tables_equal(source_table, result->view());
}

TYPED_TEST(GatherTest, ReverseIdentityTest)
{
  constexpr cudf::size_type source_size{1000};

  auto data = cudf::test::make_counting_transform_iterator(0, [](auto i) { return i; });
  auto reversed_data =
    cudf::test::make_counting_transform_iterator(0, [](auto i) { return source_size - 1 - i; });

  cudf::test::fixed_width_column_wrapper<TypeParam> source_column(data, data + source_size);
  cudf::test::fixed_width_column_wrapper<int32_t> gather_map(reversed_data,
                                                             reversed_data + source_size);

  cudf::table_view source_table({source_column});

  std::unique_ptr<cudf::table> result = std::move(cudf::gather(source_table, gather_map));
  cudf::test::fixed_width_column_wrapper<TypeParam> expect_column(reversed_data,
                                                                  reversed_data + source_size);

  for (auto i = 0; i < source_table.num_columns(); ++i) {
    cudf::test::expect_columns_equal(expect_column, result->view().column(i));
  }
}

TYPED_TEST(GatherTest, EveryOtherNullOdds)
{
  constexpr cudf::size_type source_size{1000};

  // Every other element is valid
  auto data     = cudf::test::make_counting_transform_iterator(0, [](auto i) { return i; });
  auto validity = cudf::test::make_counting_transform_iterator(0, [](auto i) { return i % 2; });

  cudf::test::fixed_width_column_wrapper<TypeParam> source_column(
    data, data + source_size, validity);

  // Gather odd-valued indices
  auto map_data = cudf::test::make_counting_transform_iterator(0, [](auto i) { return i * 2; });

  cudf::test::fixed_width_column_wrapper<int32_t> gather_map(map_data,
                                                             map_data + (source_size / 2));

  cudf::table_view source_table({source_column});

  std::unique_ptr<cudf::table> result = std::move(cudf::gather(source_table, gather_map));

  auto expect_data  = cudf::test::make_counting_transform_iterator(0, [](auto i) { return 0; });
  auto expect_valid = cudf::test::make_counting_transform_iterator(0, [](auto i) { return 0; });
  cudf::test::fixed_width_column_wrapper<TypeParam> expect_column(
    expect_data, expect_data + source_size / 2, expect_valid);

  for (auto i = 0; i < source_table.num_columns(); ++i) {
    cudf::test::expect_columns_equal(expect_column, result->view().column(i));
  }
}

TYPED_TEST(GatherTest, EveryOtherNullEvens)
{
  constexpr cudf::size_type source_size{1000};

  // Every other element is valid
  auto data     = cudf::test::make_counting_transform_iterator(0, [](auto i) { return i; });
  auto validity = cudf::test::make_counting_transform_iterator(0, [](auto i) { return i % 2; });

  cudf::test::fixed_width_column_wrapper<TypeParam> source_column(
    data, data + source_size, validity);

  // Gather even-valued indices
  auto map_data = cudf::test::make_counting_transform_iterator(0, [](auto i) { return i * 2 + 1; });

  cudf::test::fixed_width_column_wrapper<int32_t> gather_map(map_data,
                                                             map_data + (source_size / 2));

  cudf::table_view source_table({source_column});

  std::unique_ptr<cudf::table> result = std::move(cudf::gather(source_table, gather_map));

  auto expect_data =
    cudf::test::make_counting_transform_iterator(0, [](auto i) { return i * 2 + 1; });
  auto expect_valid = cudf::test::make_counting_transform_iterator(0, [](auto i) { return 1; });
  cudf::test::fixed_width_column_wrapper<TypeParam> expect_column(
    expect_data, expect_data + source_size / 2, expect_valid);

  for (auto i = 0; i < source_table.num_columns(); ++i) {
    cudf::test::expect_columns_equal(expect_column, result->view().column(i));
  }
}

TYPED_TEST(GatherTest, AllNull)
{
  constexpr cudf::size_type source_size{1000};

  // Every element is invalid
  auto data     = cudf::test::make_counting_transform_iterator(0, [](auto i) { return i; });
  auto validity = cudf::test::make_counting_transform_iterator(0, [](auto i) { return 0; });

  // Create a gather map that gathers to random locations
  std::vector<cudf::size_type> host_map_data(source_size);
  std::iota(host_map_data.begin(), host_map_data.end(), 0);
  std::mt19937 g(0);
  std::shuffle(host_map_data.begin(), host_map_data.end(), g);
  thrust::device_vector<cudf::size_type> map_data(host_map_data);

  cudf::test::fixed_width_column_wrapper<TypeParam> source_column{
    data, data + source_size, validity};
  cudf::test::fixed_width_column_wrapper<int32_t> gather_map(map_data.begin(), map_data.end());

  cudf::table_view source_table({source_column});

  std::unique_ptr<cudf::table> result = std::move(cudf::gather(source_table, gather_map));

  // Check that the result is also all invalid
  cudf::test::expect_tables_equal(source_table, result->view());
}

TYPED_TEST(GatherTest, MultiColReverseIdentityTest)
{
  constexpr cudf::size_type source_size{1000};

  constexpr cudf::size_type n_cols = 3;

  auto data = cudf::test::make_counting_transform_iterator(0, [](auto i) { return i; });
  auto reversed_data =
    cudf::test::make_counting_transform_iterator(0, [](auto i) { return source_size - 1 - i; });

  std::vector<cudf::test::fixed_width_column_wrapper<TypeParam>> source_column_wrappers;
  std::vector<cudf::column_view> source_columns;

  for (int i = 0; i < n_cols; ++i) {
    source_column_wrappers.push_back(
      cudf::test::fixed_width_column_wrapper<TypeParam>(data, data + source_size));
    source_columns.push_back(source_column_wrappers[i]);
  }

  cudf::test::fixed_width_column_wrapper<int32_t> gather_map(reversed_data,
                                                             reversed_data + source_size);

  cudf::table_view source_table{source_columns};

  std::unique_ptr<cudf::table> result = std::move(cudf::gather(source_table, gather_map));

  cudf::test::fixed_width_column_wrapper<TypeParam> expect_column(reversed_data,
                                                                  reversed_data + source_size);

  for (auto i = 0; i < source_table.num_columns(); ++i) {
    cudf::test::expect_columns_equal(expect_column, result->view().column(i));
  }
}

TYPED_TEST(GatherTest, MultiColNulls)
{
  constexpr cudf::size_type source_size{1000};

  static_assert(0 == source_size % 2, "Size of source data must be a multiple of 2.");

  constexpr cudf::size_type n_cols = 3;

  auto data     = cudf::test::make_counting_transform_iterator(0, [](auto i) { return i; });
  auto validity = cudf::test::make_counting_transform_iterator(0, [](auto i) { return i % 2; });

  std::vector<cudf::test::fixed_width_column_wrapper<TypeParam>> source_column_wrappers;
  std::vector<cudf::column_view> source_columns;

  for (int i = 0; i < n_cols; ++i) {
    source_column_wrappers.push_back(
      cudf::test::fixed_width_column_wrapper<TypeParam>(data, data + source_size, validity));
    source_columns.push_back(source_column_wrappers[i]);
  }

  auto reversed_data =
    cudf::test::make_counting_transform_iterator(0, [](auto i) { return source_size - 1 - i; });

  cudf::test::fixed_width_column_wrapper<int32_t> gather_map(reversed_data,
                                                             reversed_data + source_size);

  cudf::table_view source_table{source_columns};

  std::unique_ptr<cudf::table> result = std::move(cudf::gather(source_table, gather_map));

  // Expected data
  auto expect_data =
    cudf::test::make_counting_transform_iterator(0, [](auto i) { return source_size - i - 1; });
  auto expect_valid =
    cudf::test::make_counting_transform_iterator(0, [](auto i) { return (i + 1) % 2; });

  cudf::test::fixed_width_column_wrapper<TypeParam> expect_column(
    expect_data, expect_data + source_size, expect_valid);

  for (auto i = 0; i < source_table.num_columns(); ++i) {
    cudf::test::expect_columns_equal(expect_column, result->view().column(i));
  }
}

class GatherTestStr : public cudf::test::BaseFixture {
};

TEST_F(GatherTestStr, StringColumn)
{
  cudf::test::fixed_width_column_wrapper<int16_t> col1{{1, 2, 3, 4, 5, 6}, {1, 1, 0, 1, 0, 1}};
  cudf::test::strings_column_wrapper col2{{"This", "is", "not", "a", "string", "type"},
                                          {1, 1, 1, 1, 1, 0}};
  cudf::table_view source_table{{col1, col2}};

  cudf::test::fixed_width_column_wrapper<int16_t> gather_map{{0, 1, 3, 4}};

  cudf::test::fixed_width_column_wrapper<int16_t> exp_col1{{1, 2, 4, 5}, {1, 1, 1, 0}};
  cudf::test::strings_column_wrapper exp_col2{{"This", "is", "a", "string"}, {1, 1, 1, 1}};
  cudf::table_view expected{{exp_col1, exp_col2}};

  auto got = cudf::gather(source_table, gather_map);

  cudf::test::expect_tables_equal(expected, got->view());
}

TEST_F(GatherTestStr, Gather)
{
  std::vector<const char*> h_strings{"eee", "bb", "", "aa", "bbb", "ééé"};
  cudf::test::strings_column_wrapper strings(h_strings.begin(), h_strings.end());
  cudf::table_view source_table({strings});

  std::vector<int32_t> h_map{4, 1, 5, 2, 7};
  cudf::test::fixed_width_column_wrapper<int32_t> gather_map(h_map.begin(), h_map.end());
<<<<<<< HEAD
  auto results = cudf::experimental::detail::gather(
    source_table,
    gather_map,
    cudf::experimental::detail::out_of_bounds_policy::IGNORE,
    cudf::experimental::detail::negative_indices_policy::NOT_ALLOWED);
=======
  auto results = cudf::detail::gather(source_table, gather_map, false, true);
>>>>>>> 01ca9eda

  std::vector<const char*> h_expected;
  std::vector<int32_t> expected_validity;
  for (auto itr = h_map.begin(); itr != h_map.end(); ++itr) {
    auto index = *itr;
    if ((0 <= index) && (index < static_cast<decltype(index)>(h_strings.size()))) {
      h_expected.push_back(h_strings[index]);
      expected_validity.push_back(1);
    } else {
      h_expected.push_back("");
      expected_validity.push_back(0);
    }
  }
  cudf::test::strings_column_wrapper expected(
    h_expected.begin(), h_expected.end(), expected_validity.begin());
  cudf::test::expect_columns_equal(results->view().column(0), expected);
}

TEST_F(GatherTestStr, GatherIgnoreOutOfBounds)
{
  std::vector<const char*> h_strings{"eee", "bb", "", "aa", "bbb", "ééé"};
  cudf::test::strings_column_wrapper strings(h_strings.begin(), h_strings.end());
  cudf::table_view source_table({strings});

  std::vector<int32_t> h_map{3, 4, 0, 0};
  cudf::test::fixed_width_column_wrapper<int32_t> gather_map(h_map.begin(), h_map.end());
<<<<<<< HEAD
  auto results = cudf::experimental::detail::gather(
    source_table,
    gather_map,
    cudf::experimental::detail::out_of_bounds_policy::IGNORE,
    cudf::experimental::detail::negative_indices_policy::NOT_ALLOWED);
=======
  auto results = cudf::detail::gather(source_table, gather_map, false, true);
>>>>>>> 01ca9eda

  std::vector<const char*> h_expected;
  std::vector<int32_t> expected_validity;
  for (auto itr = h_map.begin(); itr != h_map.end(); ++itr) {
    h_expected.push_back(h_strings[*itr]);
    expected_validity.push_back(1);
  }
  cudf::test::strings_column_wrapper expected(
    h_expected.begin(), h_expected.end(), expected_validity.begin());
  cudf::test::expect_columns_equal(results->view().column(0), expected);
}

TEST_F(GatherTestStr, GatherZeroSizeStringsColumn)
{
  cudf::column_view zero_size_strings_column(cudf::data_type{cudf::STRING}, 0, nullptr, nullptr, 0);
  rmm::device_vector<cudf::size_type> gather_map{};
  auto results = cudf::detail::gather(
    cudf::table_view({zero_size_strings_column}), gather_map.begin(), gather_map.end(), true);
  cudf::test::expect_strings_empty(results->get_column(0).view());
}<|MERGE_RESOLUTION|>--- conflicted
+++ resolved
@@ -68,15 +68,11 @@
                                                              gather_map_data + (source_size * 2));
 
   cudf::table_view source_table({source_column});
-<<<<<<< HEAD
-  std::unique_ptr<cudf::experimental::table> result = cudf::experimental::detail::gather(
-    source_table,
-    gather_map,
-    cudf::experimental::detail::out_of_bounds_policy::IGNORE,
-    cudf::experimental::detail::negative_indices_policy::NOT_ALLOWED);
-=======
-  std::unique_ptr<cudf::table> result = cudf::detail::gather(source_table, gather_map, false, true);
->>>>>>> 01ca9eda
+  std::unique_ptr<cudf::table> result =
+    cudf::detail::gather(source_table,
+                         gather_map,
+                         cudf::detail::out_of_bounds_policy::IGNORE,
+                         cudf::detail::negative_indices_policy::NOT_ALLOWED);
 
   auto expect_data =
     cudf::test::make_counting_transform_iterator(0, [](auto i) { return (i % 2) ? 0 : i; });
@@ -329,15 +325,10 @@
 
   std::vector<int32_t> h_map{4, 1, 5, 2, 7};
   cudf::test::fixed_width_column_wrapper<int32_t> gather_map(h_map.begin(), h_map.end());
-<<<<<<< HEAD
-  auto results = cudf::experimental::detail::gather(
-    source_table,
-    gather_map,
-    cudf::experimental::detail::out_of_bounds_policy::IGNORE,
-    cudf::experimental::detail::negative_indices_policy::NOT_ALLOWED);
-=======
-  auto results = cudf::detail::gather(source_table, gather_map, false, true);
->>>>>>> 01ca9eda
+  auto results = cudf::detail::gather(source_table,
+                                      gather_map,
+                                      cudf::detail::out_of_bounds_policy::IGNORE,
+                                      cudf::detail::negative_indices_policy::NOT_ALLOWED);
 
   std::vector<const char*> h_expected;
   std::vector<int32_t> expected_validity;
@@ -364,15 +355,10 @@
 
   std::vector<int32_t> h_map{3, 4, 0, 0};
   cudf::test::fixed_width_column_wrapper<int32_t> gather_map(h_map.begin(), h_map.end());
-<<<<<<< HEAD
-  auto results = cudf::experimental::detail::gather(
-    source_table,
-    gather_map,
-    cudf::experimental::detail::out_of_bounds_policy::IGNORE,
-    cudf::experimental::detail::negative_indices_policy::NOT_ALLOWED);
-=======
-  auto results = cudf::detail::gather(source_table, gather_map, false, true);
->>>>>>> 01ca9eda
+  auto results = cudf::detail::gather(source_table,
+                                      gather_map,
+                                      cudf::detail::out_of_bounds_policy::IGNORE,
+                                      cudf::detail::negative_indices_policy::NOT_ALLOWED);
 
   std::vector<const char*> h_expected;
   std::vector<int32_t> expected_validity;
