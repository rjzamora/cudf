# =============================================================================
# Copyright (c) 2018-2023, NVIDIA CORPORATION.
#
# Licensed under the Apache License, Version 2.0 (the "License"); you may not use this file except
# in compliance with the License. You may obtain a copy of the License at
#
# http://www.apache.org/licenses/LICENSE-2.0
#
# Unless required by applicable law or agreed to in writing, software distributed under the License
# is distributed on an "AS IS" BASIS, WITHOUT WARRANTIES OR CONDITIONS OF ANY KIND, either express
# or implied. See the License for the specific language governing permissions and limitations under
# the License.
# =============================================================================
cmake_minimum_required(VERSION 3.26.4 FATAL_ERROR)

include(../../fetch_rapids.cmake)
include(rapids-cmake)
include(rapids-cpm)
include(rapids-cuda)
include(rapids-export)
include(rapids-find)

project(
  CUDA_KAFKA
<<<<<<< HEAD
  VERSION 23.06.01
=======
  VERSION 23.08.00
>>>>>>> 9d794877
  LANGUAGES CXX
)

# Set a default build type if none was specified
rapids_cmake_build_type(Release)

# ##################################################################################################
# * conda environment -----------------------------------------------------------------------------
rapids_cmake_support_conda_env(conda_env MODIFY_PREFIX_PATH)

# ##################################################################################################
# * Build options
option(BUILD_TESTS "Build tests for libcudf_kafka" ON)

message(VERBOSE "CUDF_KAFKA: Build gtests: ${BUILD_TESTS}")

# ##################################################################################################
# * Dependencies

# add third party dependencies using CPM
rapids_cpm_init()
include(cmake/thirdparty/get_cudf.cmake)
include(cmake/thirdparty/get_rdkafka.cmake)

# # GTests if enabled
if(BUILD_TESTS)
  # GoogleTest
  include(../cmake/thirdparty/get_gtest.cmake)

  # include CTest module -- automatically calls enable_testing()
  include(CTest)
  add_subdirectory(tests)
endif()

# ##################################################################################################
# * library target --------------------------------------------------------------------------------
add_library(cudf_kafka SHARED src/kafka_consumer.cpp src/kafka_callback.cpp)

# ##################################################################################################
# * include paths ---------------------------------------------------------------------------------
target_include_directories(
  cudf_kafka PUBLIC "$<BUILD_INTERFACE:${CUDA_KAFKA_SOURCE_DIR}/include>"
                    "$<INSTALL_INTERFACE:include>"
)

# ##################################################################################################
# * library paths ---------------------------------------------------------------------------------
target_link_libraries(cudf_kafka PUBLIC cudf::cudf RDKAFKA::RDKAFKA)

# Add Conda library, and include paths if specified
if(TARGET conda_env)
  target_link_libraries(cudf_kafka PRIVATE conda_env)
endif()

set_target_properties(
  cudf_kafka
  PROPERTIES BUILD_RPATH "\$ORIGIN"
             INSTALL_RPATH "\$ORIGIN" # set target compile options
             CXX_STANDARD 17
             CXX_STANDARD_REQUIRED ON
)

# ##################################################################################################
# * cudf_kafka Install ----------------------------------------------------------------------------
rapids_cmake_install_lib_dir(lib_dir)
install(
  TARGETS cudf_kafka
  DESTINATION ${lib_dir}
  EXPORT cudf_kafka-exports
)

install(DIRECTORY ${CMAKE_CURRENT_SOURCE_DIR}/include DESTINATION include)

rapids_export(
  INSTALL cudf_kafka
  EXPORT_SET cudf_kafka-exports
  GLOBAL_TARGETS cudf_kafka
  NAMESPACE cudf_kafka::
)

rapids_export(
  BUILD cudf_kafka
  EXPORT_SET cudf_kafka-exports
  GLOBAL_TARGETS cudf_kafka
  NAMESPACE cudf_kafka::
)<|MERGE_RESOLUTION|>--- conflicted
+++ resolved
@@ -22,11 +22,7 @@
 
 project(
   CUDA_KAFKA
-<<<<<<< HEAD
-  VERSION 23.06.01
-=======
   VERSION 23.08.00
->>>>>>> 9d794877
   LANGUAGES CXX
 )
 
