--- conflicted
+++ resolved
@@ -28,11 +28,7 @@
 
 project(
   CUDF_JNI
-<<<<<<< HEAD
-  VERSION 22.08.01
-=======
   VERSION 22.10.00
->>>>>>> f817d96d
   LANGUAGES C CXX CUDA
 )
 
