# Build Jar artifact of cuDF

## Build the docker image

### Prerequisite

1. Docker should be installed.
2. [nvidia-docker](https://github.com/NVIDIA/nvidia-docker) should be installed.

### Build the docker image

In the root path of cuDF repo, run below command to build the docker image.
```bash
docker build -f java/ci/Dockerfile.centos7 --build-arg CUDA_VERSION=11.8.0 -t cudf-build:11.8.0-devel-centos7 .
```

The following CUDA versions are supported w/ CUDA Enhanced Compatibility:
* CUDA 11.0+

Change the --build-arg CUDA_VERSION to what you need.
You can replace the tag "cudf-build:11.8.0-devel-centos7" with another name you like.

## Start the docker then build

### Start the docker

Run below command to start a docker container with GPU.
```bash
nvidia-docker run -it cudf-build:11.8.0-devel-centos7 bash
```

### Download the cuDF source code

You can download the cuDF repo in the docker container or you can mount it into the container.
Here I choose to download again in the container.
```bash
git clone --recursive https://github.com/rapidsai/cudf.git -b branch-24.02
```

### Build cuDF jar with devtoolset

```bash
cd cudf
export WORKSPACE=`pwd`
scl enable devtoolset-11 "java/ci/build-in-docker.sh"
```

### The output

<<<<<<< HEAD
You can find the cuDF jar in java/target/ like cudf-23.12.1-SNAPSHOT-cuda11.jar.
=======
You can find the cuDF jar in java/target/ like cudf-24.02.0-SNAPSHOT-cuda11.jar.
>>>>>>> 82f6a535
<|MERGE_RESOLUTION|>--- conflicted
+++ resolved
@@ -47,8 +47,4 @@
 
 ### The output
 
-<<<<<<< HEAD
-You can find the cuDF jar in java/target/ like cudf-23.12.1-SNAPSHOT-cuda11.jar.
-=======
-You can find the cuDF jar in java/target/ like cudf-24.02.0-SNAPSHOT-cuda11.jar.
->>>>>>> 82f6a535
+You can find the cuDF jar in java/target/ like cudf-24.02.0-SNAPSHOT-cuda11.jar.