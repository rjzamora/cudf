--- conflicted
+++ resolved
@@ -217,13 +217,8 @@
         return not len(self)
 
     def __getitem__(self, arg):
-<<<<<<< HEAD
-        if isinstance(arg, (list, np.ndarray, DeviceNDArray, pd.Series, range,
-                            Index)):
-=======
         if isinstance(arg, (list, np.ndarray, pd.Series, range, Index,
                             DeviceNDArray)):
->>>>>>> dc0b0a6a
             arg = Series(arg)
         if isinstance(arg, Series):
             if issubclass(arg.dtype.type, np.integer):
