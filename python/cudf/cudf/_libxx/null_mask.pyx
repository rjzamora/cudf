# Copyright (c) 2020, NVIDIA CORPORATION.

from enum import Enum

from libcpp.memory cimport unique_ptr, make_unique

import cudf._libxx as libcudfxx
from cudf._libxx.lib cimport *
from cudf._libxx.column cimport Column
from cudf._libxx.includes.null_mask cimport (
    copy_bitmask as cpp_copy_bitmask,
    create_null_mask as cpp_create_null_mask,
    bitmask_allocation_size_bytes as cpp_bitmask_allocation_size_bytes,
    underlying_type_t_mask_state
)

from cudf.core.buffer import Buffer


class MaskState(Enum):
    """
    Enum for null mask creation state
    """
<<<<<<< HEAD
    UNALLOCATED   = <underlying_type_t_mask_state> mask_state.UNALLOCATED
    UNINITIALIZED = <underlying_type_t_mask_state> mask_state.UNINITIALIZED
    ALL_VALID     = <underlying_type_t_mask_state> mask_state.ALL_VALID
    ALL_NULL      = <underlying_type_t_mask_state> mask_state.ALL_NULL
=======
    UNALLOCATED = <underlying_type_t_mask_state> mask_state.UNALLOCATED
    UNINITIALIZED = <underlying_type_t_mask_state> mask_state.UNINITIALIZED
    ALL_VALID = <underlying_type_t_mask_state> mask_state.ALL_VALID
    ALL_NULL = <underlying_type_t_mask_state> mask_state.ALL_NULL

>>>>>>> 20f9ca0f

def copy_bitmask(Column col):
    """
    Copies column's validity mask buffer into a new buffer, shifting by the
    offset if nonzero
    """
    if col.base_mask is None:
        return None

    cdef column_view col_view = col.view()
    cdef device_buffer db
    cdef unique_ptr[device_buffer] up_db

    with nogil:
        db = cpp_copy_bitmask(col_view)
        up_db = make_unique[device_buffer](move(db))

    rmm_db = DeviceBuffer.c_from_unique_ptr(move(up_db))
    buf = Buffer(rmm_db)
    return buf


def bitmask_allocation_size_bytes(size_type num_bits):
    """
    Given a size, calculates the number of bytes that should be allocated for a
    column validity mask
    """
    cdef size_t output_size

    with nogil:
        output_size = cpp_bitmask_allocation_size_bytes(num_bits)

    return output_size


def create_null_mask(size_type size, state=MaskState.UNINITIALIZED):
    """
    Given a size and a mask state, allocate a mask that can properly represent
    the given size with the given mask state

    Parameters
    ----------
    size : int
        Number of elements the mask needs to be able to represent
    state : ``MaskState``, default ``MaskState.UNINITIALIZED``
        State the null mask should be created in
    """
    if not isinstance(state, MaskState):
        raise TypeError(
            "`state` is required to be of type `MaskState`, got "
            + (type(state).__name__)
        )

    cdef device_buffer db
    cdef unique_ptr[device_buffer] up_db
    cdef mask_state c_mask_state = <mask_state>(
        <underlying_type_t_mask_state>(state.value)
    )

    with nogil:
        db = cpp_create_null_mask(size, c_mask_state)
        up_db = make_unique[device_buffer](move(db))

    rmm_db = DeviceBuffer.c_from_unique_ptr(move(up_db))
    buf = Buffer(rmm_db)
    return buf<|MERGE_RESOLUTION|>--- conflicted
+++ resolved
@@ -21,18 +21,11 @@
     """
     Enum for null mask creation state
     """
-<<<<<<< HEAD
-    UNALLOCATED   = <underlying_type_t_mask_state> mask_state.UNALLOCATED
-    UNINITIALIZED = <underlying_type_t_mask_state> mask_state.UNINITIALIZED
-    ALL_VALID     = <underlying_type_t_mask_state> mask_state.ALL_VALID
-    ALL_NULL      = <underlying_type_t_mask_state> mask_state.ALL_NULL
-=======
     UNALLOCATED = <underlying_type_t_mask_state> mask_state.UNALLOCATED
     UNINITIALIZED = <underlying_type_t_mask_state> mask_state.UNINITIALIZED
     ALL_VALID = <underlying_type_t_mask_state> mask_state.ALL_VALID
     ALL_NULL = <underlying_type_t_mask_state> mask_state.ALL_NULL
 
->>>>>>> 20f9ca0f
 
 def copy_bitmask(Column col):
     """
