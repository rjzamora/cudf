--- conflicted
+++ resolved
@@ -66,8 +66,6 @@
         data_type(type_id id) except +
         type_id id() except +
 
-<<<<<<< HEAD
-=======
 ctypedef int32_t underlying_type_t_interpolation
 
 cdef extern from "cudf/types.hpp" namespace "cudf::experimental" nogil:
@@ -77,7 +75,6 @@
         HIGHER   "cudf::experimental::interpolation::HIGHER"
         MIDPOINT "cudf::experimental::interpolation::MIDPOINT"
         NEAREST  "cudf::experimental::interpolation::NEAREST"
->>>>>>> a6c2dc4e
 
 cdef extern from "cudf/column/column.hpp" namespace "cudf" nogil:
     cdef cppclass column_contents "cudf::column::contents":
