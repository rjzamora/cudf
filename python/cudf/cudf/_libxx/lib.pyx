# Copyright (c) 2020, NVIDIA CORPORATION.

import numpy as np

<<<<<<< HEAD
from enum import Enum as PyEnum # as PyEnum so we don't conflict with cython
=======
from enum import IntEnum
>>>>>>> 20f9ca0f
from cudf._libxx.lib cimport *


np_to_cudf_types = {
    np.dtype("int8"): INT8,
    np.dtype("int16"): INT16,
    np.dtype("int32"): INT32,
    np.dtype("int64"): INT64,
    np.dtype("float32"): FLOAT32,
    np.dtype("float64"): FLOAT64,
    np.dtype("datetime64[s]"): TIMESTAMP_SECONDS,
    np.dtype("datetime64[ms]"): TIMESTAMP_MILLISECONDS,
    np.dtype("datetime64[us]"): TIMESTAMP_MICROSECONDS,
    np.dtype("datetime64[ns]"): TIMESTAMP_NANOSECONDS,
    np.dtype("object"): STRING,
    np.dtype("bool"): BOOL8,
}

cudf_to_np_types = {
    INT8: np.dtype("int8"),
    INT16: np.dtype("int16"),
    INT32: np.dtype("int32"),
    INT64: np.dtype("int64"),
    FLOAT32: np.dtype("float32"),
    FLOAT64: np.dtype("float64"),
    TIMESTAMP_SECONDS: np.dtype("datetime64[s]"),
    TIMESTAMP_MILLISECONDS: np.dtype("datetime64[ms]"),
    TIMESTAMP_MICROSECONDS: np.dtype("datetime64[us]"),
    TIMESTAMP_NANOSECONDS: np.dtype("datetime64[ns]"),
    STRING: np.dtype("object"),
    BOOL8: np.dtype("bool"),
}

<<<<<<< HEAD
class Interpolation(PyEnum):
    LINEAR   = <underlying_type_t_interpolation> interpolation.LINEAR
    LOWER    = <underlying_type_t_interpolation> interpolation.LOWER
    HIGHER   = <underlying_type_t_interpolation> interpolation.HIGHER
    MIDPOINT = <underlying_type_t_interpolation> interpolation.MIDPOINT
    NEAREST  = <underlying_type_t_interpolation> interpolation.NEAREST

class Order(PyEnum):
    ASCENDING  = <underlying_type_t_order> order.ASCENDING
    DESCENDING = <underlying_type_t_order> order.DESCENDING

class Sorted(PyEnum):
    YES = <underlying_type_t_sorted> sorted.YES
    NO  = <underlying_type_t_sorted> sorted.NO

class NullOrder(PyEnum):
    BEFORE = <underlying_type_t_order> null_order.BEFORE
    AFTER  = <underlying_type_t_order> null_order.AFTER
=======

class Interpolation(IntEnum):
    LINEAR = <underlying_type_t_interpolation> interpolation.LINEAR
    LOWER = <underlying_type_t_interpolation> interpolation.LOWER
    HIGHER = <underlying_type_t_interpolation> interpolation.HIGHER
    MIDPOINT = <underlying_type_t_interpolation> interpolation.MIDPOINT
    NEAREST = <underlying_type_t_interpolation> interpolation.NEAREST


class Order(IntEnum):
    ASCENDING = <underlying_type_t_order> order.ASCENDING
    DESCENDING = <underlying_type_t_order> order.DESCENDING


class Sorted(IntEnum):
    YES = <underlying_type_t_sorted> sorted.YES
    NO = <underlying_type_t_sorted> sorted.NO


class NullOrder(IntEnum):
    BEFORE = <underlying_type_t_order> null_order.BEFORE
    AFTER = <underlying_type_t_order> null_order.AFTER
>>>>>>> 20f9ca0f
<|MERGE_RESOLUTION|>--- conflicted
+++ resolved
@@ -2,11 +2,7 @@
 
 import numpy as np
 
-<<<<<<< HEAD
-from enum import Enum as PyEnum # as PyEnum so we don't conflict with cython
-=======
 from enum import IntEnum
->>>>>>> 20f9ca0f
 from cudf._libxx.lib cimport *
 
 
@@ -40,26 +36,6 @@
     BOOL8: np.dtype("bool"),
 }
 
-<<<<<<< HEAD
-class Interpolation(PyEnum):
-    LINEAR   = <underlying_type_t_interpolation> interpolation.LINEAR
-    LOWER    = <underlying_type_t_interpolation> interpolation.LOWER
-    HIGHER   = <underlying_type_t_interpolation> interpolation.HIGHER
-    MIDPOINT = <underlying_type_t_interpolation> interpolation.MIDPOINT
-    NEAREST  = <underlying_type_t_interpolation> interpolation.NEAREST
-
-class Order(PyEnum):
-    ASCENDING  = <underlying_type_t_order> order.ASCENDING
-    DESCENDING = <underlying_type_t_order> order.DESCENDING
-
-class Sorted(PyEnum):
-    YES = <underlying_type_t_sorted> sorted.YES
-    NO  = <underlying_type_t_sorted> sorted.NO
-
-class NullOrder(PyEnum):
-    BEFORE = <underlying_type_t_order> null_order.BEFORE
-    AFTER  = <underlying_type_t_order> null_order.AFTER
-=======
 
 class Interpolation(IntEnum):
     LINEAR = <underlying_type_t_interpolation> interpolation.LINEAR
@@ -81,5 +57,4 @@
 
 class NullOrder(IntEnum):
     BEFORE = <underlying_type_t_order> null_order.BEFORE
-    AFTER = <underlying_type_t_order> null_order.AFTER
->>>>>>> 20f9ca0f
+    AFTER = <underlying_type_t_order> null_order.AFTER