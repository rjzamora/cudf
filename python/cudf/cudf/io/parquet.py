# Copyright (c) 2019-2024, NVIDIA CORPORATION.
from __future__ import annotations

import itertools
import math
import operator
import shutil
import tempfile
import warnings
from collections import defaultdict
from contextlib import ExitStack
from functools import partial, reduce
from typing import TYPE_CHECKING
from uuid import uuid4

import numpy as np
import pandas as pd
from pyarrow import dataset as ds

import cudf
from cudf._lib import parquet as libparquet
from cudf.api.types import is_list_like
from cudf.core.column import as_column, column_empty
from cudf.core.column.categorical import CategoricalColumn, as_unsigned_codes
from cudf.utils import ioutils
from cudf.utils.performance_tracking import _performance_tracking

if TYPE_CHECKING:
    from collections.abc import Callable


BYTE_SIZES = {
    "kb": 1000,
    "mb": 1000000,
    "gb": 1000000000,
    "tb": 1000000000000,
    "pb": 1000000000000000,
    "kib": 1024,
    "mib": 1048576,
    "gib": 1073741824,
    "tib": 1099511627776,
    "pib": 1125899906842624,
    "b": 1,
    "": 1,
    "k": 1000,
    "m": 1000000,
    "g": 1000000000,
    "t": 1000000000000,
    "p": 1000000000000000,
    "ki": 1024,
    "mi": 1048576,
    "gi": 1073741824,
    "ti": 1099511627776,
    "pi": 1125899906842624,
}


@_performance_tracking
def _write_parquet(
    df,
    paths,
    compression="snappy",
    index=None,
    statistics="ROWGROUP",
    metadata_file_path=None,
    int96_timestamps=False,
    row_group_size_bytes=ioutils._ROW_GROUP_SIZE_BYTES_DEFAULT,
    row_group_size_rows=None,
    max_page_size_bytes=None,
    max_page_size_rows=None,
    max_dictionary_size=None,
    partitions_info=None,
    storage_options=None,
    force_nullable_schema=False,
    header_version="1.0",
    use_dictionary=True,
    skip_compression=None,
    column_encoding=None,
    column_type_length=None,
    output_as_binary=None,
    write_arrow_schema=True,
):
    if is_list_like(paths) and len(paths) > 1:
        if partitions_info is None:
            ValueError("partition info is required for multiple paths")
        elif not is_list_like(partitions_info):
            ValueError("partition info must be list-like for multiple paths")
        elif not len(paths) == len(partitions_info):
            ValueError("partitions_info and paths must be of same size")
    if is_list_like(partitions_info) and len(partitions_info) > 1:
        if not is_list_like(paths):
            ValueError("paths must be list-like when partitions_info provided")

    paths_or_bufs = [
        ioutils.get_writer_filepath_or_buffer(
            path_or_data=path, mode="wb", storage_options=storage_options
        )
        for path in paths
    ]
    common_args = {
        "index": index,
        "compression": compression,
        "statistics": statistics,
        "metadata_file_path": metadata_file_path,
        "int96_timestamps": int96_timestamps,
        "row_group_size_bytes": row_group_size_bytes,
        "row_group_size_rows": row_group_size_rows,
        "max_page_size_bytes": max_page_size_bytes,
        "max_page_size_rows": max_page_size_rows,
        "max_dictionary_size": max_dictionary_size,
        "partitions_info": partitions_info,
        "force_nullable_schema": force_nullable_schema,
        "header_version": header_version,
        "use_dictionary": use_dictionary,
        "skip_compression": skip_compression,
        "column_encoding": column_encoding,
        "column_type_length": column_type_length,
        "output_as_binary": output_as_binary,
        "write_arrow_schema": write_arrow_schema,
    }
    if all(ioutils.is_fsspec_open_file(buf) for buf in paths_or_bufs):
        with ExitStack() as stack:
            fsspec_objs = [stack.enter_context(file) for file in paths_or_bufs]
            file_objs = [
                ioutils.get_IOBase_writer(file_obj) for file_obj in fsspec_objs
            ]
            write_parquet_res = libparquet.write_parquet(
                df, filepaths_or_buffers=file_objs, **common_args
            )
    else:
        write_parquet_res = libparquet.write_parquet(
            df, filepaths_or_buffers=paths_or_bufs, **common_args
        )

    return write_parquet_res


# Logic chosen to match: https://arrow.apache.org/
# docs/_modules/pyarrow/parquet.html#write_to_dataset
@_performance_tracking
def write_to_dataset(
    df,
    root_path,
    compression="snappy",
    filename=None,
    partition_cols=None,
    fs=None,
    preserve_index=False,
    return_metadata=False,
    statistics="ROWGROUP",
    int96_timestamps=False,
    row_group_size_bytes=ioutils._ROW_GROUP_SIZE_BYTES_DEFAULT,
    row_group_size_rows=None,
    max_page_size_bytes=None,
    max_page_size_rows=None,
    storage_options=None,
    force_nullable_schema=False,
    header_version="1.0",
    use_dictionary=True,
    skip_compression=None,
    column_encoding=None,
    column_type_length=None,
    output_as_binary=None,
    store_schema=False,
):
    """Wraps `to_parquet` to write partitioned Parquet datasets.
    For each combination of partition group and value,
    subdirectories are created as follows:

    .. code-block:: bash

        root_dir/
            group=value1
                <filename>.parquet
            ...
            group=valueN
                <filename>.parquet

    Parameters
    ----------
    df : cudf.DataFrame
    root_path : string,
        The root directory of the dataset
    compression : {'snappy', 'ZSTD', None}, default 'snappy'
        Name of the compression to use. Use ``None`` for no compression.
    filename : string, default None
        The file name to use (within each partition directory). If None,
        a random uuid4 hex string will be used for each file name.
    partition_cols : list,
        Column names by which to partition the dataset.
        Columns are partitioned in the order they are given.
    fs : FileSystem, default None
        If nothing passed, paths assumed to be found in the local on-disk
        filesystem
    preserve_index : bool, default False
        Preserve index values in each parquet file.
    return_metadata : bool, default False
        Return parquet metadata for written data. Returned metadata will
        include the file-path metadata (relative to `root_path`).
    int96_timestamps : bool, default False
        If ``True``, write timestamps in int96 format. This will convert
        timestamps from timestamp[ns], timestamp[ms], timestamp[s], and
        timestamp[us] to the int96 format, which is the number of Julian
        days and the number of nanoseconds since midnight of 1970-01-01.
        If ``False``, timestamps will not be altered.
    row_group_size_bytes: integer or None, default None
        Maximum size of each stripe of the output.
        If None, 134217728 (128MB) will be used.
    row_group_size_rows: integer or None, default None
        Maximum number of rows of each stripe of the output.
        If None, 1000000 will be used.
    max_page_size_bytes: integer or None, default None
        Maximum uncompressed size of each page of the output.
        If None, 524288 (512KB) will be used.
    max_page_size_rows: integer or None, default None
        Maximum number of rows of each page of the output.
        If None, 20000 will be used.
    storage_options : dict, optional, default None
        Extra options that make sense for a particular storage connection,
        e.g. host, port, username, password, etc. For HTTP(S) URLs the
        key-value pairs are forwarded to ``urllib.request.Request`` as
        header options. For other URLs (e.g. starting with "s3://", and
        "gcs://") the key-value pairs are forwarded to ``fsspec.open``.
        Please see ``fsspec`` and ``urllib`` for more details.
    force_nullable_schema : bool, default False.
        If True, writes all columns as `null` in schema.
        If False, columns are written as `null` if they contain null values,
        otherwise as `not null`.
    header_version : {{'1.0', '2.0'}}, default "1.0"
        Controls whether to use version 1.0 or version 2.0 page headers when
        encoding. Version 1.0 is more portable, but version 2.0 enables the
        use of newer encoding schemes.
    force_nullable_schema : bool, default False.
        If True, writes all columns as `null` in schema.
        If False, columns are written as `null` if they contain null values,
        otherwise as `not null`.
    skip_compression : set, optional, default None
        If a column name is present in the set, that column will not be compressed,
        regardless of the ``compression`` setting.
    column_encoding : dict, optional, default None
        Sets the page encoding to use on a per-column basis. The key is a column
        name, and the value is one of: 'PLAIN', 'DICTIONARY', 'DELTA_BINARY_PACKED',
        'DELTA_LENGTH_BYTE_ARRAY', 'DELTA_BYTE_ARRAY', 'BYTE_STREAM_SPLIT', or
        'USE_DEFAULT'.
    column_type_length : dict, optional, default None
        Specifies the width in bytes of ``FIXED_LEN_BYTE_ARRAY`` column elements.
        The key is a column name and the value is an integer. The named column
        will be output as unannotated binary (i.e. the column will behave as if
        ``output_as_binary`` was set).
    output_as_binary : set, optional, default None
        If a column name is present in the set, that column will be output as
        unannotated binary, rather than the default 'UTF-8'.
    store_schema : bool, default False
        If ``True``, enable computing and writing arrow schema to Parquet
        file footer's key-value metadata section for faithful round-tripping.
    """

    fs = ioutils._ensure_filesystem(fs, root_path, storage_options)
    fs.mkdirs(root_path, exist_ok=True)

    if partition_cols is not None and len(partition_cols) > 0:
        (
            full_paths,
            metadata_file_paths,
            grouped_df,
            part_offsets,
            _,
        ) = _get_partitioned(
            df=df,
            root_path=root_path,
            partition_cols=partition_cols,
            filename=filename,
            fs=fs,
            preserve_index=preserve_index,
            storage_options=storage_options,
        )
        metadata_file_path = metadata_file_paths if return_metadata else None
        metadata = to_parquet(
            df=grouped_df,
            path=full_paths,
            compression=compression,
            index=preserve_index,
            partition_offsets=part_offsets,
            storage_options=storage_options,
            metadata_file_path=metadata_file_path,
            statistics=statistics,
            int96_timestamps=int96_timestamps,
            row_group_size_bytes=row_group_size_bytes,
            row_group_size_rows=row_group_size_rows,
            max_page_size_bytes=max_page_size_bytes,
            max_page_size_rows=max_page_size_rows,
            force_nullable_schema=force_nullable_schema,
            header_version=header_version,
            use_dictionary=use_dictionary,
            skip_compression=skip_compression,
            column_encoding=column_encoding,
            column_type_length=column_type_length,
            output_as_binary=output_as_binary,
            store_schema=store_schema,
        )

    else:
        filename = filename or _generate_filename()
        full_path = fs.sep.join([root_path, filename])

        metadata_file_path = filename if return_metadata else None

        metadata = df.to_parquet(
            path=full_path,
            compression=compression,
            index=preserve_index,
            storage_options=storage_options,
            metadata_file_path=metadata_file_path,
            statistics=statistics,
            int96_timestamps=int96_timestamps,
            row_group_size_bytes=row_group_size_bytes,
            row_group_size_rows=row_group_size_rows,
            max_page_size_bytes=max_page_size_bytes,
            max_page_size_rows=max_page_size_rows,
            force_nullable_schema=force_nullable_schema,
            header_version=header_version,
            use_dictionary=use_dictionary,
            skip_compression=skip_compression,
            column_encoding=column_encoding,
            column_type_length=column_type_length,
            output_as_binary=output_as_binary,
            store_schema=store_schema,
        )

    return metadata


@ioutils.doc_read_parquet_metadata()
@_performance_tracking
def read_parquet_metadata(filepath_or_buffer):
    """{docstring}"""

    # List of filepaths or buffers
    filepaths_or_buffers = ioutils.get_reader_filepath_or_buffer(
        path_or_data=filepath_or_buffer,
        bytes_per_thread=None,
    )

    return libparquet.read_parquet_metadata(filepaths_or_buffers)


@_performance_tracking
def _process_dataset(
    paths,
    fs,
    filters=None,
    row_groups=None,
    categorical_partitions=True,
    dataset_kwargs=None,
):
    # Returns:
    #     file_list - Expanded/filtered list of paths
    #     row_groups - Filtered list of row-group selections
    #     partition_keys - list of partition keys for each file
    #     partition_categories - Categories for each partition

    # The general purpose of this function is to (1) expand
    # directory input into a list of paths (using the pyarrow
    # dataset API), (2) to apply row-group filters, and (3)
    # to discover directory-partitioning information

    # Deal with case that the user passed in a directory name
    file_list = paths
    if len(paths) == 1 and ioutils.is_directory(paths[0]):
        paths = ioutils.stringify_pathlike(paths[0])

    # Convert filters to ds.Expression
    if filters is not None:
        from pyarrow.parquet import filters_to_expression

        filters = filters_to_expression(filters)

    # Initialize ds.FilesystemDataset
    # TODO: Remove the if len(paths) workaround after following bug is fixed:
    # https://issues.apache.org/jira/browse/ARROW-16438
    dataset = ds.dataset(
        source=paths[0] if len(paths) == 1 else paths,
        filesystem=fs,
        **(
            dataset_kwargs
            or {
                "format": "parquet",
                "partitioning": "hive",
            }
        ),
    )

    file_list = dataset.files
    if len(file_list) == 0:
        raise FileNotFoundError(f"{paths} could not be resolved to any files")

    # Deal with directory partitioning
    # Get all partition keys (without filters)
    partition_categories = defaultdict(list)
    file_fragment = None
    for file_fragment in dataset.get_fragments():
        keys = ds._get_partition_keys(file_fragment.partition_expression)
        if not (keys or partition_categories):
            # Bail - This is not a directory-partitioned dataset
            break
        for k, v in keys.items():
            if v not in partition_categories[k]:
                partition_categories[k].append(v)
        if not categorical_partitions:
            # Bail - We don't need to discover all categories.
            # We only need to save the partition keys from this
            # first `file_fragment`
            break

    if partition_categories and file_fragment is not None:
        # Check/correct order of `categories` using last file_frag,
        # because `_get_partition_keys` does NOT preserve the
        # partition-hierarchy order of the keys.
        cat_keys = [
            part.split("=")[0]
            for part in file_fragment.path.split(fs.sep)
            if "=" in part
        ]
        if set(partition_categories) == set(cat_keys):
            partition_categories = {
                k: partition_categories[k]
                for k in cat_keys
                if k in partition_categories
            }

    # If we do not have partitioned data and
    # are not filtering, we can return here
    if filters is None and not partition_categories:
        return file_list, row_groups, [], {}

    # Record initial row_groups input
    row_groups_map = {}
    if row_groups is not None:
        # Make sure paths and row_groups map 1:1
        # and save the initial mapping
        if len(paths) != len(file_list):
            raise ValueError(
                "Cannot specify a row_group selection for a directory path."
            )
        row_groups_map = {path: rgs for path, rgs in zip(paths, row_groups)}

    # Apply filters and discover partition columns
    partition_keys = []
    if partition_categories or filters is not None:
        file_list = []
        if filters is not None:
            row_groups = []
        for file_fragment in dataset.get_fragments(filter=filters):
            path = file_fragment.path

            # Extract hive-partition keys, and make sure they
            # are ordered the same as they are in `partition_categories`
            if partition_categories:
                raw_keys = ds._get_partition_keys(
                    file_fragment.partition_expression
                )
                partition_keys.append(
                    [
                        (name, raw_keys[name])
                        for name in partition_categories.keys()
                    ]
                )

            # Apply row-group filtering
            selection = row_groups_map.get(path, None)
            if selection is not None or filters is not None:
                filtered_row_groups = [
                    rg_info.id
                    for rg_fragment in file_fragment.split_by_row_group(
                        filters,
                        schema=dataset.schema,
                    )
                    for rg_info in rg_fragment.row_groups
                ]
            file_list.append(path)
            if filters is not None:
                if selection is None:
                    row_groups.append(filtered_row_groups)
                else:
                    row_groups.append(
                        [
                            rg_id
                            for rg_id in filtered_row_groups
                            if rg_id in selection
                        ]
                    )

    return (
        file_list,
        row_groups,
        partition_keys,
        partition_categories if categorical_partitions else {},
    )


@ioutils.doc_read_parquet()
@_performance_tracking
def read_parquet(
    filepath_or_buffer,
    engine="cudf",
    columns=None,
    storage_options=None,
    filesystem=None,
    filters=None,
    row_groups=None,
    use_pandas_metadata=True,
    categorical_partitions=True,
    bytes_per_thread=None,
    dataset_kwargs=None,
    nrows=None,
    skip_rows=None,
    allow_mismatched_pq_schemas=False,
    *args,
    **kwargs,
):
    """{docstring}"""
    if engine not in {"cudf", "pyarrow"}:
        raise ValueError(
            f"Only supported engines are {{'cudf', 'pyarrow'}}, got {engine=}"
        )
    if bytes_per_thread is None:
        bytes_per_thread = ioutils._BYTES_PER_THREAD_DEFAULT

    # Multiple sources are passed as a list. If a single source is passed,
    # wrap it in a list for unified processing downstream.
    if not is_list_like(filepath_or_buffer):
        filepath_or_buffer = [filepath_or_buffer]

    # a list of row groups per source should be passed. make the list of
    # lists that is expected for multiple sources
    if row_groups is not None:
        if not is_list_like(row_groups):
            row_groups = [[row_groups]]
        elif not is_list_like(row_groups[0]):
            row_groups = [row_groups]

    # Check columns input
    if columns is not None:
        if not is_list_like(columns):
            raise ValueError("Expected list like for columns")

    # Start by trying construct a filesystem object, so we
    # can apply filters on remote file-systems
    fs, paths = ioutils._get_filesystem_and_paths(
        path_or_data=filepath_or_buffer,
        storage_options=storage_options,
        filesystem=filesystem,
    )

    # Normalize and validate filters
    filters = _normalize_filters(filters)

    # Use pyarrow dataset to detect/process directory-partitioned
    # data and apply filters. Note that we can only support partitioned
    # data and filtering if the input is a single directory or list of
    # paths.
    partition_keys = []
    partition_categories = {}
    if fs and paths:
        (
            paths,
            row_groups,
            partition_keys,
            partition_categories,
        ) = _process_dataset(
            paths=paths,
            fs=fs,
            filters=filters,
            row_groups=row_groups,
            categorical_partitions=categorical_partitions,
            dataset_kwargs=dataset_kwargs,
        )
    filepath_or_buffer = paths if paths else filepath_or_buffer

    # Prepare remote-IO options
    prefetch_options = kwargs.pop("prefetch_options", {})
    if not ioutils._is_local_filesystem(fs):
<<<<<<< HEAD
=======
        # The default prefetch method depends on the
        # `row_groups` argument. In most cases we will use
        # method="all" by default, because it is fastest
        # when we need to read most of the file(s).
        # If a (simple) `row_groups` selection is made, we
        # use method="parquet" to avoid transferring the
        # entire file over the network
>>>>>>> d943d8d3
        method = prefetch_options.get("method")
        _row_groups = None
        if method in (None, "parquet"):
            if row_groups is None:
<<<<<<< HEAD
                # Don't use 'parquet' prefetcher for column
                # projection alone.
=======
                # If the user didn't specify a method, don't use
                # 'parquet' prefetcher for column projection alone.
>>>>>>> d943d8d3
                method = method or "all"
            elif all(r == row_groups[0] for r in row_groups):
                # Row group selection means we are probably
                # reading half the file or less. We should
                # avoid a full file transfer by default.
                method = "parquet"
                _row_groups = row_groups[0]
            elif (method := method or "all") == "parquet":
                raise ValueError(
                    "The 'parquet' prefetcher requires a uniform "
                    "row-group selection for all paths within the "
                    "same `read_parquet` call. "
                    "Got: {row_groups}"
                )
        if method == "parquet":
            prefetch_options = prefetch_options.update(
                {
                    "method": method,
                    "columns": columns,
                    "row_groups": _row_groups,
                }
            )

    filepaths_or_buffers = ioutils.get_reader_filepath_or_buffer(
        path_or_data=filepath_or_buffer,
        fs=fs,
        storage_options=storage_options,
        bytes_per_thread=bytes_per_thread,
        prefetch_options=prefetch_options,
    )

    # Warn user if they are not using cudf for IO
    # (There is a good chance this was not the intention)
    if engine != "cudf":
        warnings.warn(
            "Using CPU via PyArrow to read Parquet dataset. "
            "This option is both inefficient and unstable!"
        )
        if filters is not None:
            warnings.warn(
                "Parquet row-group filtering is only supported with "
                "'engine=cudf'. Use pandas or pyarrow API directly "
                "for full CPU-based filtering functionality."
            )

    # Make sure we read in the columns needed for row-wise
    # filtering after IO. This means that one or more columns
    # will be dropped almost immediately after IO. However,
    # we do NEED these columns for accurate filtering.
    projected_columns = None
    if columns and filters:
        projected_columns = columns
        columns = sorted(
            set(v[0] for v in itertools.chain.from_iterable(filters))
            | set(columns)
        )

    # Convert parquet data to a cudf.DataFrame
    df = _parquet_to_frame(
        filepaths_or_buffers,
        engine,
        *args,
        columns=columns,
        row_groups=row_groups,
        use_pandas_metadata=use_pandas_metadata,
        partition_keys=partition_keys,
        partition_categories=partition_categories,
        dataset_kwargs=dataset_kwargs,
        nrows=nrows,
        skip_rows=skip_rows,
        allow_mismatched_pq_schemas=allow_mismatched_pq_schemas,
        **kwargs,
    )
    # Apply filters row-wise (if any are defined), and return
    df = _apply_post_filters(df, filters)
    if projected_columns:
        # Elements of `projected_columns` may now be in the index.
        # We must filter these names from our projection
        projected_columns = [
            col for col in projected_columns if col in df._column_names
        ]
        return df[projected_columns]
    return df


def _normalize_filters(filters: list | None) -> list[list[tuple]] | None:
    # Utility to normalize and validate the `filters`
    # argument to `read_parquet`
    if not filters:
        return None

    msg = (
        f"filters must be None, or non-empty List[Tuple] "
        f"or List[List[Tuple]]. Got {filters}"
    )
    if not isinstance(filters, list):
        raise TypeError(msg)

    def _validate_predicate(item):
        if not isinstance(item, tuple) or len(item) != 3:
            raise TypeError(
                f"Predicate must be Tuple[str, str, Any], " f"got {predicate}."
            )

    filters = filters if isinstance(filters[0], list) else [filters]
    for conjunction in filters:
        if not conjunction or not isinstance(conjunction, list):
            raise TypeError(msg)
        for predicate in conjunction:
            _validate_predicate(predicate)

    return filters


def _apply_post_filters(
    df: cudf.DataFrame, filters: list[list[tuple]] | None
) -> cudf.DataFrame:
    """Apply DNF filters to an in-memory DataFrame

    Disjunctive normal form (DNF) means that the inner-most
    tuple describes a single column predicate. These inner
    predicates are combined with an AND conjunction into a
    larger predicate. The outer-most list then combines all
    of the combined filters with an OR disjunction.
    """

    if not filters:
        # No filters to apply
        return df

    def _handle_in(column: cudf.Series, value, *, negate) -> cudf.Series:
        if not isinstance(value, (list, set, tuple)):
            raise TypeError(
                "Value of 'in'/'not in' filter must be a list, set, or tuple."
            )
        return ~column.isin(value) if negate else column.isin(value)

    def _handle_is(column: cudf.Series, value, *, negate) -> cudf.Series:
        if value not in {np.nan, None}:
            raise TypeError(
                "Value of 'is'/'is not' filter must be np.nan or None."
            )
        return ~column.isna() if negate else column.isna()

    handlers: dict[str, Callable] = {
        "==": operator.eq,
        "!=": operator.ne,
        "<": operator.lt,
        "<=": operator.le,
        ">": operator.gt,
        ">=": operator.ge,
        "in": partial(_handle_in, negate=False),
        "not in": partial(_handle_in, negate=True),
        "is": partial(_handle_is, negate=False),
        "is not": partial(_handle_is, negate=True),
    }

    # Can re-set the index before returning if we filter
    # out rows from a DataFrame with a default RangeIndex
    # (to reduce memory usage)
    reset_index = (
        isinstance(df.index, cudf.RangeIndex)
        and df.index.name is None
        and df.index.start == 0
        and df.index.step == 1
    )

    try:
        selection: cudf.Series = reduce(
            operator.or_,
            (
                reduce(
                    operator.and_,
                    (
                        handlers[op](df[column], value)
                        for (column, op, value) in expr
                    ),
                )
                for expr in filters
            ),
        )
        if reset_index:
            return df[selection].reset_index(drop=True)
        return df[selection]
    except (KeyError, TypeError):
        warnings.warn(
            f"Row-wise filtering failed in read_parquet for {filters}"
        )
        return df


@_performance_tracking
def _parquet_to_frame(
    paths_or_buffers,
    *args,
    row_groups=None,
    partition_keys=None,
    partition_categories=None,
    dataset_kwargs=None,
    nrows=None,
    skip_rows=None,
    **kwargs,
):
    # If this is not a partitioned read, only need
    # one call to `_read_parquet`
    if not partition_keys:
        return _read_parquet(
            paths_or_buffers,
            nrows=nrows,
            skip_rows=skip_rows,
            *args,
            row_groups=row_groups,
            **kwargs,
        )

    if nrows is not None or skip_rows is not None:
        raise NotImplementedError(
            "nrows/skip_rows is not supported when reading a partitioned parquet dataset"
        )

    partition_meta = None
    partitioning = (dataset_kwargs or {}).get("partitioning", None)
    if hasattr(partitioning, "schema"):
        partition_meta = cudf.DataFrame.from_arrow(
            partitioning.schema.empty_table()
        )

    # For partitioned data, we need a distinct read for each
    # unique set of partition keys. Therefore, we start by
    # aggregating all paths with matching keys using a dict
    plan = {}
    for i, (keys, path) in enumerate(zip(partition_keys, paths_or_buffers)):
        rgs = row_groups[i] if row_groups else None
        tkeys = tuple(keys)
        if tkeys in plan:
            plan[tkeys][0].append(path)
            if rgs is not None:
                plan[tkeys][1].append(rgs)
        else:
            plan[tkeys] = ([path], None if rgs is None else [rgs])

    dfs = []
    for part_key, (key_paths, key_row_groups) in plan.items():
        # Add new DataFrame to our list
        dfs.append(
            _read_parquet(
                key_paths,
                *args,
                row_groups=key_row_groups,
                **kwargs,
            )
        )
        # Add partition columns to the last DataFrame
        for name, value in part_key:
            _len = len(dfs[-1])
            if partition_categories and name in partition_categories:
                # Build the categorical column from `codes`
                codes = as_column(
                    partition_categories[name].index(value),
                    length=_len,
                )
                codes = as_unsigned_codes(
                    len(partition_categories[name]), codes
                )
                dfs[-1][name] = CategoricalColumn(
                    data=None,
                    size=codes.size,
                    dtype=cudf.CategoricalDtype(
                        categories=partition_categories[name], ordered=False
                    ),
                    offset=codes.offset,
                    children=(codes,),
                )
            else:
                # Not building categorical columns, so
                # `value` is already what we want
                _dtype = (
                    partition_meta[name].dtype
                    if partition_meta is not None
                    else None
                )
                if pd.isna(value):
                    dfs[-1][name] = column_empty(
                        row_count=_len,
                        dtype=_dtype,
                        masked=True,
                    )
                else:
                    dfs[-1][name] = as_column(
                        value,
                        dtype=_dtype,
                        length=_len,
                    )

    if len(dfs) > 1:
        # Concatenate dfs and return.
        # Assume we can ignore the index if it has no name.
        with warnings.catch_warnings():
            warnings.simplefilter("ignore", FutureWarning)
            res = cudf.concat(dfs, ignore_index=dfs[-1].index.name is None)
        return res
    else:
        return dfs[0]


@_performance_tracking
def _read_parquet(
    filepaths_or_buffers,
    engine,
    columns=None,
    row_groups=None,
    use_pandas_metadata=None,
    nrows=None,
    skip_rows=None,
    allow_mismatched_pq_schemas=False,
    *args,
    **kwargs,
):
    # Simple helper function to dispatch between
    # cudf and pyarrow to read parquet data
    if engine == "cudf":
        if kwargs:
            raise ValueError(
                "cudf engine doesn't support the "
                f"following keyword arguments: {list(kwargs.keys())}"
            )
        if args:
            raise ValueError(
                "cudf engine doesn't support the "
                f"following positional arguments: {list(args)}"
            )
        if cudf.get_option("io.parquet.low_memory"):
            return libparquet.read_parquet_chunked(
                filepaths_or_buffers,
                columns=columns,
                row_groups=row_groups,
                use_pandas_metadata=use_pandas_metadata,
                nrows=nrows if nrows is not None else -1,
                skip_rows=skip_rows if skip_rows is not None else 0,
                allow_mismatched_pq_schemas=allow_mismatched_pq_schemas,
            )
        else:
            if nrows is None:
                nrows = -1
            if skip_rows is None:
                skip_rows = 0
            return libparquet.read_parquet(
                filepaths_or_buffers,
                columns=columns,
                row_groups=row_groups,
                use_pandas_metadata=use_pandas_metadata,
                nrows=nrows,
                skip_rows=skip_rows,
                allow_mismatched_pq_schemas=allow_mismatched_pq_schemas,
            )
    else:
        if (
            isinstance(filepaths_or_buffers, list)
            and len(filepaths_or_buffers) == 1
        ):
            filepaths_or_buffers = filepaths_or_buffers[0]

        return cudf.DataFrame.from_pandas(
            pd.read_parquet(
                filepaths_or_buffers,
                columns=columns,
                engine=engine,
                *args,
                **kwargs,
            )
        )


@ioutils.doc_to_parquet()
@_performance_tracking
def to_parquet(
    df,
    path,
    engine="cudf",
    compression="snappy",
    index=None,
    partition_cols=None,
    partition_file_name=None,
    partition_offsets=None,
    statistics="ROWGROUP",
    metadata_file_path=None,
    int96_timestamps=False,
    row_group_size_bytes=ioutils._ROW_GROUP_SIZE_BYTES_DEFAULT,
    row_group_size_rows=None,
    max_page_size_bytes=None,
    max_page_size_rows=None,
    max_dictionary_size=None,
    storage_options=None,
    return_metadata=False,
    force_nullable_schema=False,
    header_version="1.0",
    use_dictionary=True,
    skip_compression=None,
    column_encoding=None,
    column_type_length=None,
    output_as_binary=None,
    store_schema=False,
    *args,
    **kwargs,
):
    """{docstring}"""

    if engine == "cudf":
        if kwargs:
            raise ValueError(
                "cudf engine doesn't support the "
                f"following keyword arguments: {list(kwargs.keys())}"
            )
        if args:
            raise ValueError(
                "cudf engine doesn't support the "
                f"following positional arguments: {list(args)}"
            )
        # Ensure that no columns dtype is 'category'
        for col in df._column_names:
            if partition_cols is None or col not in partition_cols:
                if df[col].dtype.name == "category":
                    raise ValueError(
                        "'category' column dtypes are currently not "
                        + "supported by the gpu accelerated parquet writer"
                    )

        if partition_cols:
            if metadata_file_path is not None:
                warnings.warn(
                    "metadata_file_path will be ignored/overwritten when "
                    "partition_cols are provided. To request returning the "
                    "metadata binary blob, pass `return_metadata=True`"
                )

            return write_to_dataset(
                df,
                filename=partition_file_name,
                partition_cols=partition_cols,
                root_path=path,
                preserve_index=index,
                compression=compression,
                statistics=statistics,
                int96_timestamps=int96_timestamps,
                row_group_size_bytes=row_group_size_bytes,
                row_group_size_rows=row_group_size_rows,
                max_page_size_bytes=max_page_size_bytes,
                max_page_size_rows=max_page_size_rows,
                return_metadata=return_metadata,
                storage_options=storage_options,
                force_nullable_schema=force_nullable_schema,
                header_version=header_version,
                use_dictionary=use_dictionary,
                skip_compression=skip_compression,
                column_encoding=column_encoding,
                column_type_length=column_type_length,
                output_as_binary=output_as_binary,
                store_schema=store_schema,
            )

        partition_info = (
            [
                (i, j - i)
                for i, j in zip(partition_offsets, partition_offsets[1:])
            ]
            if partition_offsets is not None
            else None
        )
        return _write_parquet(
            df,
            paths=path if is_list_like(path) else [path],
            compression=compression,
            index=index,
            statistics=statistics,
            metadata_file_path=metadata_file_path,
            int96_timestamps=int96_timestamps,
            row_group_size_bytes=row_group_size_bytes,
            row_group_size_rows=row_group_size_rows,
            max_page_size_bytes=max_page_size_bytes,
            max_page_size_rows=max_page_size_rows,
            max_dictionary_size=max_dictionary_size,
            partitions_info=partition_info,
            storage_options=storage_options,
            force_nullable_schema=force_nullable_schema,
            header_version=header_version,
            use_dictionary=use_dictionary,
            skip_compression=skip_compression,
            column_encoding=column_encoding,
            column_type_length=column_type_length,
            output_as_binary=output_as_binary,
            write_arrow_schema=store_schema,
        )

    else:
        import pyarrow.parquet as pq

        if partition_offsets is not None:
            warnings.warn(
                "partition_offsets will be ignored when engine is not cudf"
            )

        # If index is empty set it to the expected default value of True
        if index is None:
            index = True

        pa_table = df.to_arrow(preserve_index=index)
        return pq.write_to_dataset(
            pa_table,
            root_path=path,
            partition_cols=partition_cols,
            *args,
            **kwargs,
        )


@ioutils.doc_merge_parquet_filemetadata()
def merge_parquet_filemetadata(filemetadata_list):
    """{docstring}"""

    return libparquet.merge_filemetadata(filemetadata_list)


def _generate_filename():
    return uuid4().hex + ".parquet"


def _get_estimated_file_size(df):
    # NOTE: This is purely a guesstimation method
    # and the y = mx+c has been arrived
    # after extensive experimentation of parquet file size
    # vs dataframe sizes.
    df_mem_usage = df.memory_usage().sum()
    # Parquet file size of a dataframe with all unique values
    # seems to be 1/1.5 times as that of on GPU for >10000 rows
    # and 0.6 times else-wise.
    # Y(file_size) = M(0.6) * X(df_mem_usage) + C(705)
    file_size = int((df_mem_usage * 0.6) + 705)
    # 1000 Bytes accounted for row-group metadata.
    # A parquet file takes roughly ~810 Bytes of metadata per column.
    file_size = file_size + 1000 + (810 * df.shape[1])
    return file_size


@_performance_tracking
def _get_partitioned(
    df,
    root_path,
    partition_cols,
    filename=None,
    fs=None,
    preserve_index=False,
    storage_options=None,
):
    fs = ioutils._ensure_filesystem(
        fs, root_path, storage_options=storage_options
    )
    fs.mkdirs(root_path, exist_ok=True)

    part_names, grouped_df, part_offsets = _get_groups_and_offsets(
        df, partition_cols, preserve_index
    )

    full_paths = []
    metadata_file_paths = []
    for keys in part_names.itertuples(index=False):
        subdir = fs.sep.join(
            [
                _hive_dirname(name, val)
                for name, val in zip(partition_cols, keys)
            ]
        )
        prefix = fs.sep.join([root_path, subdir])
        fs.mkdirs(prefix, exist_ok=True)
        filename = filename or _generate_filename()
        full_path = fs.sep.join([prefix, filename])
        full_paths.append(full_path)
        metadata_file_paths.append(fs.sep.join([subdir, filename]))

    return full_paths, metadata_file_paths, grouped_df, part_offsets, filename


@_performance_tracking
def _get_groups_and_offsets(
    df,
    partition_cols,
    preserve_index=False,
    **kwargs,
):
    if not (set(df._data) - set(partition_cols)):
        warnings.warn("No data left to save outside partition columns")

    _, part_offsets, part_keys, grouped_df = df.groupby(
        partition_cols,
        dropna=False,
    )._grouped()
    if not preserve_index:
        grouped_df.reset_index(drop=True, inplace=True)
    grouped_df.drop(columns=partition_cols, inplace=True)
    # Copy the entire keys df in one operation rather than using iloc
    part_names = (
        part_keys.take(part_offsets[:-1])
        .to_pandas(nullable=True)
        .to_frame(index=False)
    )
    return part_names, grouped_df, part_offsets


ParquetWriter = libparquet.ParquetWriter


def _parse_bytes(s):
    """Parse byte string to numbers

    Utility function vendored from Dask.

    >>> _parse_bytes('100')
    100
    >>> _parse_bytes('100 MB')
    100000000
    >>> _parse_bytes('100M')
    100000000
    >>> _parse_bytes('5kB')
    5000
    >>> _parse_bytes('5.4 kB')
    5400
    >>> _parse_bytes('1kiB')
    1024
    >>> _parse_bytes('1e6')
    1000000
    >>> _parse_bytes('1e6 kB')
    1000000000
    >>> _parse_bytes('MB')
    1000000
    >>> _parse_bytes(123)
    123
    >>> _parse_bytes('5 foos')
    Traceback (most recent call last):
        ...
    ValueError: Could not interpret 'foos' as a byte unit
    """
    if isinstance(s, (int, float)):
        return int(s)
    s = s.replace(" ", "")
    if not any(char.isdigit() for char in s):
        s = "1" + s

    for i in range(len(s) - 1, -1, -1):
        if not s[i].isalpha():
            break
    index = i + 1

    prefix = s[:index]
    suffix = s[index:]

    try:
        n = float(prefix)
    except ValueError as e:
        raise ValueError(
            "Could not interpret '%s' as a number" % prefix
        ) from e

    try:
        multiplier = BYTE_SIZES[suffix.lower()]
    except KeyError as e:
        raise ValueError(
            "Could not interpret '%s' as a byte unit" % suffix
        ) from e

    result = n * multiplier
    return int(result)


class ParquetDatasetWriter:
    """
    Write a parquet file or dataset incrementally

    Parameters
    ----------
    path : str
        A local directory path or S3 URL. Will be used as root directory
        path while writing a partitioned dataset.
    partition_cols : list
        Column names by which to partition the dataset
        Columns are partitioned in the order they are given
    index : bool, default None
        If ``True``, include the dataframe's index(es) in the file output.
        If ``False``, they will not be written to the file. If ``None``,
        index(es) other than RangeIndex will be saved as columns.
    compression : {'snappy', None}, default 'snappy'
        Name of the compression to use. Use ``None`` for no compression.
    statistics : {'ROWGROUP', 'PAGE', 'COLUMN', 'NONE'}, default 'ROWGROUP'
        Level at which column statistics should be included in file.
    max_file_size : int or str, default None
        A file size that cannot be exceeded by the writer.
        It is in bytes, if the input is int.
        Size can also be a str in form or "10 MB", "1 GB", etc.
        If this parameter is used, it is mandatory to pass
        `file_name_prefix`.
    file_name_prefix : str
        This is a prefix to file names generated only when
        `max_file_size` is specified.
    storage_options : dict, optional, default None
        Extra options that make sense for a particular storage connection,
        e.g. host, port, username, password, etc. For HTTP(S) URLs the
        key-value pairs are forwarded to ``urllib.request.Request`` as
        header options. For other URLs (e.g. starting with "s3://", and
        "gcs://") the key-value pairs are forwarded to ``fsspec.open``.
        Please see ``fsspec`` and ``urllib`` for more details.


    Examples
    --------
    Using a context

    >>> df1 = cudf.DataFrame({"a": [1, 1, 2, 2, 1], "b": [9, 8, 7, 6, 5]})
    >>> df2 = cudf.DataFrame({"a": [1, 3, 3, 1, 3], "b": [4, 3, 2, 1, 0]})
    >>> with ParquetDatasetWriter("./dataset", partition_cols=["a"]) as cw:
    ...     cw.write_table(df1)
    ...     cw.write_table(df2)

    By manually calling ``close()``

    >>> cw = ParquetDatasetWriter("./dataset", partition_cols=["a"])
    >>> cw.write_table(df1)
    >>> cw.write_table(df2)
    >>> cw.close()

    Both the methods will generate the same directory structure

    .. code-block:: none

        dataset/
            a=1
                <filename>.parquet
            a=2
                <filename>.parquet
            a=3
                <filename>.parquet

    """

    @_performance_tracking
    def __init__(
        self,
        path,
        partition_cols,
        index=None,
        compression="snappy",
        statistics="ROWGROUP",
        max_file_size=None,
        file_name_prefix=None,
        storage_options=None,
    ) -> None:
        if isinstance(path, str) and path.startswith("s3://"):
            self.fs_meta = {"is_s3": True, "actual_path": path}
            self.dir_: tempfile.TemporaryDirectory | None = (
                tempfile.TemporaryDirectory()
            )
            self.path = self.dir_.name
        else:
            self.fs_meta = {}
            self.dir_ = None
            self.path = path

        self.common_args = {
            "index": index,
            "compression": compression,
            "statistics": statistics,
        }
        self.partition_cols = partition_cols
        # Collection of `ParquetWriter`s, and the corresponding
        # partition_col values they're responsible for
        self._chunked_writers: list[
            tuple[libparquet.ParquetWriter, list[str], str]
        ] = []
        # Map of partition_col values to their ParquetWriter's index
        # in self._chunked_writers for reverse lookup
        self.path_cw_map: dict[str, int] = {}
        self.storage_options = storage_options
        self.filename = file_name_prefix
        self.max_file_size = max_file_size
        if max_file_size is not None:
            if file_name_prefix is None:
                raise ValueError(
                    "file_name_prefix cannot be None if max_file_size is "
                    "passed"
                )
            self.max_file_size = _parse_bytes(max_file_size)

        self._file_sizes: dict[str, int] = {}

    @_performance_tracking
    def write_table(self, df):
        """
        Write a dataframe to the file/dataset
        """
        part_names, grouped_df, part_offsets = _get_groups_and_offsets(
            df=df,
            partition_cols=self.partition_cols,
            preserve_index=self.common_args["index"],
        )
        fs = ioutils._ensure_filesystem(None, self.path, None)
        fs.mkdirs(self.path, exist_ok=True)

        full_paths = []
        metadata_file_paths = []
        full_offsets = [0]

        for idx, keys in enumerate(part_names.itertuples(index=False)):
            subdir = fs.sep.join(
                [
                    f"{name}={val}"
                    for name, val in zip(self.partition_cols, keys)
                ]
            )
            prefix = fs.sep.join([self.path, subdir])
            fs.mkdirs(prefix, exist_ok=True)
            current_offset = (part_offsets[idx], part_offsets[idx + 1])
            num_chunks = 1
            parts = 1

            if self.max_file_size is not None:
                # get the current partition
                start, end = current_offset
                sliced_df = grouped_df[start:end]

                current_file_size = _get_estimated_file_size(sliced_df)
                if current_file_size > self.max_file_size:
                    # if the file is too large, compute metadata for
                    # smaller chunks
                    parts = math.ceil(current_file_size / self.max_file_size)
                    new_offsets = list(
                        range(start, end, int((end - start) / parts))
                    )[1:]
                    new_offsets.append(end)
                    num_chunks = len(new_offsets)
                    parts = len(new_offsets)
                    full_offsets.extend(new_offsets)
                else:
                    full_offsets.append(end)

                curr_file_num = 0
                num_chunks = 0
                while num_chunks < parts:
                    new_file_name = f"{self.filename}_{curr_file_num}.parquet"
                    new_full_path = fs.sep.join([prefix, new_file_name])

                    # Check if the same `new_file_name` exists and
                    # generate a `new_file_name`
                    while new_full_path in self._file_sizes and (
                        self._file_sizes[new_full_path]
                        + (current_file_size / parts)
                    ) > (self.max_file_size):
                        curr_file_num += 1
                        new_file_name = (
                            f"{self.filename}_{curr_file_num}.parquet"
                        )
                        new_full_path = fs.sep.join([prefix, new_file_name])

                    self._file_sizes[new_full_path] = self._file_sizes.get(
                        new_full_path, 0
                    ) + (current_file_size / parts)
                    full_paths.append(new_full_path)
                    metadata_file_paths.append(
                        fs.sep.join([subdir, new_file_name])
                    )
                    num_chunks += 1
                    curr_file_num += 1
            else:
                self.filename = self.filename or _generate_filename()
                full_path = fs.sep.join([prefix, self.filename])
                full_paths.append(full_path)
                metadata_file_paths.append(
                    fs.sep.join([subdir, self.filename])
                )
                full_offsets.append(current_offset[1])

        paths, metadata_file_paths, offsets = (
            full_paths,
            metadata_file_paths,
            full_offsets,
        )
        existing_cw_batch = defaultdict(dict)
        new_cw_paths = []
        partition_info = [(i, j - i) for i, j in zip(offsets, offsets[1:])]

        for path, part_info, meta_path in zip(
            paths,
            partition_info,
            metadata_file_paths,
        ):
            if path in self.path_cw_map:  # path is a currently open file
                cw_idx = self.path_cw_map[path]
                existing_cw_batch[cw_idx][path] = part_info
            else:  # path not currently handled by any chunked writer
                new_cw_paths.append((path, part_info, meta_path))

        # Write out the parts of grouped_df currently handled by existing cw's
        for cw_idx, path_to_part_info_map in existing_cw_batch.items():
            cw = self._chunked_writers[cw_idx][0]
            # match found paths with this cw's paths and nullify partition info
            # for partition_col values not in this batch
            this_cw_part_info = [
                path_to_part_info_map.get(path, (0, 0))
                for path in self._chunked_writers[cw_idx][1]
            ]
            cw.write_table(grouped_df, this_cw_part_info)

        if new_cw_paths:
            # Create new cw for unhandled paths encountered in this write_table
            new_paths, part_info, meta_paths = zip(*new_cw_paths)
            self._chunked_writers.append(
                (
                    ParquetWriter(new_paths, **self.common_args),
                    new_paths,
                    meta_paths,
                )
            )
            new_cw_idx = len(self._chunked_writers) - 1
            self.path_cw_map.update({k: new_cw_idx for k in new_paths})
            self._chunked_writers[-1][0].write_table(grouped_df, part_info)

    @_performance_tracking
    def close(self, return_metadata=False):
        """
        Close all open files and optionally return footer metadata as a binary
        blob
        """

        metadata = [
            cw.close(metadata_file_path=meta_path if return_metadata else None)
            for cw, _, meta_path in self._chunked_writers
        ]

        if self.fs_meta.get("is_s3", False):
            local_path = self.path
            s3_path = self.fs_meta["actual_path"]
            s3_file, _ = ioutils._get_filesystem_and_paths(
                s3_path, storage_options=self.storage_options
            )
            s3_file.put(local_path, s3_path, recursive=True)
            shutil.rmtree(self.path)

        if self.dir_ is not None:
            self.dir_.cleanup()

        if return_metadata:
            return (
                merge_parquet_filemetadata(metadata)
                if len(metadata) > 1
                else metadata[0]
            )

    def __enter__(self):
        return self

    def __exit__(self, *args):
        self.close()


def _hive_dirname(name, val):
    # Simple utility to produce hive directory name
    if pd.isna(val):
        val = "__HIVE_DEFAULT_PARTITION__"
    return f"{name}={val}"<|MERGE_RESOLUTION|>--- conflicted
+++ resolved
@@ -580,8 +580,6 @@
     # Prepare remote-IO options
     prefetch_options = kwargs.pop("prefetch_options", {})
     if not ioutils._is_local_filesystem(fs):
-<<<<<<< HEAD
-=======
         # The default prefetch method depends on the
         # `row_groups` argument. In most cases we will use
         # method="all" by default, because it is fastest
@@ -589,18 +587,12 @@
         # If a (simple) `row_groups` selection is made, we
         # use method="parquet" to avoid transferring the
         # entire file over the network
->>>>>>> d943d8d3
         method = prefetch_options.get("method")
         _row_groups = None
         if method in (None, "parquet"):
             if row_groups is None:
-<<<<<<< HEAD
-                # Don't use 'parquet' prefetcher for column
-                # projection alone.
-=======
                 # If the user didn't specify a method, don't use
                 # 'parquet' prefetcher for column projection alone.
->>>>>>> d943d8d3
                 method = method or "all"
             elif all(r == row_groups[0] for r in row_groups):
                 # Row group selection means we are probably
