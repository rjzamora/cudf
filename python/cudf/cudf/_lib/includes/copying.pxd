--- conflicted
+++ resolved
@@ -37,10 +37,6 @@
     ) except +
 
     cdef vector[cudf_table] scatter_to_tables(
-<<<<<<< HEAD
-        const cudf_table& input_table,
-=======
         const cudf_table& input,
->>>>>>> 7f389629
         const gdf_column& scatter_map
     ) except +