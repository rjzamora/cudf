--- conflicted
+++ resolved
@@ -2002,14 +2002,8 @@
         result = self._mimic_pandas_order(result)
         return result._copy_type_metadata(values)
 
-<<<<<<< HEAD
-=======
-    @_cudf_nvtx_annotate
-    def pad(self, limit=None):
+    def ffill(self, limit=None):
         """Forward fill NA values.
-
-        .. deprecated:: 23.06
-           `pad` is deprecated, use `ffill` instead.
 
         Parameters
         ----------
@@ -2020,53 +2014,8 @@
         if limit is not None:
             raise NotImplementedError("Does not support limit param yet.")
 
-        warnings.warn(
-            "pad is deprecated and will be removed in a future version. "
-            "Use ffill instead.",
-            FutureWarning,
-        )
         return self._scan_fill("ffill", limit)
 
->>>>>>> f4e0f19f
-    def ffill(self, limit=None):
-        """Forward fill NA values.
-
-        Parameters
-        ----------
-        limit : int, default None
-            Unsupported
-        """
-
-        if limit is not None:
-            raise NotImplementedError("Does not support limit param yet.")
-
-        return self._scan_fill("ffill", limit)
-
-<<<<<<< HEAD
-=======
-    @_cudf_nvtx_annotate
-    def backfill(self, limit=None):
-        """Backward fill NA values.
-
-        .. deprecated:: 23.06
-           `backfill` is deprecated, use `bfill` instead.
-
-        Parameters
-        ----------
-        limit : int, default None
-            Unsupported
-        """
-        if limit is not None:
-            raise NotImplementedError("Does not support limit param yet.")
-
-        warnings.warn(
-            "backfill is deprecated and will be removed in a future version. "
-            "Use bfill instead.",
-            FutureWarning,
-        )
-        return self._scan_fill("bfill", limit)
-
->>>>>>> f4e0f19f
     def bfill(self, limit=None):
         """Backward fill NA values.
 
