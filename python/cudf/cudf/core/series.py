--- conflicted
+++ resolved
@@ -1888,50 +1888,6 @@
             and numeric_only in (None, True)
         )
 
-<<<<<<< HEAD
-    def cov(self, other, min_periods=None):
-        """Calculates the sample covariance between two Series,
-        excluding missing values.
-        """
-        assert min_periods in (None,)
-
-        if self.empty or other.empty:
-            return np.nan
-
-        lhs = self.nans_to_nulls().dropna()
-        rhs = other.nans_to_nulls().dropna()
-        lhs, rhs = _align_indices(lhs, rhs, join="inner")
-
-        if lhs.empty or rhs.empty or (len(lhs) == 1 and len(rhs) == 1):
-            return np.nan
-
-        result = (lhs - lhs.mean()) * (rhs - rhs.mean())
-        cov_sample = result.sum() / (len(lhs) - 1)
-        return cov_sample
-
-    def corr(self, other, method="pearson", min_periods=None):
-        """Calculates the sample correlation between two Series,
-        excluding missing values.
-        """
-        assert method in ("pearson",) and min_periods in (None,)
-
-        if self.empty or other.empty:
-            return np.nan
-
-        lhs = self.nans_to_nulls().dropna()
-        rhs = other.nans_to_nulls().dropna()
-        lhs, rhs = _align_indices(lhs, rhs, join="inner")
-
-        if lhs.empty or rhs.empty:
-            return np.nan
-
-        cov = lhs.cov(rhs)
-        lhs_std, rhs_std = lhs.std(), rhs.std()
-
-        if not cov or lhs_std == 0 or rhs_std == 0:
-            return np.nan
-        return cov / lhs_std / rhs_std
-=======
         if self.empty:
             return np.nan
 
@@ -1951,7 +1907,49 @@
         unbiased_coef = ((n * (n - 1)) ** 0.5) / (n - 2)
         skew = unbiased_coef * m3 / (m2 ** (3 / 2))
         return skew
->>>>>>> 5da24241
+
+    def cov(self, other, min_periods=None):
+        """Calculates the sample covariance between two Series,
+        excluding missing values.
+        """
+        assert min_periods in (None,)
+
+        if self.empty or other.empty:
+            return np.nan
+
+        lhs = self.nans_to_nulls().dropna()
+        rhs = other.nans_to_nulls().dropna()
+        lhs, rhs = _align_indices(lhs, rhs, join="inner")
+
+        if lhs.empty or rhs.empty or (len(lhs) == 1 and len(rhs) == 1):
+            return np.nan
+
+        result = (lhs - lhs.mean()) * (rhs - rhs.mean())
+        cov_sample = result.sum() / (len(lhs) - 1)
+        return cov_sample
+
+    def corr(self, other, method="pearson", min_periods=None):
+        """Calculates the sample correlation between two Series,
+        excluding missing values.
+        """
+        assert method in ("pearson",) and min_periods in (None,)
+
+        if self.empty or other.empty:
+            return np.nan
+
+        lhs = self.nans_to_nulls().dropna()
+        rhs = other.nans_to_nulls().dropna()
+        lhs, rhs = _align_indices(lhs, rhs, join="inner")
+
+        if lhs.empty or rhs.empty:
+            return np.nan
+
+        cov = lhs.cov(rhs)
+        lhs_std, rhs_std = lhs.std(), rhs.std()
+
+        if not cov or lhs_std == 0 or rhs_std == 0:
+            return np.nan
+        return cov / lhs_std / rhs_std
 
     def isin(self, test):
 
