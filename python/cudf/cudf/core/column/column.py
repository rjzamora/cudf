--- conflicted
+++ resolved
@@ -82,10 +82,6 @@
         else:
             dtype = self.dtype
 
-<<<<<<< HEAD
-        result = rmm.device_array_from_ptr(
-            ptr=self.data_ptr, nelem=len(self), dtype=dtype
-=======
         result = cuda.as_cuda_array(self.data)
         # Workaround until `.view(...)` can change itemsize
         # xref: https://github.com/numba/numba/issues/4829
@@ -93,8 +89,7 @@
             shape=(result.nbytes // dtype.itemsize,),
             strides=(dtype.itemsize,),
             dtype=dtype,
-            gpu_data=result.gpu_data,
->>>>>>> 51f7f4aa
+            gpu_data=result.gpu_data
         )
         return result
 
@@ -103,14 +98,7 @@
         """
         View the mask as a device array
         """
-<<<<<<< HEAD
-        result = rmm.device_array_from_ptr(
-            ptr=self.mask_ptr, nelem=self.mask.size, dtype=np.int8
-        )
-        result.gpu_data._obj = self
-=======
         result = cuda.as_cuda_array(self.mask).view(np.int8)
->>>>>>> 51f7f4aa
         return result
 
     def __len__(self):
