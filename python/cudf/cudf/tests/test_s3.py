--- conflicted
+++ resolved
@@ -229,37 +229,13 @@
     assert_eq(expect, got2)
 
 
-<<<<<<< HEAD
-@pytest.mark.parametrize("method", [None, "all", "parquet"])
-=======
 @pytest.mark.parametrize("method", ["all", "parquet"])
 @pytest.mark.parametrize("blocksize", [1024 * 1024, 1024])
->>>>>>> d943d8d3
 def test_read_parquet_prefetch_options(
     s3_base,
     s3so,
     pdf,
     method,
-<<<<<<< HEAD
-):
-    fname = "test_parquet_reader_prefetch_options.parquet"
-    bucket = "parquet"
-    buffer = BytesIO()
-    pdf.to_parquet(path=buffer)
-    buffer.seek(0)
-    with s3_context(s3_base=s3_base, bucket=bucket, files={fname: buffer}):
-        if method is None:
-            prefetch_options = {}
-        else:
-            prefetch_options = {"method": method}
-        got = cudf.read_parquet(
-            f"s3://{bucket}/{fname}",
-            storage_options=s3so,
-            prefetch_options=prefetch_options,
-            columns=["String"],
-        )
-    expect = pdf[["String"]]
-=======
     blocksize,
 ):
     bucket = "parquet"
@@ -297,7 +273,6 @@
         )
 
     expect = pd.concat([pdf, pdf_2], ignore_index=True)[["String", "Integer"]]
->>>>>>> d943d8d3
     assert_eq(expect, got)
 
 
