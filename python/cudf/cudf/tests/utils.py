--- conflicted
+++ resolved
@@ -62,14 +62,11 @@
         a = a.to_pandas()
     if hasattr(b, "to_pandas"):
         b = b.to_pandas()
-<<<<<<< HEAD
     if isinstance(a, cupy.ndarray):
         a = cupy.asnumpy(a)
     if isinstance(b, cupy.ndarray):
         b = cupy.asnumpy(b)
-=======
 
->>>>>>> b451ce60
     if isinstance(a, pd.DataFrame):
         tm.assert_frame_equal(a, b, **kwargs)
     elif isinstance(a, pd.Series):
