# Copyright (c) 2019-2024, NVIDIA CORPORATION.

import datetime
import functools
import operator
import os
import urllib
import warnings
from collections.abc import Callable
from io import BufferedWriter, BytesIO, IOBase, TextIOWrapper
from threading import Thread

import fsspec
import fsspec.implementations.local
import numpy as np
import pandas as pd
from fsspec.core import expand_paths_if_needed, get_fs_token_paths

from cudf.api.types import is_list_like
from cudf.core._compat import PANDAS_LT_300
from cudf.utils.docutils import docfmt_partial

try:
    import fsspec.parquet as fsspec_parquet

except ImportError:
    fsspec_parquet = None

_BYTES_PER_THREAD_DEFAULT = 256 * 1024 * 1024
_ROW_GROUP_SIZE_BYTES_DEFAULT = 128 * 1024 * 1024

_docstring_remote_sources = """
- cuDF supports local and remote data stores. See configuration details for
  available sources
  `here <https://docs.dask.org/en/latest/remote-data-services.html>`__.
"""

_docstring_read_avro = """
Load an Avro dataset into a DataFrame

Parameters
----------
filepath_or_buffer : str, path object, bytes, or file-like object
    Either a path to a file (a `str`, `pathlib.Path`, or
    `py._path.local.LocalPath`), URL (including http, ftp, and S3 locations),
    Python bytes of raw binary data, or any object with a `read()` method
    (such as builtin `open()` file handler function or `BytesIO`).
columns : list, default None
    If not None, only these columns will be read.
skiprows : int, default None
    If not None, the number of rows to skip from the start of the file.
num_rows : int, default None
    If not None, the total number of rows to read.
storage_options : dict, optional, default None
    Extra options that make sense for a particular storage connection,
    e.g. host, port, username, password, etc. For HTTP(S) URLs the key-value
    pairs are forwarded to ``urllib.request.Request`` as header options.
    For other URLs (e.g. starting with "s3://", and "gcs://") the key-value
    pairs are forwarded to ``fsspec.open``. Please see ``fsspec`` and
    ``urllib`` for more details.

Returns
-------
DataFrame

Notes
-----
{remote_data_sources}

Examples
--------
>>> import pandavro
>>> import pandas as pd
>>> import cudf
>>> pandas_df = pd.DataFrame()
>>> pandas_df['numbers'] = [10, 20, 30]
>>> pandas_df['text'] = ["hello", "rapids", "ai"]
>>> pandas_df
   numbers    text
0       10   hello
1       20  rapids
2       30      ai
>>> pandavro.to_avro("data.avro", pandas_df)
>>> cudf.read_avro("data.avro")
   numbers    text
0       10   hello
1       20  rapids
2       30      ai
""".format(remote_data_sources=_docstring_remote_sources)
doc_read_avro: Callable = docfmt_partial(docstring=_docstring_read_avro)

_docstring_read_parquet_metadata = """
Read a Parquet file's metadata and schema

Parameters
----------
path : string or path object
    Path of file to be read

Returns
-------
Total number of rows
Number of row groups
List of column names
Number of columns
List of metadata of row groups

Examples
--------
>>> import cudf
>>> num_rows, num_row_groups, names, num_columns, row_group_metadata = cudf.io.read_parquet_metadata(filename)
>>> df = [cudf.read_parquet(fname, row_group=i) for i in range(row_groups)]
>>> df = cudf.concat(df)
>>> df
  num1                datetime text
0  123 2018-11-13T12:00:00.000 5451
1  456 2018-11-14T12:35:01.000 5784
2  789 2018-11-15T18:02:59.000 6117

See Also
--------
cudf.read_parquet
"""
doc_read_parquet_metadata = docfmt_partial(
    docstring=_docstring_read_parquet_metadata
)

_docstring_read_parquet = """
Load a Parquet dataset into a DataFrame

Parameters
----------
filepath_or_buffer : str, path object, bytes, file-like object, or a list
    of such objects.
    Contains one or more of the following: either a path to a file (a `str`,
    `pathlib.Path`, or `py._path.local.LocalPath`), URL (including http, ftp,
    and S3 locations), Python bytes of raw binary data, or any object with a
    `read()` method (such as builtin `open()` file handler function or
    `BytesIO`).
engine : {{ 'cudf', 'pyarrow' }}, default 'cudf'
    Parser engine to use.
columns : list, default None
    If not None, only these columns will be read.
storage_options : dict, optional, default None
    Extra options that make sense for a particular storage connection,
    e.g. host, port, username, password, etc. For HTTP(S) URLs the key-value
    pairs are forwarded to ``urllib.request.Request`` as header options.
    For other URLs (e.g. starting with "s3://", and "gcs://") the key-value
    pairs are forwarded to ``fsspec.open``. Please see ``fsspec`` and
    ``urllib`` for more details.
filesystem : fsspec.AbstractFileSystem, default None
    Filesystem object to use when reading the parquet data. This argument
    should not be used at the same time as `storage_options`.
filters : list of tuple, list of lists of tuples, default None
    If not None, specifies a filter predicate used to filter out row groups
    using statistics stored for each row group as Parquet metadata. Row groups
    that do not match the given filter predicate are not read. The filters
    will also be applied to the rows of the in-memory DataFrame after IO.
    The predicate is expressed in disjunctive normal form (DNF) like
    `[[('x', '=', 0), ...], ...]`. DNF allows arbitrary boolean logical
    combinations of single column predicates. The innermost tuples each
    describe a single column predicate. The list of inner predicates is
    interpreted as a conjunction (AND), forming a more selective and
    multiple column predicate. Finally, the most outer list combines
    these filters as a disjunction (OR). Predicates may also be passed
    as a list of tuples. This form is interpreted as a single conjunction.
    To express OR in predicates, one must use the (preferred) notation of
    list of lists of tuples.
row_groups : int, or list, or a list of lists default None
    If not None, specifies, for each input file, which row groups to read.
    If reading multiple inputs, a list of lists should be passed, one list
    for each input.
categorical_partitions : boolean, default True
    Whether directory-partitioned columns should be interpreted as categorical
    or raw dtypes.
use_pandas_metadata : boolean, default True
    If True and dataset has custom PANDAS schema metadata, ensure that index
    columns are also loaded.
bytes_per_thread : int, default None
    Determines the number of bytes to be allocated per thread to read the
    files in parallel. When there is a file of large size, we get slightly
    better throughput by decomposing it and transferring multiple "blocks"
    in parallel (using a python thread pool). Default allocation is
    {bytes_per_thread} bytes.
skiprows : int, default None
    If not None, the number of rows to skip from the start of the file.

    .. note::
       This option is not supported when the low-memory mode is on.
nrows : int, default None
    If not None, the total number of rows to read.

    .. note:
       This option is not supported when the low-memory mode is on.
allow_mismatched_pq_schemas : boolean, default False
    If True, enables reading (matching) columns specified in `columns` and `filters`
    options from the input files with otherwise mismatched schemas.
prefetch_options : dict, default None
    WARNING: This is an experimental feature and may be removed at any
    time without warning or deprecation period.
    Dictionary of options to use to prefetch bytes from remote storage.
    These options are passed through to `get_reader_filepath_or_buffer`.

Returns
-------
DataFrame

Notes
-----
{remote_data_sources}

Examples
--------
>>> import cudf
>>> df = cudf.read_parquet(filename)
>>> df
  num1                datetime text
0  123 2018-11-13T12:00:00.000 5451
1  456 2018-11-14T12:35:01.000 5784
2  789 2018-11-15T18:02:59.000 6117

See Also
--------
cudf.io.parquet.read_parquet_metadata
cudf.DataFrame.to_parquet
cudf.read_orc
""".format(
    remote_data_sources=_docstring_remote_sources,
    bytes_per_thread=_BYTES_PER_THREAD_DEFAULT,
)
doc_read_parquet = docfmt_partial(docstring=_docstring_read_parquet)

_docstring_to_parquet = """
Write a DataFrame to the parquet format.

Parameters
----------
path : str or list of str
    File path or Root Directory path. Will be used as Root Directory path
    while writing a partitioned dataset. Use list of str with partition_offsets
    to write parts of the dataframe to different files.
compression : {{'snappy', 'ZSTD', 'LZ4', None}}, default 'snappy'
    Name of the compression to use; case insensitive.
    Use ``None`` for no compression.
index : bool, default None
    If ``True``, include the dataframe's index(es) in the file output.
    If ``False``, they will not be written to the file.
    If ``None``, similar to ``True`` the dataframe's index(es) will
    be saved, however, instead of being saved as values any
    ``RangeIndex`` will be stored as a range in the metadata so it
    doesn't require much space and is faster. Other indexes will
    be included as columns in the file output.
partition_cols : list, optional, default None
    Column names by which to partition the dataset
    Columns are partitioned in the order they are given
partition_file_name : str, optional, default None
    File name to use for partitioned datasets. Different partitions
    will be written to different directories, but all files will
    have this name.  If nothing is specified, a random uuid4 hex string
    will be used for each file. This parameter is only supported by 'cudf'
    engine, and will be ignored by other engines.
partition_offsets : list, optional, default None
    Offsets to partition the dataframe by. Should be used when path is list
    of str. Should be a list of integers of size ``len(path) + 1``
statistics : {{'ROWGROUP', 'PAGE', 'COLUMN', 'NONE'}}, default 'ROWGROUP'
    Level at which column statistics should be included in file.
metadata_file_path : str, optional, default None
    If specified, this function will return a binary blob containing the footer
    metadata of the written parquet file. The returned blob will have the
    ``chunk.file_path`` field set to the ``metadata_file_path`` for each chunk.
    When using with ``partition_offsets``, should be same size as ``len(path)``
int96_timestamps : bool, default False
    If ``True``, write timestamps in int96 format. This will convert
    timestamps from timestamp[ns], timestamp[ms], timestamp[s], and
    timestamp[us] to the int96 format, which is the number of Julian
    days and the number of nanoseconds since midnight of 1970-01-01.
    If ``False``, timestamps will not be altered.
row_group_size_bytes: integer, default {row_group_size_bytes_val}
    Maximum size of each stripe of the output.
    If None, {row_group_size_bytes_val}
    ({row_group_size_bytes_val_in_mb} MB) will be used.
row_group_size_rows: integer or None, default None
    Maximum number of rows of each stripe of the output.
    If None, 1000000 will be used.
max_page_size_bytes: integer or None, default None
    Maximum uncompressed size of each page of the output.
    If None, 524288 (512KB) will be used.
max_page_size_rows: integer or None, default None
    Maximum number of rows of each page of the output.
    If None, 20000 will be used.
max_dictionary_size: integer or None, default None
    Maximum size of the dictionary page for each output column chunk. Dictionary
    encoding for column chunks that exceeds this limit will be disabled.
    If None, 1048576 (1MB) will be used.
storage_options : dict, optional, default None
    Extra options that make sense for a particular storage connection,
    e.g. host, port, username, password, etc. For HTTP(S) URLs the key-value
    pairs are forwarded to ``urllib.request.Request`` as header options.
    For other URLs (e.g. starting with "s3://", and "gcs://") the key-value
    pairs are forwarded to ``fsspec.open``. Please see ``fsspec`` and
    ``urllib`` for more details.
return_metadata : bool, default False
    Return parquet metadata for written data. Returned metadata will
    include the file path metadata (relative to `root_path`).
    To request metadata binary blob when using with ``partition_cols``, Pass
    ``return_metadata=True`` instead of specifying ``metadata_file_path``
use_dictionary : bool, default True
    When ``False``, prevents the use of dictionary encoding for Parquet page
    data. When ``True``, dictionary encoding is preferred subject to
    ``max_dictionary_size`` constraints.
header_version : {{'1.0', '2.0'}}, default "1.0"
    Controls whether to use version 1.0 or version 2.0 page headers when
    encoding. Version 1.0 is more portable, but version 2.0 enables the
    use of newer encoding schemes.
force_nullable_schema : bool, default False.
    If True, writes all columns as `null` in schema.
    If False, columns are written as `null` if they contain null values,
    otherwise as `not null`.
skip_compression : set, optional, default None
    If a column name is present in the set, that column will not be compressed,
    regardless of the ``compression`` setting.
column_encoding : dict, optional, default None
    Sets the page encoding to use on a per-column basis. The key is a column
    name, and the value is one of: 'PLAIN', 'DICTIONARY', 'DELTA_BINARY_PACKED',
    'DELTA_LENGTH_BYTE_ARRAY', 'DELTA_BYTE_ARRAY', 'BYTE_STREAM_SPLIT', or
    'USE_DEFAULT'.
column_type_length : dict, optional, default None
    Specifies the width in bytes of ``FIXED_LEN_BYTE_ARRAY`` column elements.
    The key is a column name and the value is an integer. The named column
    will be output as unannotated binary (i.e. the column will behave as if
    ``output_as_binary`` was set).
output_as_binary : set, optional, default None
    If a column name is present in the set, that column will be output as
    unannotated binary, rather than the default 'UTF-8'.
store_schema : bool, default False
    If ``True``, writes arrow schema to Parquet file footer's key-value
    metadata section to faithfully round-trip ``duration`` types with arrow.
    This cannot be used with ``int96_timestamps`` enabled as int96 timestamps
    are deprecated in arrow. Also, all decimal32 and decimal64 columns will be
    converted to decimal128 as arrow only supports decimal128 and decimal256 types.
**kwargs
    Additional parameters will be passed to execution engines other
    than ``cudf``.


See Also
--------
cudf.read_parquet
""".format(
    row_group_size_bytes_val=_ROW_GROUP_SIZE_BYTES_DEFAULT,
    row_group_size_bytes_val_in_mb=_ROW_GROUP_SIZE_BYTES_DEFAULT / 1024 / 1024,
)
doc_to_parquet = docfmt_partial(docstring=_docstring_to_parquet)

_docstring_merge_parquet_filemetadata = """
Merge multiple parquet metadata blobs

Parameters
----------
metadata_list : list
    List of buffers returned by to_parquet

Returns
-------
Combined parquet metadata blob

See Also
--------
cudf.DataFrame.to_parquet
"""
doc_merge_parquet_filemetadata = docfmt_partial(
    docstring=_docstring_merge_parquet_filemetadata
)


_docstring_read_orc_metadata = """
Read an ORC file's metadata and schema

Parameters
----------
path : string or path object
    Path of file to be read

Returns
-------
Total number of rows
Number of stripes
List of column names

Notes
-----
{remote_data_sources}

Examples
--------
>>> import cudf
>>> num_rows, stripes, names = cudf.io.read_orc_metadata(filename)
>>> df = [cudf.read_orc(fname, stripes=i) for i in range(stripes)]
>>> df = cudf.concat(df)
>>> df
  num1                datetime text
0  123 2018-11-13T12:00:00.000 5451
1  456 2018-11-14T12:35:01.000 5784
2  789 2018-11-15T18:02:59.000 6117

See Also
--------
cudf.read_orc
"""
doc_read_orc_metadata = docfmt_partial(docstring=_docstring_read_orc_metadata)


_docstring_read_orc_statistics = """
Read an ORC file's file-level and stripe-level statistics

Parameters
----------
filepath_or_buffer : str, path object, bytes, or file-like object
    Either a path to a file (a `str`, `pathlib.Path`, or
    `py._path.local.LocalPath`), URL (including http, ftp, and S3 locations),
    Python bytes of raw binary data, or any object with a `read()` method
    (such as builtin `open()` file handler function or `BytesIO`).
columns : list, default None
    If not None, statistics for only these columns will be read from the file.


Returns
-------
Statistics for each column of given file
Statistics for each column for each stripe of given file

See Also
--------
cudf.read_orc
"""
doc_read_orc_statistics = docfmt_partial(
    docstring=_docstring_read_orc_statistics
)

_docstring_read_orc = """
Load an ORC dataset into a DataFrame

Parameters
----------
filepath_or_buffer : str, path object, bytes, or file-like object
    Either a path to a file (a `str`, `pathlib.Path`, or
    `py._path.local.LocalPath`), URL (including http, ftp, and S3 locations),
    Python bytes of raw binary data, or any object with a `read()` method
    (such as builtin `open()` file handler function or `BytesIO`).
engine : {{ 'cudf', 'pyarrow' }}, default 'cudf'
    Parser engine to use.
columns : list, default None
    If not None, only these columns will be read from the file.
filters : list of tuple, list of lists of tuples default None
    If not None, specifies a filter predicate used to filter out row groups
    using statistics stored for each row group as Parquet metadata. Row groups
    that do not match the given filter predicate are not read. The
    predicate is expressed in disjunctive normal form (DNF) like
    `[[('x', '=', 0), ...], ...]`. DNF allows arbitrary boolean logical
    combinations of single column predicates. The innermost tuples each
    describe a single column predicate. The list of inner predicates is
    interpreted as a conjunction (AND), forming a more selective and
    multiple column predicate. Finally, the outermost list combines
    these filters as a disjunction (OR). Predicates may also be passed
    as a list of tuples. This form is interpreted as a single conjunction.
    To express OR in predicates, one must use the (preferred) notation of
    list of lists of tuples.
stripes: list, default None
    If not None, only these stripe will be read from the file. Stripes are
    concatenated with index ignored.
skiprows : int, default None
    If not None, the number of rows to skip from the start of the file.
    This parameter is deprecated.
num_rows : int, default None
    If not None, the total number of rows to read.
    This parameter is deprecated.
use_index : bool, default True
    If True, use row index if available for faster seeking.
storage_options : dict, optional, default None
    Extra options that make sense for a particular storage connection,
    e.g. host, port, username, password, etc. For HTTP(S) URLs the key-value
    pairs are forwarded to ``urllib.request.Request`` as header options.
    For other URLs (e.g. starting with "s3://", and "gcs://") the key-value
    pairs are forwarded to ``fsspec.open``. Please see ``fsspec`` and
    ``urllib`` for more details.
bytes_per_thread : int, default None
    Determines the number of bytes to be allocated per thread to read the
    files in parallel. When there is a file of large size, we get slightly
    better throughput by decomposing it and transferring multiple "blocks"
    in parallel (using a python thread pool). Default allocation is
    {bytes_per_thread} bytes.

Returns
-------
DataFrame

Notes
-----
{remote_data_sources}

Examples
--------
>>> import cudf
>>> df = cudf.read_orc(filename)
>>> df
  num1                datetime text
0  123 2018-11-13T12:00:00.000 5451
1  456 2018-11-14T12:35:01.000 5784
2  789 2018-11-15T18:02:59.000 6117

See Also
--------
cudf.DataFrame.to_orc
""".format(
    remote_data_sources=_docstring_remote_sources,
    bytes_per_thread=_BYTES_PER_THREAD_DEFAULT,
)
doc_read_orc = docfmt_partial(docstring=_docstring_read_orc)

_docstring_to_orc = """
Write a DataFrame to the ORC format.

Parameters
----------
fname : str
    File path or object where the ORC dataset will be stored.
compression : {{ 'snappy', 'ZSTD', 'ZLIB', 'LZ4', None }}, default 'snappy'
    Name of the compression to use; case insensitive.
    Use ``None`` for no compression.
statistics: str {{ "ROWGROUP", "STRIPE", None }}, default "ROWGROUP"
    The granularity with which column statistics must
    be written to the file.
stripe_size_bytes: integer or None, default None
    Maximum size of each stripe of the output.
    If None, 67108864 (64MB) will be used.
stripe_size_rows: integer or None, default None
    Maximum number of rows of each stripe of the output.
    If None, 1000000 will be used.
row_index_stride: integer or None, default None
    Row index stride (maximum number of rows in each row group).
    If None, 10000 will be used.
cols_as_map_type : list of column names or None, default None
    A list of column names which should be written as map type in the ORC file.
    Note that this option only affects columns of ListDtype. Names of other
    column types will be ignored.
storage_options : dict, optional, default None
    Extra options that make sense for a particular storage connection,
    e.g. host, port, username, password, etc. For HTTP(S) URLs the key-value
    pairs are forwarded to ``urllib.request.Request`` as header options.
    For other URLs (e.g. starting with "s3://", and "gcs://") the key-value
    pairs are forwarded to ``fsspec.open``. Please see ``fsspec`` and
    ``urllib`` for more details.
index : bool, default None
    If ``True``, include the dataframe's index(es) in the file output.
    If ``False``, they will not be written to the file.
    If ``None``, similar to ``True`` the dataframe's index(es) will
    be saved, however, instead of being saved as values any
    ``RangeIndex`` will be stored as a range in the metadata so it
    doesn't require much space and is faster. Other indexes will
    be included as columns in the file output.

See Also
--------
cudf.read_orc
"""
doc_to_orc = docfmt_partial(docstring=_docstring_to_orc)

_docstring_read_json = r"""
Load a JSON dataset into a DataFrame

Parameters
----------
path_or_buf : list, str, path object, or file-like object
    Either JSON data in a `str`, path to a file (a `str`, `pathlib.Path`, or
    `py._path.local.LocalPath`), URL (including http, ftp, and S3 locations),
    or any object with a `read()` method (such as builtin `open()` file handler
    function or `StringIO`). Multiple inputs may be provided as a list. If a
    list is specified each list entry may be of a different input type as long
    as each input is of a valid type and all input JSON schema(s) match.
engine : {{ 'auto', 'cudf', 'pandas' }}, default 'auto'
    Parser engine to use. If 'auto' is passed, the engine will be
    automatically selected based on the other parameters. See notes below.
orient : string

    .. admonition:: Not GPU-accelerated

       This parameter is only supported with ``engine='pandas'``.

    Indication of expected JSON string format.
    Compatible JSON strings can be produced by ``to_json()`` with a
    corresponding orient value.
    The set of possible orients is:

    - ``'split'`` : dict like
      ``{index -> [index], columns -> [columns], data -> [values]}``
    - ``'records'`` : list like
      ``[{column -> value}, ... , {column -> value}]``
    - ``'index'`` : dict like ``{index -> {column -> value}}``
    - ``'columns'`` : dict like ``{column -> {index -> value}}``
    - ``'values'`` : just the values array

    The allowed and default values depend on the value
    of the `typ` parameter.

    * when ``typ == 'series'``,

      - allowed orients are ``{'split','records','index'}``
      - default is ``'index'``
      - The Series index must be unique for orient ``'index'``.
    * when ``typ == 'frame'``,

      - allowed orients are ``{'split','records','index',
        'columns','values', 'table'}``
      - default is ``'columns'``
      - The DataFrame index must be unique for orients ``'index'`` and
        ``'columns'``.
      - The DataFrame columns must be unique for orients ``'index'``,
        ``'columns'``, and ``'records'``.
typ : type of object to recover (series or frame), default 'frame'
    With cudf engine, only frame output is supported.
dtype : boolean or dict, default None
    If True, infer dtypes for all columns; if False, then don't infer dtypes at all,
    if a dict, provide a mapping from column names to their respective dtype (any missing
    columns will have their dtype inferred). Applies only to the data.
    For all ``orient`` values except ``'table'``, default is ``True``.
convert_axes : boolean, default True

    .. admonition:: Not GPU-accelerated

       This parameter is only supported with ``engine='pandas'``.

    Try to convert the axes to the proper dtypes.
convert_dates : boolean, default True

    .. admonition:: Not GPU-accelerated

       This parameter is only supported with ``engine='pandas'``.

    List of columns to parse for dates; If True, then try
    to parse datelike columns default is True; a column label is datelike if

    * it ends with ``'_at'``,
    * it ends with ``'_time'``,
    * it begins with ``'timestamp'``,
    * it is ``'modified'``, or
    * it is ``'date'``
keep_default_dates : boolean, default True

    .. admonition:: Not GPU-accelerated

       This parameter is only supported with ``engine='pandas'``.

    If parsing dates, parse the default datelike columns.
numpy : boolean, default False

    .. admonition:: Not GPU-accelerated

       This parameter is only supported with ``engine='pandas'``.

    Direct decoding to numpy arrays. Supports numeric
    data only, but non-numeric column and index labels are supported. Note
    also that the JSON ordering MUST be the same for each term if numpy=True.
precise_float : boolean, default False

    .. admonition:: Not GPU-accelerated

       This parameter is only supported with ``engine='pandas'``.

    Set to enable usage of higher precision (strtod) function when
    decoding string to double values (pandas engine only). Default (False)
    is to use fast but less precise builtin functionality
date_unit : string, default None

    .. admonition:: Not GPU-accelerated

       This parameter is only supported with ``engine='pandas'``.

    The timestamp unit to detect if converting dates.
    The default behavior is to try and detect the correct precision, but if
    this is not desired then pass one of 's', 'ms', 'us' or 'ns' to force
    parsing only seconds, milliseconds, microseconds or nanoseconds.
encoding : str, default is 'utf-8'

    .. admonition:: Not GPU-accelerated

       This parameter is only supported with ``engine='pandas'``.

    The encoding to use to decode py3 bytes.
    With cudf engine, only utf-8 is supported.
lines : boolean, default False
    Read the file as a json object per line.
chunksize : integer, default None

    .. admonition:: Not GPU-accelerated

       This parameter is only supported with ``engine='pandas'``.

    Return JsonReader object for iteration.
    See the `line-delimited json docs
    <http://pandas.pydata.org/pandas-docs/stable/io.html#io-jsonl>`_
    for more information on ``chunksize``.
    This can only be passed if `lines=True`.
    If this is None, the file will be read into memory all at once.
compression : {'infer', 'gzip', 'bz2', 'zip', 'xz', None}, default 'infer'
    For on-the-fly decompression of on-disk data. If 'infer', then use
    gzip, bz2, zip or xz if path_or_buf is a string ending in
    '.gz', '.bz2', '.zip', or 'xz', respectively, and no decompression
    otherwise. If using 'zip', the ZIP file must contain only one data
    file to be read in. Set to None for no decompression.
byte_range : list or tuple, default None

    .. admonition:: GPU-accelerated

       This parameter is only supported with ``engine='cudf'``.

    Byte range within the input file to be read.
    The first number is the offset in bytes, the second number is the range
    size in bytes. Set the size to zero to read all data after the offset
    location. Reads the row that starts before or at the end of the range,
    even if it ends after the end of the range.
keep_quotes : bool, default False

    .. admonition:: GPU-accelerated feature

       This parameter is only supported with ``engine='cudf'``.

    If `True`, any string values are read literally (and wrapped in an
    additional set of quotes).
    If `False` string values are parsed into Python strings.
storage_options : dict, optional, default None
    Extra options that make sense for a particular storage connection,
    e.g. host, port, username, password, etc. For HTTP(S) URLs the key-value
    pairs are forwarded to ``urllib.request.Request`` as header options.
    For other URLs (e.g. starting with "s3://", and "gcs://") the key-value
    pairs are forwarded to ``fsspec.open``. Please see ``fsspec`` and
    ``urllib`` for more details.
mixed_types_as_string : bool, default False

    .. admonition:: GPU-accelerated feature

       This parameter is only supported with ``engine='cudf'``.

    If True, mixed type columns are returned as string columns.
    If `False` parsing mixed type columns will thrown an error.
prune_columns : bool, default False

    .. admonition:: GPU-accelerated feature

       This parameter is only supported with ``engine='cudf'``.

    If True, only return those columns mentioned in the dtype argument.
    If `False` dtype argument is used a type inference suggestion.
on_bad_lines : {'error', 'recover'}, default 'error'
    Specifies what to do upon encountering a bad line. Allowed values are :

    - ``'error'``, raise an Exception when a bad line is encountered.
    - ``'recover'``, fills the row with <NA> when a bad line is encountered.
Returns
-------
result : Series or DataFrame, depending on the value of `typ`.

Notes
-----
When `engine='auto'`, and `line=False`, the `pandas` json
reader will be used. To override the selection, please
use `engine='cudf'`.

See Also
--------
cudf.DataFrame.to_json

Examples
--------
>>> import cudf
>>> df = cudf.DataFrame({'a': ["hello", "rapids"], 'b': ["hello", "worlds"]})
>>> df
        a       b
0   hello   hello
1  rapids  worlds
>>> json_str = df.to_json(orient='records', lines=True)
>>> json_str
'{"a":"hello","b":"hello"}\n{"a":"rapids","b":"worlds"}\n'
>>> cudf.read_json(json_str,  engine="cudf", lines=True)
        a       b
0   hello   hello
1  rapids  worlds

To read the strings with additional set of quotes:

>>> cudf.read_json(json_str,  engine="cudf", lines=True,
...                keep_quotes=True)
          a         b
0   "hello"   "hello"
1  "rapids"  "worlds"

Reading a JSON string containing ordered lists and name/value pairs:

>>> json_str = '[{"list": [0,1,2], "struct": {"k":"v1"}}, {"list": [3,4,5], "struct": {"k":"v2"}}]'
>>> cudf.read_json(json_str, engine='cudf')
        list       struct
0  [0, 1, 2]  {'k': 'v1'}
1  [3, 4, 5]  {'k': 'v2'}

Reading JSON Lines data containing ordered lists and name/value pairs:

>>> json_str = '{"a": [{"k1": "v1"}]}\n{"a": [{"k1":"v2"}]}'
>>> cudf.read_json(json_str, engine='cudf', lines=True)
                a
0  [{'k1': 'v1'}]
1  [{'k1': 'v2'}]

Using the `dtype` argument to specify type casting:

>>> json_str = '{"k1": 1, "k2":[1.5]}'
>>> cudf.read_json(json_str, engine='cudf', lines=True, dtype={'k1':float, 'k2':cudf.ListDtype(int)})
    k1   k2
0  1.0  [1]
"""  # noqa: E501
doc_read_json: Callable = docfmt_partial(docstring=_docstring_read_json)

_docstring_to_json = """
Convert the cuDF object to a JSON string.
Note nulls and NaNs will be converted to null and datetime objects
will be converted to UNIX timestamps.

Parameters
----------
path_or_buf : string or file handle, optional
    File path or object. If not specified, the result is returned as a string.
engine : {{ 'auto', 'cudf', 'pandas' }}, default 'auto'
    Parser engine to use. If 'auto' is passed, the `pandas` engine
    will be selected.
orient : string
    Indication of expected JSON string format.

    * Series
        - default is 'index'
        - allowed values are: {'split','records','index','table'}
    * DataFrame
        - default is 'columns'
        - allowed values are:
          {'split','records','index','columns','values','table'}
    * The format of the JSON string
        - 'split' : dict like {'index' -> [index],
          'columns' -> [columns], 'data' -> [values]}
        - 'records' : list like
          [{column -> value}, ... , {column -> value}]
        - 'index' : dict like {index -> {column -> value}}
        - 'columns' : dict like {column -> {index -> value}}
        - 'values' : just the values array
        - 'table' : dict like {'schema': {schema}, 'data': {data}}
          describing the data, and the data component is
          like ``orient='records'``.
date_format : {None, 'epoch', 'iso'}
    Type of date conversion. 'epoch' = epoch milliseconds,
    'iso' = ISO8601. The default depends on the `orient`. For
    ``orient='table'``, the default is 'iso'. For all other orients,
    the default is 'epoch'.
double_precision : int, default 10
    The number of decimal places to use when encoding
    floating point values.
force_ascii : bool, default True
    Force encoded string to be ASCII.
date_unit : string, default 'ms' (milliseconds)
    The time unit to encode to, governs timestamp and ISO8601
    precision.  One of 's', 'ms', 'us', 'ns' for second, millisecond,
    microsecond, and nanosecond respectively.
default_handler : callable, default None
    Handler to call if object cannot otherwise be converted to a
    suitable format for JSON. Should receive a single argument which is
    the object to convert and return a serializable object.
lines : bool, default False
    If 'orient' is 'records' write out line delimited json format. Will
    throw ValueError if incorrect 'orient' since others are not list
    like.
compression : {'infer', 'gzip', 'bz2', 'zip', 'xz', None}
    A string representing the compression to use in the output file,
    only used when the first argument is a filename. By default, the
    compression is inferred from the filename.
index : bool, default True
    Whether to include the index values in the JSON string. Not
    including the index (``index=False``) is only supported when
    orient is 'split' or 'table'.

See Also
--------
cudf.read_json
"""
doc_to_json: Callable = docfmt_partial(docstring=_docstring_to_json)

_docstring_read_hdf = """
Read from the store, close it if we opened it.

Retrieve pandas object stored in file, optionally based on where
criteria

Parameters
----------
path_or_buf : string, buffer or path object
    Path to the file to open, or an open `HDFStore
    <https://pandas.pydata.org/pandas-docs/stable/user_guide/io.html#hdf5-pytables>`_.
    object.
    Supports any object implementing the ``__fspath__`` protocol.
    This includes :class:`pathlib.Path` and py._path.local.LocalPath
    objects.
key : object, optional
    The group identifier in the store. Can be omitted if the HDF file
    contains a single pandas object.
mode : {'r', 'r+', 'a'}, optional
    Mode to use when opening the file. Ignored if path_or_buf is a
    `Pandas HDFS
    <https://pandas.pydata.org/pandas-docs/stable/user_guide/io.html#hdf5-pytables>`_.
    Default is 'r'.
where : list, optional
    A list of Term (or convertible) objects.
start : int, optional
    Row number to start selection.
stop  : int, optional
    Row number to stop selection.
columns : list, optional
    A list of columns names to return.
iterator : bool, optional
    Return an iterator object.
chunksize : int, optional
    Number of rows to include in an iteration when using an iterator.
errors : str, default 'strict'
    Specifies how encoding and decoding errors are to be handled.
    See the errors argument for :func:`open` for a full list
    of options.
**kwargs
    Additional keyword arguments passed to HDFStore.

Returns
-------
item : object
    The selected object. Return type depends on the object stored.

See Also
--------
cudf.DataFrame.to_hdf : Write a HDF file from a DataFrame.
"""
doc_read_hdf: Callable = docfmt_partial(docstring=_docstring_read_hdf)

_docstring_to_hdf = """
Write the contained data to an HDF5 file using HDFStore.

Hierarchical Data Format (HDF) is self-describing, allowing an
application to interpret the structure and contents of a file with
no outside information. One HDF file can hold a mix of related objects
which can be accessed as a group or as individual objects.

In order to add another DataFrame or Series to an existing HDF file
please use append mode and a different a key.

For more information see the `user guide
<https://pandas.pydata.org/pandas-docs/stable/user_guide/io.html#hdf5-pytables>`_.

Parameters
----------
path_or_buf : str or pandas.HDFStore
    File path or HDFStore object.
key : str
    Identifier for the group in the store.
mode : {'a', 'w', 'r+'}, default 'a'
    Mode to open file:

    - 'w': write, a new file is created (an existing file with the same name
      would be deleted).
    - 'a': append, an existing file is opened for reading and writing, and if
      the file does not exist it is created.
    - 'r+': similar to 'a', but the file must already exist.
format : {'fixed', 'table'}, default 'fixed'
    Possible values:

    - 'fixed': Fixed format. Fast writing/reading. Not-appendable,
      nor searchable.
    - 'table': Table format. Write as a PyTables Table structure
      which may perform worse but allow more flexible operations
      like searching / selecting subsets of the data.
append : bool, default False
    For Table formats, append the input data to the existing.
data_columns :  list of columns or True, optional
    List of columns to create as indexed data columns for on-disk
    queries, or True to use all columns. By default only the axes
    of the object are indexed. See `Query via Data Columns
    <https://pandas.pydata.org/pandas-docs/stable/user_guide/io.html#io-hdf5-query-data-columns>`_.
    Applicable only to format='table'.
complevel : {0-9}, optional
    Specifies a compression level for data.
    A value of 0 disables compression.
complib : {'zlib', 'lzo', 'bzip2', 'blosc'}, default 'zlib'
    Specifies the compression library to be used.
    As of v0.20.2 these additional compressors for Blosc are supported
    (default if no compressor specified: 'blosc:blosclz'):
    {'blosc:blosclz', 'blosc:lz4', 'blosc:lz4hc', 'blosc:snappy',
    'blosc:zlib', 'blosc:zstd'}.
    Specifying a compression library which is not available issues
    a ValueError.
fletcher32 : bool, default False
    If applying compression use the fletcher32 checksum.
dropna : bool, default False
    If true, ALL nan rows will not be written to store.
errors : str, default 'strict'
    Specifies how encoding and decoding errors are to be handled.
    See the errors argument for :func:`open` for a full list
    of options.

See Also
--------
cudf.read_hdf : Read from HDF file.
cudf.DataFrame.to_parquet : Write a DataFrame to the binary parquet format.
cudf.DataFrame.to_feather : Write out feather-format for DataFrames.
"""
doc_to_hdf: Callable = docfmt_partial(docstring=_docstring_to_hdf)

_docstring_read_feather = """
Load an feather object from the file path, returning a DataFrame.

Parameters
----------
path : string
    File path
columns : list, default=None
    If not None, only these columns will be read from the file.

Returns
-------
DataFrame

Examples
--------
>>> import cudf
>>> df = cudf.read_feather(filename)
>>> df
  num1                datetime text
0  123 2018-11-13T12:00:00.000 5451
1  456 2018-11-14T12:35:01.000 5784
2  789 2018-11-15T18:02:59.000 6117

See Also
--------
cudf.DataFrame.to_feather
"""
doc_read_feather = docfmt_partial(docstring=_docstring_read_feather)

_docstring_to_feather = """
Write a DataFrame to the feather format.

Parameters
----------
path : str
    File path

See Also
--------
cudf.read_feather
"""
doc_to_feather = docfmt_partial(docstring=_docstring_to_feather)

_docstring_to_dlpack = """
Converts a cuDF object into a DLPack tensor.

DLPack is an open-source memory tensor structure:
`dmlc/dlpack <https://github.com/dmlc/dlpack>`_.

This function takes a cuDF object and converts it to a PyCapsule object
which contains a pointer to a DLPack tensor. This function deep copies the
data into the DLPack tensor from the cuDF object.

Parameters
----------
cudf_obj : DataFrame, Series, Index, or Column

Returns
-------
pycapsule_obj : PyCapsule
    Output DLPack tensor pointer which is encapsulated in a PyCapsule
    object.
"""
doc_to_dlpack = docfmt_partial(docstring=_docstring_to_dlpack)

_docstring_read_csv = """
Load a comma-separated-values (CSV) dataset into a DataFrame

Parameters
----------
filepath_or_buffer : str, path object, or file-like object
    Either a path to a file (a `str`, `pathlib.Path`, or
    `py._path.local.LocalPath`), URL (including http, ftp, and S3 locations),
    or any object with a `read()` method (such as builtin `open()` file handler
    function or `StringIO`).
sep : char, default ','
    Delimiter to be used.
delimiter : char, default None
    Alternative argument name for sep.
header : int, default 'infer'
    Row number to use as the column names. Default behavior is to infer
    the column names: if no names are passed, header=0;
    if column names are passed explicitly, header=None.
names : list of str, default None
    List of column names to be used. Needs to include names of all columns in
    the file, or names of all columns selected using `usecols` (only when
    `usecols` holds integer indices). When `usecols` is not used to select
    column indices, `names` can contain more names than there are columns i.n
    the file. In this case the extra columns will only contain null rows.
index_col : int, string or False, default None
    Column to use as the row labels of the DataFrame. Passing `index_col=False`
    explicitly disables index column inference and discards the last column.
usecols : list of int or str, default None
    Returns subset of the columns given in the list. All elements must be
    either integer indices (column number) or strings that correspond to
    column names. When an integer index is passed for each name in the `names`
    parameter, the names are interpreted as names in the output table, not as
    names in the input file.
prefix : str, default None
    Prefix to add to column numbers when parsing without a header row.
mangle_dupe_cols : boolean, default True
    Duplicate columns will be specified as 'X','X.1',...'X.N'.
dtype : type, str, list of types, or dict of column -> type, default None
    Data type(s) for data or columns. If `dtype` is a type/str, all columns
    are mapped to the particular type passed. If list, types are applied in
    the same order as the column names. If dict, types are mapped to the
    column names.
    E.g. {{'a': np.float64, 'b': int32, 'c': 'float'}}
    If `None`, dtypes are inferred from the dataset. Use `str` to preserve data
    and not infer or interpret to dtype.
true_values : list, default None
    Values to consider as boolean True
false_values : list, default None
    Values to consider as boolean False
skipinitialspace : bool, default False
    Skip spaces after delimiter.
skiprows : int, default 0
    Number of rows to be skipped from the start of file.
skipfooter : int, default 0
    Number of rows to be skipped at the bottom of file.
nrows : int, default None
    If specified, maximum number of rows to read
na_values : scalar, str, or list-like, optional
    Additional strings to recognize as nulls.
    By default the following values are interpreted as
    nulls: '', '#N/A', '#N/A N/A', '#NA', '-1.#IND',
    '-1.#QNAN', '-NaN', '-nan', '1.#IND', '1.#QNAN',
    '<NA>', 'N/A', 'NA', 'NULL', 'NaN', 'n/a', 'nan',
    'null'.
keep_default_na : bool, default True
    Whether or not to include the default NA values when parsing the data.
na_filter : bool, default True
    Detect missing values (empty strings and the values in na_values).
    Passing False can improve performance.
skip_blank_lines : bool, default True
    If True, discard and do not parse empty lines
    If False, interpret empty lines as NaN values
parse_dates : list of int or names, default None
    If list of columns, then attempt to parse each entry as a date.
    Columns may not always be recognized as dates, for instance due to
    unusual or non-standard formats. To guarantee a date and increase parsing
    speed, explicitly specify `dtype='date'` for the desired columns.
dayfirst : bool, default False
    DD/MM format dates, international and European format.
compression : {{'infer', 'gzip', 'zip', None}}, default 'infer'
    For on-the-fly decompression of on-disk data. If 'infer', then detect
    compression from the following extensions: '.gz','.zip' (otherwise no
    decompression). If using 'zip', the ZIP file must contain only one
    data file to be read in, otherwise the first non-zero-sized file will
    be used. Set to None for no decompression.
thousands : char, default None
    Character used as a thousands delimiter.
decimal : char, default '.'
    Character used as a decimal point.
lineterminator : char, default '\\n'
    Character to indicate end of line.
quotechar : char, default '"'
    Character to indicate start and end of quote item.
quoting : str or int, default 0
    Controls quoting behavior. Set to one of
    0 (csv.QUOTE_MINIMAL), 1 (csv.QUOTE_ALL),
    2 (csv.QUOTE_NONNUMERIC) or 3 (csv.QUOTE_NONE).
    Quoting is enabled with all values except 3.
doublequote : bool, default True
    When quoting is enabled, indicates whether to interpret two
    consecutive quotechar inside fields as single quotechar
comment : char, default None
    Character used as a comments indicator. If found at the beginning of a
    line, the line will be ignored altogether.
delim_whitespace : bool, default False
    Determines whether to use whitespace as delimiter.
byte_range : list or tuple, default None
    Byte range within the input file to be read. The first number is the
    offset in bytes, the second number is the range size in bytes. Set the
    size to zero to read all data after the offset location. Reads the row
    that starts before or at the end of the range, even if it ends after
    the end of the range.
storage_options : dict, optional, default None
    Extra options that make sense for a particular storage connection,
    e.g. host, port, username, password, etc. For HTTP(S) URLs the key-value
    pairs are forwarded to ``urllib.request.Request`` as header options.
    For other URLs (e.g. starting with "s3://", and "gcs://") the key-value
    pairs are forwarded to ``fsspec.open``. Please see ``fsspec`` and
    ``urllib`` for more details.
bytes_per_thread : int, default None
    Determines the number of bytes to be allocated per thread to read the
    files in parallel. When there is a file of large size, we get slightly
    better throughput by decomposing it and transferring multiple "blocks"
    in parallel (using a python thread pool). Default allocation is
    {bytes_per_thread} bytes.
Returns
-------
GPU ``DataFrame`` object.

Notes
-----
{remote_data_sources}

Examples
--------

Create a test csv file

>>> import cudf
>>> filename = 'foo.csv'
>>> lines = [
...   "num1,datetime,text",
...   "123,2018-11-13T12:00:00,abc",
...   "456,2018-11-14T12:35:01,def",
...   "789,2018-11-15T18:02:59,ghi"
... ]
>>> with open(filename, 'w') as fp:
...     fp.write('\\n'.join(lines)+'\\n')

Read the file with ``cudf.read_csv``

>>> cudf.read_csv(filename)
  num1                datetime text
0  123 2018-11-13T12:00:00.000 5451
1  456 2018-11-14T12:35:01.000 5784
2  789 2018-11-15T18:02:59.000 6117

See Also
--------
cudf.DataFrame.to_csv
""".format(
    remote_data_sources=_docstring_remote_sources,
    bytes_per_thread=_BYTES_PER_THREAD_DEFAULT,
)
doc_read_csv = docfmt_partial(docstring=_docstring_read_csv)

_to_csv_example = """

Write a dataframe to csv.

>>> import cudf
>>> filename = 'foo.csv'
>>> df = cudf.DataFrame({'x': [0, 1, 2, 3],
...                      'y': [1.0, 3.3, 2.2, 4.4],
...                      'z': ['a', 'b', 'c', 'd']})
>>> df = df.set_index(cudf.Series([3, 2, 1, 0]))
>>> df.to_csv(filename)

"""
_docstring_to_csv = """

Write a dataframe to csv file format.

Parameters
----------
{df_param}
path_or_buf : str or file handle, default None
    File path or object, if None is provided
    the result is returned as a string.
sep : char, default ','
    Delimiter to be used.
na_rep : str, default ''
    String to use for null entries
columns : list of str, optional
    Columns to write
header : bool, default True
    Write out the column names
index : bool, default True
    Write out the index as a column
encoding : str, default 'utf-8'
    A string representing the encoding to use in the output file
    Only 'utf-8' is currently supported
compression : str, None
    A string representing the compression scheme to use in the output file
    Compression while writing csv is not supported currently
lineterminator : str, optional
    The newline character or character sequence to use in the output file.
    Defaults to :data:`os.linesep`.
chunksize : int or None, default None
    Rows to write at a time
storage_options : dict, optional, default None
    Extra options that make sense for a particular storage connection,
    e.g. host, port, username, password, etc. For HTTP(S) URLs the key-value
    pairs are forwarded to ``urllib.request.Request`` as header options.
    For other URLs (e.g. starting with "s3://", and "gcs://") the key-value
    pairs are forwarded to ``fsspec.open``. Please see ``fsspec`` and
    ``urllib`` for more details.

Returns
-------
None or str
    If `path_or_buf` is None, returns the resulting csv format as a string.
    Otherwise returns None.

Notes
-----
- Follows the standard of Pandas csv.QUOTE_NONNUMERIC for all output.
- The default behaviour is to write all rows of the dataframe at once.
  This can lead to memory or overflow errors for large tables. If this
  happens, consider setting the ``chunksize`` argument to some
  reasonable fraction of the total rows in the dataframe.

Examples
--------
{example}

See Also
--------
cudf.read_csv
"""
doc_to_csv = docfmt_partial(
    docstring=_docstring_to_csv.format(
        df_param="""
df : DataFrame
    DataFrame object to be written to csv
""",
        example=_to_csv_example,
    )
)

doc_dataframe_to_csv = docfmt_partial(
    docstring=_docstring_to_csv.format(df_param="", example=_to_csv_example)
)

_docstring_kafka_datasource = """
Configuration object for a Kafka Datasource

Parameters
----------
kafka_configs : dict, key/value pairs of librdkafka configuration values.
    The complete list of valid configurations can be found at
    https://github.com/edenhill/librdkafka/blob/master/CONFIGURATION.md
topic : string, case sensitive name of the Kafka topic that contains the
    source data.
partition : int,
    Zero-based identifier of the Kafka partition that the underlying consumer
    should consume messages from. Valid values are 0 - (N-1)
start_offset : int, Kafka Topic/Partition offset that consumption
    should begin at. Inclusive.
end_offset : int, Kafka Topic/Partition offset that consumption
    should end at. Inclusive.
batch_timeout : int, default 10000
    Maximum number of milliseconds that will be spent trying to
    consume messages between the specified 'start_offset' and 'end_offset'.
delimiter : string, default None, optional delimiter to insert into the
    output between kafka messages, Ex: "\n"

"""
doc_kafka_datasource = docfmt_partial(docstring=_docstring_kafka_datasource)


_docstring_text_datasource = """
Configuration object for a text Datasource

Parameters
----------
filepath_or_buffer : str, path object, or file-like object
    Either a path to a file (a `str`, `pathlib.Path`, or
    `py._path.local.LocalPath`), URL (including http, ftp, and S3 locations),
    or any object with a `read()` method (such as builtin `open()` file handler
    function or `StringIO`).
delimiter : string, default None
    The delimiter that should be used for splitting text chunks into
    separate cudf column rows. The delimiter may be one or more characters.
byte_range : list or tuple, default None
    Byte range within the input file to be read. The first number is the
    offset in bytes, the second number is the range size in bytes.
    The output contains all rows that start inside the byte range
    (i.e. at or after the offset, and before the end at `offset + size`),
    which may include rows that continue past the end.
strip_delimiters : boolean, default False
    Unlike the `str.split()` function, `read_text` preserves the delimiter
    at the end of a field in output by default, meaning `a;b;c` will turn into
    `['a;','b;','c']` when using `;` as a delimiter.
    Setting this option to `True` will strip these trailing delimiters,
    leaving only the contents between delimiters in the resulting column:
    `['a','b','c']`
compression : string, default None
    Which compression type is the input compressed with.
    Currently supports only `bgzip`, and requires the path to a file as input.
compression_offsets: list or tuple, default None
    The virtual begin and end offset associated with the provided compression.
    For `bgzip`, they are composed of a local uncompressed offset inside a
    BGZIP block (lower 16 bits) and the start offset of this BGZIP block in the
    compressed file (upper 48 bits).
    The start offset points to the first byte to be read, the end offset points
    one past the last byte to be read.
storage_options : dict, optional, default None
    Extra options that make sense for a particular storage connection,
    e.g. host, port, username, password, etc. For HTTP(S) URLs the key-value
    pairs are forwarded to ``urllib.request.Request`` as header options.
    For other URLs (e.g. starting with "s3://", and "gcs://") the key-value
    pairs are forwarded to ``fsspec.open``. Please see ``fsspec`` and
    ``urllib`` for more details.

Returns
-------
result : Series

"""
doc_read_text: Callable = docfmt_partial(docstring=_docstring_text_datasource)


_docstring_get_reader_filepath_or_buffer = """
Return either a filepath string to data, or a memory buffer of data.
If filepath, then the source filepath is expanded to user's environment.
If buffer, then data is returned in-memory as bytes or a ByteIO object.
This function is designed to process multiple data sources of the same
type at once. If path_or_data is a list, the output will also be a list.

Parameters
----------
path_or_data : str, file-like object, bytes, ByteIO, list
    Path to data or the data itself. Pass in a list to process multiple
    sources of the same type at once.
mode : str
    Mode in which file is opened
iotypes : (), default (BytesIO)
    Object type to exclude from file-like check
allow_raw_text_input : boolean, default False
    If True, this indicates the input `path_or_data` could be a raw text
    input and will not check for its existence in the filesystem. If False,
    the input must be a path and an error will be raised if it does not
    exist.
storage_options : dict, optional
    Extra options that make sense for a particular storage connection, e.g.
    host, port, username, password, etc. For HTTP(S) URLs the key-value
    pairs are forwarded to ``urllib.request.Request`` as header options.
    For other URLs (e.g. starting with "s3://", and "gcs://") the key-value
    pairs are forwarded to ``fsspec.open``. Please see ``fsspec`` and
    ``urllib`` for more details, and for more examples on storage options
    refer `here <https://pandas.pydata.org/docs/user_guide/io.html?
    highlight=storage_options#reading-writing-remote-files>`__.
bytes_per_thread : int, default None
    Determines the number of bytes to be allocated per thread to read the
    files in parallel. When there is a file of large size, we get slightly
    better throughput by decomposing it and transferring multiple "blocks"
    in parallel (using a Python thread pool). Default allocation is
    {bytes_per_thread} bytes.
expand_dir_pattern : str, default None
    Glob pattern to use when expanding directories into file paths
    (e.g. "*.json"). If this parameter is not specified, directories
    will not be expanded.
<<<<<<< HEAD
libcudf_s3_io : bool, default False
    Use libcudf's native S3 backend, if applicable, by preserving S3 file
    paths such as "s3://my-bucket/my-object".
=======
prefetch_options : dict, default None
    WARNING: This is an experimental feature and may be removed at any
    time without warning or deprecation period.
    Dictionary of options to use to prefetch bytes from remote storage.
    These options are only used when `path_or_data` is a list of remote
    paths. If 'method' is set to 'all' (the default), the only supported
    option is 'blocksize' (default 256 MB). If method is set to 'parquet',
    'columns' and 'row_groups' are also supported (default None).
>>>>>>> 7018a33b

Returns
-------
List[str, bytes, BytesIO]
    List of filepath strings or in-memory data buffers.
    """.format(bytes_per_thread=_BYTES_PER_THREAD_DEFAULT)


doc_get_reader_filepath_or_buffer = docfmt_partial(
    docstring=_docstring_get_reader_filepath_or_buffer
)


def is_url(url):
    """Check if a string is a valid URL to a network location.

    Parameters
    ----------
    url : str
        String containing a possible URL

    Returns
    -------
    bool : bool
        If `url` has a valid protocol return True otherwise False.
    """
    # Do not include the empty ('') scheme in the check
    schemes = urllib.parse.uses_netloc[1:]
    try:
        return urllib.parse.urlparse(url).scheme in schemes
    except Exception:
        return False


def is_file_like(obj):
    """Check if the object is a file-like object, per PANDAS' definition.
    An object is considered file-like if it has an iterator AND has a either or
    both `read()` / `write()` methods as attributes.

    Parameters
    ----------
    obj : object
        Object to check for file-like properties

    Returns
    -------
    is_file_like : bool
        If `obj` is file-like returns True otherwise False
    """
    if not (hasattr(obj, "read") or hasattr(obj, "write")):
        return False
    elif not hasattr(obj, "__iter__"):
        return False
    else:
        return True


def _is_local_filesystem(fs):
    return isinstance(fs, fsspec.implementations.local.LocalFileSystem)


def _select_single_source(sources: list, caller: str):
    """Select the first element from a list of sources.
    Raise an error if sources contains multiple elements
    """
    if len(sources) > 1:
        raise ValueError(
            f"{caller} does not support multiple sources, got: {sources}"
        )
    return sources[0]


def is_directory(path_or_data, storage_options=None):
    """Returns True if the provided filepath is a directory"""
    path_or_data = stringify_pathlike(path_or_data)
    if isinstance(path_or_data, str):
        path_or_data = os.path.expanduser(path_or_data)
        try:
            fs = get_fs_token_paths(
                path_or_data, mode="rb", storage_options=storage_options
            )[0]
        except ValueError as e:
            if str(e).startswith("Protocol not known"):
                return False
            else:
                raise e

        return fs.isdir(path_or_data)

    return False


def _get_filesystem_and_paths(
    path_or_data,
    storage_options,
    *,
    filesystem=None,
):
    # Returns a filesystem object and the filesystem-normalized
    # paths. If `path_or_data` does not correspond to a path or
    # list of paths (or if the protocol is not supported), the
    # return will be `None` for the fs and `[]` for the paths.
    # If a filesystem object is already available, it can be
    # passed with the `filesystem` argument.

    fs = None
    return_paths = path_or_data
    if isinstance(path_or_data, str) or (
        isinstance(path_or_data, list)
        and isinstance(stringify_pathlike(path_or_data[0]), str)
    ):
        # Ensure we are always working with a list
        if isinstance(path_or_data, list):
            path_or_data = [
                os.path.expanduser(stringify_pathlike(source))
                for source in path_or_data
            ]
        else:
            path_or_data = [path_or_data]

        if filesystem is None:
            try:
                fs, _, fs_paths = get_fs_token_paths(
                    path_or_data, mode="rb", storage_options=storage_options
                )
                return_paths = fs_paths
            except ValueError as e:
                if str(e).startswith("Protocol not known"):
                    return None, []
                else:
                    raise e
        else:
            if not isinstance(filesystem, fsspec.AbstractFileSystem):
                raise ValueError(
                    f"Expected fsspec.AbstractFileSystem. Got {filesystem}"
                )

            if storage_options:
                raise ValueError(
                    f"Cannot specify storage_options when an explicit "
                    f"filesystem object is specified. Got: {storage_options}"
                )

            fs = filesystem
            return_paths = [
                fs._strip_protocol(u)
                for u in expand_paths_if_needed(
                    path_or_data, "rb", 1, fs, None
                )
            ]

    return fs, return_paths


def _maybe_expand_directories(paths, glob_pattern, fs):
    # Expand directory paths using a glob pattern.
    # This is a no-op if either glob_pattern or fs are None
    if fs is None or glob_pattern is None:
        return paths
    expanded_paths = []
    for path in paths:
        if fs.isdir(path):
            expanded_paths.extend(fs.glob(fs.sep.join([path, glob_pattern])))
        else:
            expanded_paths.append(path)
    return expanded_paths


@doc_get_reader_filepath_or_buffer()
def get_reader_filepath_or_buffer(
    path_or_data,
    *,
    mode="rb",
    fs=None,
    iotypes=(BytesIO,),
    allow_raw_text_input=False,
    storage_options=None,
    bytes_per_thread=_BYTES_PER_THREAD_DEFAULT,
    warn_on_raw_text_input=None,
    warn_meta=None,
    expand_dir_pattern=None,
<<<<<<< HEAD
    libcudf_s3_io=False,
=======
    prefetch_options=None,
>>>>>>> 7018a33b
):
    """{docstring}"""

    # Convert path_or_data to a list of input data sources
    input_sources = [
        stringify_pathlike(source)
        for source in (
            path_or_data if is_list_like(path_or_data) else [path_or_data]
        )
    ]
    if not input_sources:
        raise ValueError("Empty input source list: {input_sources}.")

    filepaths_or_buffers = []
    string_paths = [isinstance(source, str) for source in input_sources]
    if any(string_paths):
        # Sources are all strings. The strings are typically
        # file paths, but they may also be raw text strings.

        # Don't allow a mix of source types
        if not all(string_paths):
            raise ValueError(f"Invalid input source list: {input_sources}.")

        # Make sure we define a filesystem (if possible)
        paths = input_sources
        raw_text_input = False
        if fs is None:
            fs, paths = _get_filesystem_and_paths(paths, storage_options)

        # Expand directories (if necessary)
        paths = _maybe_expand_directories(paths, expand_dir_pattern, fs)

        if _is_local_filesystem(fs):
            # Doing this as `read_json` accepts a json string
            # path_or_data need not be a filepath like string

            # helper for checking if raw text looks like a json filename
            compression_extensions = [
                ".tar",
                ".tar.gz",
                ".tar.bz2",
                ".tar.xz",
                ".gz",
                ".bz2",
                ".zip",
                ".xz",
                ".zst",
                "",
            ]

            if len(paths):
                if fs.exists(paths[0]):
                    filepaths_or_buffers = paths

                # raise FileNotFound if path looks like json
                # following pandas
                # see
                # https://github.com/pandas-dev/pandas/pull/46718/files#diff-472ce5fe087e67387942e1e1c409a5bc58dde9eb8a2db6877f1a45ae4974f694R724-R729
                elif not allow_raw_text_input or paths[0].lower().endswith(
                    tuple(f".json{c}" for c in compression_extensions)
                ):
                    raise FileNotFoundError(
                        f"{input_sources} could not be resolved to any files"
                    )
                else:
                    raw_text_input = True
            else:
                raw_text_input = True

        elif fs is not None:
            if len(paths) == 0:
                raise FileNotFoundError(
                    f"{input_sources} could not be resolved to any files"
                )
<<<<<<< HEAD
            from s3fs.core import S3FileSystem

            if libcudf_s3_io and isinstance(fs, S3FileSystem):
                filepaths_or_buffers = [f"s3://{fpath}" for fpath in paths]
            else:
                # TODO: We can use cat_ranges and/or parquet-aware logic
                # to copy all remote data into host memory at once here.
                # The current solution iterates over files, and copies
                # ALL data from each file (even when we are performing
                # partial IO, and don't need the entire file)
                filepaths_or_buffers = [
                    BytesIO(
                        _fsspec_data_transfer(
                            fpath,
                            fs=fs,
                            mode=mode,
                            bytes_per_thread=bytes_per_thread,
                        )
                    )
                    for fpath in paths
                ]
=======
            filepaths_or_buffers = _prefetch_remote_buffers(
                paths,
                fs,
                **(prefetch_options or {}),
            )
>>>>>>> 7018a33b
        else:
            raw_text_input = True

        if raw_text_input:
            filepaths_or_buffers = input_sources
            if warn_on_raw_text_input:
                # Do not remove until pandas 3.0 support is added.
                assert (
                    PANDAS_LT_300
                ), "Need to drop after pandas-3.0 support is added."
                warnings.warn(
                    f"Passing literal {warn_meta[0]} to {warn_meta[1]} is "
                    "deprecated and will be removed in a future version. "
                    "To read from a literal string, wrap it in a "
                    "'StringIO' object.",
                    FutureWarning,
                )

    else:
        # Sources are already buffers or file-like objects
        for source in input_sources:
            if not isinstance(source, iotypes) and is_file_like(source):
                if isinstance(source, TextIOWrapper):
                    source = source.buffer
                filepaths_or_buffers.append(
                    BytesIO(
                        _fsspec_data_transfer(
                            source,
                            mode=mode,
                            bytes_per_thread=bytes_per_thread,
                        )
                    )
                )
            else:
                filepaths_or_buffers.append(source)

    return filepaths_or_buffers


def get_writer_filepath_or_buffer(path_or_data, mode, storage_options=None):
    """
    Return either a filepath string to data,
    or a open file object to the output filesystem

    Parameters
    ----------
    path_or_data : str, file-like object, bytes, ByteIO
        Path to data or the data itself.
    mode : str
        Mode in which file is opened
    storage_options : dict, optional, default None
        Extra options that make sense for a particular storage connection,
        e.g. host, port, username, password, etc. For HTTP(S) URLs the
        key-value pairs are forwarded to ``urllib.request.Request`` as
        header options. For other URLs (e.g. starting with "s3://", and
        "gcs://") the key-value pairs are forwarded to ``fsspec.open``.
        Please see ``fsspec`` and ``urllib`` for more details.

    Returns
    -------
    filepath_or_buffer : str,
        Filepath string or buffer of data
    """
    if storage_options is None:
        storage_options = {}

    if isinstance(path_or_data, str):
        path_or_data = os.path.expanduser(path_or_data)
        fs = get_fs_token_paths(
            path_or_data, mode=mode or "w", storage_options=storage_options
        )[0]

        if not _is_local_filesystem(fs):
            filepath_or_buffer = fsspec.open(
                path_or_data, mode=mode or "w", **(storage_options)
            )
            return filepath_or_buffer

    return path_or_data


def get_IOBase_writer(file_obj):
    """
    Parameters
    ----------
    file_obj : file-like object
        Open file object for writing to any filesystem

    Returns
    -------
    iobase_file_obj : file-like object
        Open file object inheriting from io.IOBase
    """
    if not isinstance(file_obj, IOBase):
        if "b" in file_obj.mode:
            iobase_file_obj = BufferedWriter(file_obj)
        else:
            iobase_file_obj = TextIOWrapper(file_obj)
        return iobase_file_obj

    return file_obj


def is_fsspec_open_file(file_obj):
    if isinstance(file_obj, fsspec.core.OpenFile):
        return True
    return False


def stringify_pathlike(pathlike):
    """
    Convert any object that implements the fspath protocol
    to a string. Leaves other objects unchanged

    Parameters
    ----------
    pathlike
        Pathlike object that implements the fspath protocol

    Returns
    -------
    maybe_pathlike_str
        String version of the object if possible
    """
    maybe_pathlike_str = (
        pathlike.__fspath__() if hasattr(pathlike, "__fspath__") else pathlike
    )

    return maybe_pathlike_str


def buffer_write_lines(buf, lines):
    """
    Appends lines to a buffer.

    Parameters
    ----------
    buf
        The buffer to write to
    lines
        The lines to append.
    """
    if any(isinstance(x, str) for x in lines):
        lines = [str(x) for x in lines]
    buf.write("\n".join(lines))


def _apply_filter_bool_eq(val, col_stats):
    if "true_count" in col_stats and "false_count" in col_stats:
        if val is True:
            if (col_stats["true_count"] == 0) or (
                col_stats["false_count"] == col_stats["number_of_values"]
            ):
                return False
        elif val is False:
            if (col_stats["false_count"] == 0) or (
                col_stats["true_count"] == col_stats["number_of_values"]
            ):
                return False
    return True


def _apply_filter_not_eq(val, col_stats):
    return ("minimum" in col_stats and val < col_stats["minimum"]) or (
        "maximum" in col_stats and val > col_stats["maximum"]
    )


def _apply_predicate(op, val, col_stats):
    # Sanitize operator
    if op not in {"=", "==", "!=", "<", "<=", ">", ">=", "in", "not in"}:
        raise ValueError(f"'{op}' is not a valid operator in predicates.")

    col_min = col_stats.get("minimum", None)
    col_max = col_stats.get("maximum", None)
    col_sum = col_stats.get("sum", None)

    # Apply operator
    if op == "=" or op == "==":
        if _apply_filter_not_eq(val, col_stats):
            return False
        # TODO: Replace pd.isnull with
        # cudf.isnull once it is implemented
        if pd.isnull(val) and not col_stats["has_null"]:
            return False
        if not _apply_filter_bool_eq(val, col_stats):
            return False
    elif op == "!=":
        if (
            col_min is not None
            and col_max is not None
            and val == col_min
            and val == col_max
        ):
            return False
        if _apply_filter_bool_eq(val, col_stats):
            return False
    elif col_min is not None and (
        (op == "<" and val <= col_min) or (op == "<=" and val < col_min)
    ):
        return False
    elif col_max is not None and (
        (op == ">" and val >= col_max) or (op == ">=" and val > col_max)
    ):
        return False
    elif (
        col_sum is not None
        and op == ">"
        and (
            (col_min is not None and col_min >= 0 and col_sum <= val)
            or (col_max is not None and col_max <= 0 and col_sum >= val)
        )
    ):
        return False
    elif (
        col_sum is not None
        and op == ">="
        and (
            (col_min is not None and col_min >= 0 and col_sum < val)
            or (col_max is not None and col_max <= 0 and col_sum > val)
        )
    ):
        return False
    elif op == "in":
        if (col_max is not None and col_max < min(val)) or (
            col_min is not None and col_min > max(val)
        ):
            return False
        if all(_apply_filter_not_eq(elem, col_stats) for elem in val):
            return False
    elif op == "not in" and col_min is not None and col_max is not None:
        if any(elem == col_min == col_max for elem in val):
            return False
        col_range = None
        if isinstance(col_min, int):
            col_range = range(col_min, col_max)
        elif isinstance(col_min, datetime.datetime):
            col_range = pd.date_range(col_min, col_max)
        if col_range and all(elem in val for elem in col_range):
            return False
    return True


def _apply_filters(filters, stats):
    for conjunction in filters:
        if all(
            _apply_predicate(op, val, stats[col])
            for col, op, val in conjunction
        ):
            return True
    return False


def _prepare_filters(filters):
    # Coerce filters into list of lists of tuples
    if isinstance(filters[0][0], str):
        filters = [filters]

    return filters


def _ensure_filesystem(passed_filesystem, path, storage_options):
    if passed_filesystem is None:
        return get_fs_token_paths(
            path[0] if isinstance(path, list) else path,
            storage_options={} if storage_options is None else storage_options,
        )[0]
    return passed_filesystem


#
# Fsspec Data-transfer Optimization Code
#


def _fsspec_data_transfer(
    path_or_fob,
    fs=None,
    file_size=None,
    bytes_per_thread=_BYTES_PER_THREAD_DEFAULT,
    max_gap=64_000,
    mode="rb",
):
    if bytes_per_thread is None:
        bytes_per_thread = _BYTES_PER_THREAD_DEFAULT

    # Require `fs` if `path_or_fob` is not file-like
    file_like = is_file_like(path_or_fob)
    if fs is None and not file_like:
        raise ValueError(
            "fs must be defined if `path_or_fob` is not file-like"
        )

    # Calculate total file size
    if file_like:
        try:
            file_size = path_or_fob.size
        except AttributeError:
            # If we cannot find the size of path_or_fob
            # just read it.
            return path_or_fob.read()
    file_size = file_size or fs.size(path_or_fob)

    # Check if a direct read makes the most sense
    if bytes_per_thread >= file_size:
        if file_like:
            return path_or_fob.read()
        else:
            return fs.open(path_or_fob, mode=mode, cache_type="all").read()

    # Threaded read into "local" buffer
    buf = np.zeros(file_size, dtype="b")

    byte_ranges = [
        (b, min(bytes_per_thread, file_size - b))
        for b in range(0, file_size, bytes_per_thread)
    ]
    _read_byte_ranges(
        path_or_fob,
        byte_ranges,
        buf,
        fs=fs,
    )

    return buf.tobytes()


def _merge_ranges(byte_ranges, max_block=256_000_000, max_gap=64_000):
    # Simple utility to merge small/adjacent byte ranges
    new_ranges = []
    if not byte_ranges:
        # Early return
        return new_ranges

    offset, size = byte_ranges[0]
    for new_offset, new_size in byte_ranges[1:]:
        gap = new_offset - (offset + size)
        if gap > max_gap or (size + new_size + gap) > max_block:
            # Gap is too large or total read is too large
            new_ranges.append((offset, size))
            offset = new_offset
            size = new_size
            continue
        size += new_size + gap
    new_ranges.append((offset, size))
    return new_ranges


def _assign_block(fs, path_or_fob, local_buffer, offset, nbytes):
    if fs is None:
        # We have an open fsspec file object
        path_or_fob.seek(offset)
        local_buffer[offset : offset + nbytes] = np.frombuffer(
            path_or_fob.read(nbytes),
            dtype="b",
        )
    else:
        # We have an fsspec filesystem and a path
        with fs.open(path_or_fob, mode="rb", cache_type="none") as fob:
            fob.seek(offset)
            local_buffer[offset : offset + nbytes] = np.frombuffer(
                fob.read(nbytes),
                dtype="b",
            )


def _read_byte_ranges(
    path_or_fob,
    ranges,
    local_buffer,
    fs=None,
):
    # Simple utility to copy remote byte ranges
    # into a local buffer for IO in libcudf
    workers = []
    for offset, nbytes in ranges:
        if len(ranges) > 1:
            workers.append(
                Thread(
                    target=_assign_block,
                    args=(fs, path_or_fob, local_buffer, offset, nbytes),
                )
            )
            workers[-1].start()
        else:
            _assign_block(fs, path_or_fob, local_buffer, offset, nbytes)

    for worker in workers:
        worker.join()


def _get_remote_bytes_all(
    remote_paths, fs, *, blocksize=_BYTES_PER_THREAD_DEFAULT
):
    # TODO: Experiment with a heuristic to avoid the fs.sizes
    # call when we are reading many files at once (the latency
    # of collecting the file sizes is unnecessary in this case)
    if max(sizes := fs.sizes(remote_paths)) <= blocksize:
        # Don't bother breaking up individual files
        return fs.cat_ranges(remote_paths, None, None)
    else:
        # Construct list of paths, starts, and ends
        paths, starts, ends = map(
            list,
            zip(
                *(
                    (r, j, min(j + blocksize, s))
                    for r, s in zip(remote_paths, sizes)
                    for j in range(0, s, blocksize)
                )
            ),
        )

        # Collect the byte ranges
        chunks = fs.cat_ranges(paths, starts, ends)

        # Construct local byte buffers
        # (Need to make sure path offsets are ordered correctly)
        unique_count = dict(zip(*np.unique(paths, return_counts=True)))
        offset = np.cumsum([0] + [unique_count[p] for p in remote_paths])
        buffers = [
            functools.reduce(operator.add, chunks[offset[i] : offset[i + 1]])
            for i in range(len(remote_paths))
        ]
        return buffers


def _get_remote_bytes_parquet(
    remote_paths,
    fs,
    *,
    columns=None,
    row_groups=None,
    blocksize=_BYTES_PER_THREAD_DEFAULT,
):
    if fsspec_parquet is None or (columns is None and row_groups is None):
        return _get_remote_bytes_all(remote_paths, fs, blocksize=blocksize)

    sizes = fs.sizes(remote_paths)
    data = fsspec_parquet._get_parquet_byte_ranges(
        remote_paths,
        fs,
        columns=columns,
        row_groups=row_groups,
        max_block=blocksize,
    )

    buffers = []
    for size, path in zip(sizes, remote_paths):
        path_data = data[path]
        buf = np.empty(size, dtype="b")
        for range_offset in path_data.keys():
            chunk = path_data[range_offset]
            buf[range_offset[0] : range_offset[1]] = np.frombuffer(
                chunk, dtype="b"
            )
        buffers.append(buf.tobytes())
    return buffers


def _prefetch_remote_buffers(
    paths,
    fs,
    *,
    method="all",
    **prefetch_options,
):
    # Gather bytes ahead of time for remote filesystems
    if fs and paths and not _is_local_filesystem(fs):
        try:
            prefetcher = {
                "parquet": _get_remote_bytes_parquet,
                "all": _get_remote_bytes_all,
            }[method]
        except KeyError:
            raise ValueError(
                f"{method} is not a supported remote-data prefetcher."
                " Expected 'parquet' or 'all'."
            )
        return prefetcher(
            paths,
            fs,
            **prefetch_options,
        )

    else:
        return paths<|MERGE_RESOLUTION|>--- conflicted
+++ resolved
@@ -1452,11 +1452,6 @@
     Glob pattern to use when expanding directories into file paths
     (e.g. "*.json"). If this parameter is not specified, directories
     will not be expanded.
-<<<<<<< HEAD
-libcudf_s3_io : bool, default False
-    Use libcudf's native S3 backend, if applicable, by preserving S3 file
-    paths such as "s3://my-bucket/my-object".
-=======
 prefetch_options : dict, default None
     WARNING: This is an experimental feature and may be removed at any
     time without warning or deprecation period.
@@ -1465,7 +1460,11 @@
     paths. If 'method' is set to 'all' (the default), the only supported
     option is 'blocksize' (default 256 MB). If method is set to 'parquet',
     'columns' and 'row_groups' are also supported (default None).
->>>>>>> 7018a33b
+libcudf_s3_io : bool, default False
+    WARNING: This is an experimental feature and may be removed at any
+    time without warning or deprecation period.
+    Use libcudf's native S3 backend, if applicable, by preserving S3 file
+    paths such as "s3://my-bucket/my-object".
 
 Returns
 -------
@@ -1647,11 +1646,8 @@
     warn_on_raw_text_input=None,
     warn_meta=None,
     expand_dir_pattern=None,
-<<<<<<< HEAD
+    prefetch_options=None,
     libcudf_s3_io=False,
-=======
-    prefetch_options=None,
->>>>>>> 7018a33b
 ):
     """{docstring}"""
 
@@ -1726,35 +1722,16 @@
                 raise FileNotFoundError(
                     f"{input_sources} could not be resolved to any files"
                 )
-<<<<<<< HEAD
             from s3fs.core import S3FileSystem
 
             if libcudf_s3_io and isinstance(fs, S3FileSystem):
                 filepaths_or_buffers = [f"s3://{fpath}" for fpath in paths]
             else:
-                # TODO: We can use cat_ranges and/or parquet-aware logic
-                # to copy all remote data into host memory at once here.
-                # The current solution iterates over files, and copies
-                # ALL data from each file (even when we are performing
-                # partial IO, and don't need the entire file)
-                filepaths_or_buffers = [
-                    BytesIO(
-                        _fsspec_data_transfer(
-                            fpath,
-                            fs=fs,
-                            mode=mode,
-                            bytes_per_thread=bytes_per_thread,
-                        )
-                    )
-                    for fpath in paths
-                ]
-=======
-            filepaths_or_buffers = _prefetch_remote_buffers(
-                paths,
-                fs,
-                **(prefetch_options or {}),
-            )
->>>>>>> 7018a33b
+                filepaths_or_buffers = _prefetch_remote_buffers(
+                    paths,
+                    fs,
+                    **(prefetch_options or {}),
+                )
         else:
             raw_text_input = True
 
