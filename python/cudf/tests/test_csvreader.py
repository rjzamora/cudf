# Copyright (c) 2018, NVIDIA CORPORATION.

import pytest
from collections import OrderedDict

import numpy as np
import pandas as pd

from io import StringIO
from io import BytesIO

from cudf import read_csv
from cudf.io.csv import read_csv_strings
import cudf
import nvstrings
from cudf.tests.utils import assert_eq
import gzip
import shutil
import os

from libgdf_cffi import GDFError


def make_numeric_dataframe(nrows, dtype):
    df = pd.DataFrame()
    df['col1'] = np.arange(nrows, dtype=dtype)
    df['col2'] = np.arange(1, 1 + nrows, dtype=dtype)
    return df


def make_datetime_dataframe():
    df = pd.DataFrame()
    df['col1'] = np.array(['31/10/2010', '05/03/2001', '20/10/1994',
                          '18/10/1990', '1/1/1970', '2016-04-30T01:02:03.400'])
    df['col2'] = np.array(['18/04/1995', '14 / 07 / 1994', '07/06/2006',
                          '16/09/2005', '2/2/1970', '2007-4-30 1:6:40.000PM'])
    return df


def make_numpy_mixed_dataframe():
    df = pd.DataFrame()
    df['Integer'] = np.array([2345, 11987, 9027, 9027])
    df['Date'] = np.array(['18/04/1995', '14/07/1994', '07/06/2006',
                          '16/09/2005'])
    df['Float'] = np.array([9.001, 8.343, 6, 2.781])
    df['Integer2'] = np.array([2345, 106, 2088, 789277])
    df['Category'] = np.array(['M', 'F', 'F', 'F'])
    return df


def make_all_numeric_dtypes_dataframe():
    df = pd.DataFrame()

    gdf_dtypes = ["float", "float32", "float64", "double", "short", "int",
                  "int32", "int64", "long"]

    np_dtypes = [np.float32, np.float32, np.float64, np.float64, np.int16,
                 np.int32, np.int32, np.int64, np.int64]

    for i in range(len(gdf_dtypes)):
        df[gdf_dtypes[i]] = np.arange(10, dtype=np_dtypes[i])

    return (
        df,
        OrderedDict(zip(gdf_dtypes, gdf_dtypes)),
        OrderedDict(zip(gdf_dtypes, np_dtypes))
    )


dtypes = [np.float64, np.float32, np.int64, np.int32]
dtypes_dict = {'1': np.float64, '2': np.float32, '3': np.int64, '4': np.int32}
nelem = [5, 25, 100]


@pytest.mark.parametrize('dtype', dtypes)
@pytest.mark.parametrize('nelem', nelem)
def test_csv_reader_numeric_data(dtype, nelem, tmpdir):

    fname = tmpdir.mkdir("gdf_csv").join("tmp_csvreader_file1.csv")

    df = make_numeric_dataframe(nelem, dtype)
    df.to_csv(fname, index=False, header=False)

    dtypes = [df[k].dtype for k in df.columns]
    out = read_csv(str(fname), names=list(df.columns.values), dtype=dtypes)

    assert len(out.columns) == len(df.columns)
    pd.util.testing.assert_frame_equal(df, out.to_pandas())


def test_csv_reader_datetime_data(tmpdir):

    fname = tmpdir.mkdir("gdf_csv").join('tmp_csvreader_file2.csv')

    df = make_datetime_dataframe()
    df.to_csv(fname, index=False, header=False)

    df_out = pd.read_csv(fname, names=['col1', 'col2'], parse_dates=[0, 1],
                         dayfirst=True)
    dtypes = ['date', 'date']
    out = read_csv(str(fname), names=list(df.columns.values), dtype=dtypes,
                   dayfirst=True)

    assert len(out.columns) == len(df_out.columns)
    pd.util.testing.assert_frame_equal(df_out, out.to_pandas())


@pytest.mark.parametrize('pandas_arg', [
        {'delimiter': '|'},
        {'sep': '|'}
    ])
@pytest.mark.parametrize('cudf_arg', [
        {'sep': '|'},
        {'delimiter': '|'}
    ])
def test_csv_reader_mixed_data_delimiter_sep(tmpdir, pandas_arg, cudf_arg):

    fname = tmpdir.mkdir("gdf_csv").join('tmp_csvreader_file3.csv')

    df = make_numpy_mixed_dataframe()
    df.to_csv(fname, sep='|', index=False, header=False)

    gdf1 = read_csv(str(fname), names=['1', '2', '3', '4', '5'],
                    dtype=['int64', 'date', 'float64', 'int64', 'category'],
                    dayfirst=True, **cudf_arg)
    gdf2 = read_csv(str(fname), names=['1', '2', '3', '4', '5'],
                    dtype=['int64', 'date', 'float64', 'int64', 'category'],
                    dayfirst=True, **pandas_arg)

    pdf = pd.read_csv(fname, names=['1', '2', '3', '4', '5'],
                      parse_dates=[1], dayfirst=True, **pandas_arg)

    assert len(gdf1.columns) == len(pdf.columns)
    assert len(gdf2.columns) == len(pdf.columns)
    assert_eq(gdf1, gdf2)


def test_csv_reader_all_numeric_dtypes(tmpdir):

    # fname = os.path.abspath('cudf/tests/data/tmp_csvreader_file4.csv')
    fname = tmpdir.mkdir("gdf_csv").join("tmp_csvreader_file4.csv")

    df, gdf_dict, pd_dict = make_all_numeric_dtypes_dataframe()
    df.to_csv(fname, sep=',', index=False, header=False)

    out = read_csv(str(fname), delimiter=',', names=list(gdf_dict.keys()),
                   dtype=gdf_dict)
    df_out = pd.read_csv(fname, delimiter=',', names=list(pd_dict.keys()),
                         dtype=pd_dict, dayfirst=True)

    assert len(out.columns) == len(df_out.columns)
    pd.util.testing.assert_frame_equal(df_out, out.to_pandas())


def test_csv_reader_skiprows_skipfooter(tmpdir):

    fname = tmpdir.mkdir("gdf_csv").join("tmp_csvreader_file5.csv")

    df = make_numpy_mixed_dataframe()
    df.to_csv(fname, columns=['Integer', 'Date', 'Float'], index=False,
              header=False)

    # Using engine='python' to eliminate pandas warning of using python engine.
    df_out = pd.read_csv(fname, names=['1', '2', '3'], parse_dates=[1],
                         dayfirst=True, skiprows=1, skipfooter=1,
                         engine='python')
    out = read_csv(str(fname), names=['1', '2', '3'],
                   dtype=['int64', 'date', 'float64'], skiprows=1,
                   skipfooter=1, dayfirst=True)

    assert len(out.columns) == len(df_out.columns)
    assert len(out) == len(df_out)
    pd.util.testing.assert_frame_equal(df_out, out.to_pandas())


def test_csv_reader_negative_vals(tmpdir):
    fname = tmpdir.mkdir("gdf_csv").join("tmp_csvreader_file6.csv")

    names = ['0', '1', '2']
    dtypes = ['float32', 'float32', 'float32']
    lines = [','.join(names),
             '-181.5060,-185.37000,-3',
             '-127.6300,-230.54600,-9']

    with open(str(fname), 'w') as fp:
        fp.write('\n'.join(lines) + '\n')

    zero = [-181.5060, -127.6300]
    one = [-185.370, -230.54600]
    two = [-3, -9]

    df = read_csv(str(fname), names=names, dtype=dtypes, skiprows=1)

    np.testing.assert_allclose(zero, df['0'])
    np.testing.assert_allclose(one, df['1'])
    np.testing.assert_allclose(two, df['2'])


def test_csv_reader_strings(tmpdir):
    fname = tmpdir.mkdir("gdf_csv").join("tmp_csvreader_file7.csv")

    names = ['text', 'int']
    dtypes = ['str', 'int']
    lines = [','.join(names), 'a,0', 'b,0', 'c,0', 'd,0']

    with open(str(fname), 'w') as fp:
        fp.write('\n'.join(lines) + '\n')

    cols = read_csv_strings(str(fname), names=names, dtype=dtypes, skiprows=1,
                            decimal='.', thousands="'")

    assert(len(cols) == 2)
    assert(type(cols[0]) == nvstrings.nvstrings)
    assert(type(cols[1]) == cudf.Series)
    assert(cols[0].sublist([0]).to_host()[0] == 'a')
    assert(cols[0].sublist([1]).to_host()[0] == 'b')
    assert(cols[0].sublist([2]).to_host()[0] == 'c')
    assert(cols[0].sublist([3]).to_host()[0] == 'd')


def test_csv_reader_strings_quotechars(tmpdir):
    fname = tmpdir.mkdir("gdf_csv").join("tmp_csvreader_file8.csv")

    names = ['text', 'int']
    dtypes = ['str', 'int']
    lines = [','.join(names), '"a,\n",0', '"b ""c"" d",0', 'e,0', '"f,,!.,",0']

    with open(str(fname), 'w') as fp:
        fp.write('\n'.join(lines) + '\n')

    cols = read_csv_strings(str(fname), names=names, dtype=dtypes, skiprows=1,
                            quotechar='\"', quoting=True)

    assert(len(cols) == 2)
    assert(type(cols[0]) == nvstrings.nvstrings)
    assert(type(cols[1]) == cudf.Series)
    assert(cols[0].sublist([0]).to_host()[0] == 'a,\n')
    assert(cols[0].sublist([1]).to_host()[0] == 'b "c" d')
    assert(cols[0].sublist([2]).to_host()[0] == 'e')
    assert(cols[0].sublist([3]).to_host()[0] == 'f,,!.,')


def test_csv_reader_auto_column_detection(tmpdir):
    fname = tmpdir.mkdir("gdf_csv").join("tmp_csvreader_file9.csv")
    df = make_numpy_mixed_dataframe()
    df.to_csv(fname, columns=['Integer', 'Date', 'Float'], index=False,
              header=False)

    df_out = pd.read_csv(fname, parse_dates=[1], dayfirst=True)
    out = read_csv(str(fname), dayfirst=True)
    assert len(out.columns) == len(df_out.columns)
    assert len(out) == len(df_out)
    pd.util.testing.assert_frame_equal(df_out, out.to_pandas())
    # Check dtypes
    assert list(df_out.dtypes) == list(out.to_pandas().dtypes)


def test_csv_reader_usecols_int_char(tmpdir):
    fname = tmpdir.mkdir("gdf_csv").join("tmp_csvreader_file10.csv")
    df = make_numpy_mixed_dataframe()
    df.to_csv(fname, columns=['Integer', 'Date', 'Float', 'Integer2'],
              index=False, header=False)

    df_out = pd.read_csv(fname, usecols=[0, 1, 3], parse_dates=[1],
                         dayfirst=True)
    out = read_csv(str(fname), usecols=[0, 1, 3], dayfirst=True)

    assert len(out.columns) == len(df_out.columns)
    assert len(out) == len(df_out)
    pd.util.testing.assert_frame_equal(df_out, out.to_pandas(),
                                       check_names=False)


def test_csv_reader_mangle_dupe_cols_header(tmpdir):
    fname = tmpdir.mkdir("gdf_csv").join("tmp_csvreader_file11.csv")
    df = make_numpy_mixed_dataframe()
    df.to_csv(fname, columns=['Integer', 'Date', 'Float', 'Integer2'],
              index=False, header=False)

    # Default: header=0 when names not passed, mangle_dupe_cols = True
    df_out = pd.read_csv(fname, parse_dates=[1], dayfirst=True)
    out = read_csv(str(fname), dayfirst=True)
    assert len(out.columns) == len(df_out.columns)
    assert len(out) == len(df_out)
    # Compare mangled column names for duplicate names in header row
    assert list(df_out.columns.values) == list(out.columns.values)
    pd.util.testing.assert_frame_equal(df_out, out.to_pandas())

    # header = 3
    df_out = pd.read_csv(fname, parse_dates=[1], dayfirst=True, header=2)
    out = read_csv(str(fname), dayfirst=True, header=2)
    assert len(out.columns) == len(df_out.columns)
    # assert len(out) == len(df_out)
    # Compare column names
    assert list(df_out.columns.values) == list(out.columns.values)


def test_csv_reader_float_decimal(tmpdir):
    fname = tmpdir.mkdir("gdf_csv").join("tmp_csvreader_file12.csv")

    names = ['basic_32', 'basic_64', 'round', 'decimal_only']
    dtypes = ['float32', 'float64', 'float64', 'float32']
    lines = [';'.join(names),
             '1,2;1234,5678;12345;0,123',
             '3,4;3456,7890;67890;,456',
             '5,6e0;0,5679e2;1,2e10;0,07e-1']

    with open(str(fname), 'w') as fp:
        fp.write('\n'.join(lines) + '\n')

    basic_32_ref = [1.2, 3.4, 5.6]
    basic_64_ref = [1234.5678, 3456.7890, 56.79]
    round_ref = [12345, 67890, 12000000000]
    decimal_only_ref = [0.123, 0.456, 0.007]

    df = read_csv(str(fname), names=names, dtype=dtypes, skiprows=1,
                  delimiter=';', decimal=',')

    np.testing.assert_allclose(basic_32_ref, df['basic_32'])
    np.testing.assert_allclose(basic_64_ref, df['basic_64'])
    np.testing.assert_allclose(round_ref, df['round'])
    np.testing.assert_allclose(decimal_only_ref, df['decimal_only'])


def test_csv_reader_NaN_values():

    names = dtypes = ['float32']
    empty_cells = '\n""\n"  "\n " " \n'
    default_na_cells = ('#N/A\n#N/A N/A\n#NA\n-1.#IND\n'
                        '-1.#QNAN\n-NaN\n-nan\n1.#IND\n'
                        '1.#QNAN\nN/A\nNA\nNULL\n'
                        'NaN\nn/a\nnan\nnull\n')
    custom_na_cells = 'NV_NAN\nNotANumber\n'
    all_cells = empty_cells + default_na_cells + custom_na_cells
    custom_na_values = ['NV_NAN', 'NotANumber']

    # test default NA values. emply cells should also yield NaNs
    all_nan = read_csv(StringIO(default_na_cells + empty_cells),
                       names=names, dtype=dtypes)
    assert(all(np.isnan(all_nan.to_pandas()['float32'])))

    # no NA values: defaults are off, no custom values passed in
    # only NaNs should be empty cells
    none_nan = read_csv(StringIO(default_na_cells),
                        names=names, dtype=dtypes,
                        keep_default_na=False)
    assert(not any(np.isnan(none_nan.to_pandas()['float32'])))

    # na_filter off - only NaNs should be empty cells
    none_nan = read_csv(StringIO(default_na_cells + custom_na_cells),
                        names=names, dtype=dtypes,
                        na_filter=False, na_values=custom_na_values)
    assert(not any(np.isnan(none_nan.to_pandas()['float32'])))

    # custom NA values
    all_nan = read_csv(StringIO(all_cells),
                       names=names, dtype=dtypes,
                       na_values=custom_na_values)
    assert(all(np.isnan(all_nan.to_pandas()['float32'])))


def test_csv_reader_thousands(tmpdir):
    fname = tmpdir.mkdir("gdf_csv").join("tmp_csvreader_file13.csv")

    names = dtypes = ["float32", "float64", "int32", "int64"]
    lines = [','.join(names),
             "1'234.5, 1'234.567, 1'234'567, 1'234'567'890",
             "12'345.6, 123'456.7, 12'345, 123'456'789"]

    with open(str(fname), 'w') as fp:
        fp.write('\n'.join(lines) + '\n')

    f32_ref = [1234.5, 12345.6]
    f64_ref = [1234.567, 123456.7]
    int32_ref = [1234567, 12345]
    int64_ref = [1234567890, 123456789]

    df = read_csv(str(fname), names=names, dtype=dtypes, skiprows=1,
                  thousands="'")

    np.testing.assert_allclose(f32_ref, df['float32'])
    np.testing.assert_allclose(f64_ref, df['float64'])
    np.testing.assert_allclose(int32_ref, df['int32'])
    np.testing.assert_allclose(int64_ref, df['int64'])


def test_csv_reader_buffer():

    names = dtypes = ["float32", "int32", "date"]
    lines = [','.join(names),
             "1234.5, 1234567, 11/22/1995",
             "12345.6, 12345, 1/2/2002"]

    buffer = '\n'.join(lines) + '\n'

    f32_ref = [1234.5, 12345.6]
    int32_ref = [1234567, 12345]

    df_str = read_csv(StringIO(buffer),
                      names=names, dtype=dtypes, skiprows=1)
    np.testing.assert_allclose(f32_ref, df_str['float32'])
    np.testing.assert_allclose(int32_ref, df_str['int32'])
    assert("1995-11-22T00:00:00.000" == str(df_str['date'][0]))
    assert("2002-01-02T00:00:00.000" == str(df_str['date'][1]))

    df_bytes = read_csv(BytesIO(str.encode(buffer)),
                        names=names, dtype=dtypes, skiprows=1)
    np.testing.assert_allclose(f32_ref, df_bytes['float32'])
    np.testing.assert_allclose(int32_ref, df_bytes['int32'])
    assert("1995-11-22T00:00:00.000" == str(df_bytes['date'][0]))
    assert("2002-01-02T00:00:00.000" == str(df_bytes['date'][1]))


def test_csv_reader_buffer_strings():

    names = ['text', 'int']
    dtypes = ['str', 'int']
    lines = [','.join(names), 'a,0', 'b,0', 'c,0', 'd,0']

    buffer = '\n'.join(lines) + '\n'

    cols_str = read_csv_strings(StringIO(buffer),
                                names=names, dtype=dtypes, skiprows=1)
    assert(len(cols_str) == 2)
    assert(type(cols_str[0]) == nvstrings.nvstrings)
    assert(type(cols_str[1]) == cudf.Series)
    assert(cols_str[0].sublist([0]).to_host()[0] == 'a')
    assert(cols_str[0].sublist([1]).to_host()[0] == 'b')
    assert(cols_str[0].sublist([2]).to_host()[0] == 'c')
    assert(cols_str[0].sublist([3]).to_host()[0] == 'd')

    cols_bytes = read_csv_strings(BytesIO(str.encode(buffer)),
                                  names=names, dtype=dtypes, skiprows=1)
    assert(len(cols_bytes) == 2)
    assert(type(cols_bytes[0]) == nvstrings.nvstrings)
    assert(type(cols_bytes[1]) == cudf.Series)
    assert(cols_bytes[0].sublist([0]).to_host()[0] == 'a')
    assert(cols_bytes[0].sublist([1]).to_host()[0] == 'b')
    assert(cols_bytes[0].sublist([2]).to_host()[0] == 'c')
    assert(cols_bytes[0].sublist([3]).to_host()[0] == 'd')


def test_csv_reader_gzip_compression(tmpdir):

    fname = tmpdir.mkdir("gdf_csv").join('tmp_csvreader_file10.csv.gz')

    df = make_datetime_dataframe()
    df.to_csv(fname, index=False, header=False, compression='gzip')

    df_out = pd.read_csv(fname, names=['col1', 'col2'], parse_dates=[0, 1],
                         dayfirst=True, compression='gzip')
    dtypes = ['date', 'date']
    out = read_csv(str(fname), names=list(df.columns.values), dtype=dtypes,
                   dayfirst=True, compression='gzip')

    assert len(out.columns) == len(df_out.columns)
    pd.util.testing.assert_frame_equal(df_out, out.to_pandas())


@pytest.mark.parametrize('names, dtypes, data, trues, falses', [
    (['A', 'B'], ['int32', 'int32'], 'True,1\nFalse,2\nTrue,3', None, None),
    (['A', 'B'], ['int32', 'int32'], 'YES,1\nno,2\nyes,3\nNo,4\nYes,5',
        ["yes", "Yes", "YES"], ["no", "NO", "No"]),
    (['A', 'B'], ['int32', 'int32'], 'foo,bar\nbar,foo', ['foo'], ['bar'])
])
def test_csv_reader_bools(tmpdir, names, dtypes, data, trues, falses):
    fname = tmpdir.mkdir("gdf_csv").join("tmp_csvreader_file11.csv")

    lines = [','.join(names), data]

    with open(str(fname), 'w') as fp:
        fp.write('\n'.join(lines) + '\n')

    # Usage of true_values and false_values makes that column into bool type
    df_out = pd.read_csv(fname, names=names, skiprows=1,
                         dtype=(dtypes[0] if dtypes else None),
                         true_values=trues, false_values=falses)

    out = read_csv(str(fname), names=names, dtype=dtypes, skiprows=1,
                   true_values=trues, false_values=falses)

    pd.util.testing.assert_frame_equal(df_out, out.to_pandas())


def test_csv_quotednumbers(tmpdir):
    fname = tmpdir.mkdir("gdf_csv").join("tmp_csvreader_file12.csv")

    names = ['integer', 'decimal']
    dtypes = ['int32', 'float32']
    lines = [','.join(names),
             '1,"3.14"', '"2","300"', '"3",10101.0101', '4,"6.28318"']

    with open(str(fname), 'w') as fp:
        fp.write('\n'.join(lines) + '\n')

    integer_ref = [1, 2, 3, 4]
    decimal_ref = [3.14, 300, 10101.0101, 6.28318]

    cols1 = read_csv(str(fname), names=names, dtype=dtypes, skiprows=1)
    cols2 = read_csv_strings(str(fname), names=names, dtype=dtypes, skiprows=1)

    assert(len(cols2) == 2)
    np.testing.assert_allclose(integer_ref, cols1['integer'])
    np.testing.assert_allclose(decimal_ref, cols1['decimal'])
    np.testing.assert_allclose(integer_ref, cols2[0])
    np.testing.assert_allclose(decimal_ref, cols2[1])


def test_csv_reader_nrows(tmpdir):
    fname = tmpdir.mkdir("gdf_csv").join("tmp_csvreader_file14.csv")

    names = ["int1", "int2"]
    dtypes = ["int32", "int32"]

    rows = 4000000
    read_rows = (rows*3)//4
    skip_rows = (rows - read_rows)//2
    sample_skip = 1000

    with open(str(fname), 'w') as fp:
        fp.write(','.join(names) + '\n')
        for i in range(rows):
            fp.write(str(i) + ', ' + str(2*i) + ' \n')

    # with specified names
    df = read_csv(str(fname),
                  names=names, dtype=dtypes,
                  skiprows=skip_rows + 1, nrows=read_rows)
    assert(df.shape == (read_rows, 2))
    for row in range(0, read_rows//sample_skip, sample_skip):
        assert(df['int1'][row] == row + skip_rows)
        assert(df['int2'][row] == 2 * (row + skip_rows))
    assert(df['int2'][read_rows - 1] == 2 * (read_rows - 1 + skip_rows))

    # with column name inference
    df = read_csv(str(fname),
                  dtype=dtypes,
                  skiprows=skip_rows + 1, nrows=read_rows)
    assert(df.shape == (read_rows, 2))
    assert(str(skip_rows) in list(df)[0])
    assert(str(2*skip_rows) in list(df)[1])
    for row in range(0, read_rows//sample_skip, sample_skip):
        assert(df[list(df)[0]][row] == row + skip_rows + 1)
        assert(df[list(df)[1]][row] == 2 * (row + skip_rows + 1))
    assert(df[list(df)[1]][read_rows - 1] == 2 * (read_rows + skip_rows))

    # nrows larger than the file
    df = read_csv(str(fname),
                  dtype=dtypes, nrows=rows*2)
    assert(df.shape == (rows, 2))
    for row in range(0, rows//sample_skip, sample_skip):
        assert(df['int1'][row] == row)
        assert(df['int2'][row] == 2 * row)
    assert(df['int2'][rows - 1] == 2 * (rows - 1))

    # nrows + skiprows larger than the file
    df = read_csv(str(fname),
                  dtype=dtypes, nrows=read_rows, skiprows=read_rows)
    assert(df.shape == (rows - read_rows, 2))

    # nrows equal to zero
    df = read_csv(str(fname),
                  dtype=dtypes,
                  nrows=0)
    assert(df.shape == (0, 2))

    # with both skipfooter and nrows - should throw
    with pytest.raises(ValueError):
        read_csv(str(fname),
                 nrows=read_rows, skipfooter=1)


def test_csv_reader_gzip_compression_strings(tmpdir):
    fnamebase = tmpdir.mkdir("gdf_csv")
    fname = fnamebase.join("tmp_csvreader_file15.csv")
    fnamez = fnamebase.join("tmp_csvreader_file15.csv.gz")

    names = ['text', 'int']
    dtypes = ['str', 'int']
    lines = [','.join(names), 'a,0', 'b,0', 'c,0', 'd,0']

    with open(str(fname), 'w') as fp:
        fp.write('\n'.join(lines) + '\n')

    with open(str(fname), 'rb') as f_in, gzip.open(str(fnamez), 'wb') as f_out:
        shutil.copyfileobj(f_in, f_out)

    cols = read_csv_strings(str(fnamez), names=names, dtype=dtypes, skiprows=1,
                            decimal='.', thousands="'", compression='gzip')

    assert(len(cols) == 2)
    assert(type(cols[0]) == nvstrings.nvstrings)
    assert(type(cols[1]) == cudf.Series)
    assert(cols[0].sublist([0]).to_host()[0] == 'a')
    assert(cols[0].sublist([1]).to_host()[0] == 'b')
    assert(cols[0].sublist([2]).to_host()[0] == 'c')
    assert(cols[0].sublist([3]).to_host()[0] == 'd')


@pytest.mark.parametrize('skip_rows', [0, 2, 4])
@pytest.mark.parametrize('header_row', [0, 2])
def test_csv_reader_skiprows_header(skip_rows, header_row):

    names = ['float_point', 'integer']
    dtypes = ['float64', 'int64']
    lines = [','.join(names),
             '1.2, 1',
             '2.3, 2',
             '3.4, 3',
             '4.5, 4',
             '5.6, 5',
             '6.7, 6']
    buffer = '\n'.join(lines) + '\n'

    cu_df = read_csv(StringIO(buffer), dtype=dtypes,
                     skiprows=skip_rows, header=header_row)
    pd_df = pd.read_csv(StringIO(buffer),
                        skiprows=skip_rows, header=header_row)

    assert(cu_df.shape == pd_df.shape)
    assert(list(cu_df.columns.values) == list(pd_df.columns.values))


def test_csv_reader_dtype_inference():
    names = ['float_point', 'integer']
    lines = [','.join(names),
             '1.2,1',
             '2.3,2',
             '3.4,3',
             '4.5,4',
             '5.6,5',
             '6.7,6']
    buffer = '\n'.join(lines) + '\n'
    cu_df = read_csv(StringIO(buffer))
    pd_df = pd.read_csv(StringIO(buffer))

    assert(cu_df.shape == pd_df.shape)
    assert(list(cu_df.columns.values) == list(pd_df.columns.values))


def test_csv_reader_dtype_inference_whitespace():
    names = ['float_point', 'integer']
    lines = [','.join(names),
             '  1.2,    1',
             '2.3,2    ',
             '  3.4,   3',
             ' 4.5,4',
             '5.6,  5',
             ' 6.7,6 ']
    buffer = '\n'.join(lines) + '\n'
    cu_df = read_csv(StringIO(buffer))
    pd_df = pd.read_csv(StringIO(buffer))

    assert(cu_df.shape == pd_df.shape)
    assert(list(cu_df.columns.values) == list(pd_df.columns.values))


def test_csv_reader_empty_dataframe():

    dtypes = ['float64', 'int64']
    buffer = 'float_point, integer\n'

    # should work fine with dtypes
    df = read_csv(StringIO(buffer), dtype=dtypes)
    assert(df.shape == (0, 2))

    # should raise an error without dtypes
    with pytest.raises(GDFError):
        read_csv(StringIO(buffer))


def test_csv_reader_filenotfound(tmpdir):
    fname = "non-existing-filename.csv"

    # should raise an error
    with pytest.raises(FileNotFoundError):
        read_csv(str(fname))

    # should raise an error
    dname = tmpdir.mkdir("gdf_csv")
    with pytest.raises(FileNotFoundError):
        read_csv(str(dname))


def test_csv_reader_carriage_return(tmpdir):

    fname = tmpdir.mkdir("gdf_csv").join("tmp_csvreader_file16.csv")

    rows = 1000

    with open(str(fname), 'w') as fp:
        for i in range(rows):
            fp.write(str(i) + ', ' + str(2*i) + '\r\n')

    df = read_csv(str(fname), names=["int1", "int2"])

    assert(len(df) == rows)
    for row in range(0, rows):
        assert(df['int1'][row] == row)
        assert(df['int2'][row] == 2 * row)


def test_csv_reader_bzip2_compression(tmpdir):
    fname = tmpdir.mkdir("gdf_csv").join('tmp_csvreader_file16.csv.bz2')

    df = make_datetime_dataframe()
    df.to_csv(fname, index=False, header=False, compression='bz2')

    df_out = pd.read_csv(fname, names=['col1', 'col2'], parse_dates=[0, 1],
                         dayfirst=True, compression='bz2')
    dtypes = ['date', 'date']
    out = read_csv(str(fname), names=list(df.columns.values), dtype=dtypes,
                   dayfirst=True, compression='bz2')

    assert len(out.columns) == len(df_out.columns)
    pd.util.testing.assert_frame_equal(df_out, out.to_pandas())


def test_csv_reader_tabs():
    names = ['float_point', 'integer', 'date']
    lines = [','.join(names),
             '1.2,\t12,     \t11/22/1995',
             '3.4\t,\t34\t,\t 01/01/2001',
             '\t 5.6,56 \t, 12/12/1970',
             '\t7.8 , 78\t,06/15/2018 \t']
    buffer = '\n'.join(lines) + '\n'

    df = read_csv(StringIO(buffer))

    assert(df.shape == (4, 3))

    floats = [1.2, 3.4, 5.6, 7.8]
    ints = [12, 34, 56, 78]
    dates = ['1995-11-22T00:00:00.000',
             '2001-01-01T00:00:00.000',
             '1970-12-12T00:00:00.000',
             '2018-06-15T00:00:00.000']
    np.testing.assert_allclose(floats, df['float_point'])
    np.testing.assert_allclose(ints, df['integer'])
    for row in range(4):
        assert(str(df['date'][row]) == dates[row])


@pytest.mark.parametrize('segment_bytes', [10000, 19999, 30001, 36000])
def test_csv_reader_byte_range(tmpdir, segment_bytes):
    fname = tmpdir.mkdir("gdf_csv").join("tmp_csvreader_file16.csv")

    names = ['int1', 'int2']

    rows = 10000
    with open(str(fname), 'w') as fp:
        for i in range(rows):
            fp.write(str(i) + ', ' + str(2*i) + ' \n')
    file_size = os.stat(str(fname)).st_size

    ref_df = read_csv(str(fname), names=names).to_pandas()

    dfs = []
    for segment in range((file_size + segment_bytes - 1)//segment_bytes):
        dfs.append(read_csv(str(fname), names=names,
                   byte_range=(segment*segment_bytes, segment_bytes)))
    df = cudf.concat(dfs).to_pandas()

    assert(list(df['int1']) == list(ref_df['int1']))
    assert(list(df['int2']) == list(ref_df['int2']))


@pytest.mark.parametrize('header_row, skip_rows, skip_blanks',
                         [(1, 0, True), ('infer', 2, True), (1, 4, True),
                          (3, 0, False), ('infer', 5, False)])
def test_csv_reader_blanks_and_comments(skip_rows, header_row, skip_blanks):

    lines = ['# first comment line',
             '\n',
             '# third comment line',
             '1,2,3',
             '4,5,6',
             '7,8,9',
             '\n',
             '# last comment line'
             '\n',
             '1,1,1']
    buffer = '\n'.join(lines) + '\n'

    cu_df = read_csv(StringIO(buffer), comment='#', header=header_row,
                     skiprows=skip_rows, skip_blank_lines=skip_blanks)
    pd_df = pd.read_csv(StringIO(buffer), comment='#', header=header_row,
                        skiprows=skip_rows, skip_blank_lines=skip_blanks)

    assert(cu_df.shape == pd_df.shape)
    assert(list(cu_df.columns.values) == list(pd_df.columns.values))


def test_csv_reader_prefix():

    lines = ['1, 1, 1, 1']
    buffer = '\n'.join(lines) + '\n'

    prefix_str = 'a_prefix'
    df = read_csv(StringIO(buffer), header=None, prefix=prefix_str)

    column_names = list(df.columns.values)
    for col in range(len(column_names)):
        assert(column_names[col] == prefix_str + str(col))


def test_csv_reader_category_hash():

    lines = ['HBM0676', 'KRC0842', 'ILM1441', 'EJV0094', 'ILM1441']
    buffer = '\n'.join(lines) + '\n'

    df = read_csv(StringIO(buffer), names=['user'], dtype=['category'])

    hash_ref = [2022314536, -189888986, 1512937027, 397836265, 1512937027]
    assert(list(df['user']) == hash_ref)


def test_csv_reader_delim_whitespace():
    buffer = '1    2  3\n4  5 6\n'

    # with header row
    cu_df = read_csv(StringIO(buffer), delim_whitespace=True)
    pd_df = pd.read_csv(StringIO(buffer), delim_whitespace=True)
    pd.util.testing.assert_frame_equal(pd_df, cu_df.to_pandas())

    # without header row
    cu_df = read_csv(StringIO(buffer), delim_whitespace=True, header=None)
    pd_df = pd.read_csv(StringIO(buffer), delim_whitespace=True, header=None)
    assert(pd_df.shape == cu_df.shape)

    # should raise an error if used with delimiter or sep
    with pytest.raises(ValueError):
        read_csv(StringIO(buffer), delim_whitespace=True, delimiter=' ')
    with pytest.raises(ValueError):
        read_csv(StringIO(buffer), delim_whitespace=True, sep=' ')


def test_csv_reader_unnamed_cols():
    # first and last columns are unnamed
    buffer = ',1,2,3,\n4,5,6,7,8\n'

    cu_df = read_csv(StringIO(buffer))
    pd_df = pd.read_csv(StringIO(buffer))

    assert(all(pd_df.columns == cu_df.columns))
    assert(pd_df.shape == cu_df.shape)


def test_csv_reader_header_quotation():
    buffer = '"1,,1","2,\n,2",3\n4,5,6\n'

    cu_df = read_csv(StringIO(buffer))
    pd_df = pd.read_csv(StringIO(buffer))
    assert(cu_df.shape == (1, 3))
    pd.util.testing.assert_frame_equal(pd_df, cu_df.to_pandas())

    # test cases that fail with pandas
    buffer_pd_fail = '"1,one," , ",2,two" ,3\n4,5,6\n'
    cu_df = read_csv(StringIO(buffer_pd_fail))
    assert(cu_df.shape == (1, 3))


def test_csv_reader_oversized_byte_range():
    buffer = 'a,b,c,d,e\n4,5,6,7,8\n'

    cu_df = read_csv(StringIO(buffer), byte_range=(0, 1024))
    pd_df = pd.read_csv(StringIO(buffer))

    assert(all(pd_df.columns == cu_df.columns))
    assert(pd_df.shape == cu_df.shape)


def test_csv_reader_index_col():
    buffer = '0,1,2\n3,4,5\n6,7,8\n'
    names = ['int1', 'int2', 'int3']

    # using a column name
    cu_df = read_csv(StringIO(buffer), names=names, index_col='int1')
    pd_df = pd.read_csv(StringIO(buffer), names=names, index_col='int1')
    pd.util.testing.assert_frame_equal(pd_df, cu_df.to_pandas())

    # using a column index
    cu_df = read_csv(StringIO(buffer), header=None, index_col=0)
    pd_df = pd.read_csv(StringIO(buffer), header=None, index_col=0)
    for cu_idx, pd_idx in zip(cu_df.index, pd_df.index):
        assert(str(cu_idx) == str(pd_idx))

    # passing False to avoid using a column as index (no-op in cuDF)
    cu_df = read_csv(StringIO(buffer), header=None, index_col=False)
    pd_df = pd.read_csv(StringIO(buffer), header=None, index_col=False)
    for cu_idx, pd_idx in zip(cu_df.index, pd_df.index):
        assert(str(cu_idx) == str(pd_idx))


<<<<<<< HEAD
def test_csv_reader_pd_consistent_quotes():
    names = ['text']
    dtypes = ['str']
    lines = ['"a"', '"b ""c"" d"', '"f!\n."']

    buffer = '\n'.join(lines) + '\n'

    # enable quoting
    cu_cols = read_csv_strings(StringIO(buffer), names=names, dtype=dtypes,
                               quoting=True)
    pd_df = pd.read_csv(StringIO(buffer), names=names, quoting=0)

    col = [str(elem) for elem in cu_cols[0].to_host()]
    np.testing.assert_array_equal(pd_df['text'], col)

    # disable quoting
    cu_cols = read_csv_strings(StringIO(buffer), names=names, dtype=dtypes,
                               quoting=False)
    pd_df = pd.read_csv(StringIO(buffer), names=names, quoting=3)

    col = [str(elem) for elem in cu_cols[0].to_host()]
    np.testing.assert_array_equal(pd_df['text'], col)
=======
def test_csv_reader_bools_false_positives(tmpdir):
    # values that are equal to ["True", "TRUE", "False", "FALSE"]
    # when using ints to detect bool values
    items = [3977, 4329, 24015, 27567]

    buffer = '\n'.join(str(i) for i in items) + '\n'

    df = read_csv(StringIO(buffer),
                  header=None, dtype=["int32"])

    np.testing.assert_array_equal(items, df['0'])
>>>>>>> 9736a391
<|MERGE_RESOLUTION|>--- conflicted
+++ resolved
@@ -892,7 +892,19 @@
         assert(str(cu_idx) == str(pd_idx))
 
 
-<<<<<<< HEAD
+def test_csv_reader_bools_false_positives(tmpdir):
+    # values that are equal to ["True", "TRUE", "False", "FALSE"]
+    # when using ints to detect bool values
+    items = [3977, 4329, 24015, 27567]
+
+    buffer = '\n'.join(str(i) for i in items) + '\n'
+
+    df = read_csv(StringIO(buffer),
+                  header=None, dtype=["int32"])
+
+    np.testing.assert_array_equal(items, df['0'])
+
+
 def test_csv_reader_pd_consistent_quotes():
     names = ['text']
     dtypes = ['str']
@@ -914,17 +926,4 @@
     pd_df = pd.read_csv(StringIO(buffer), names=names, quoting=3)
 
     col = [str(elem) for elem in cu_cols[0].to_host()]
-    np.testing.assert_array_equal(pd_df['text'], col)
-=======
-def test_csv_reader_bools_false_positives(tmpdir):
-    # values that are equal to ["True", "TRUE", "False", "FALSE"]
-    # when using ints to detect bool values
-    items = [3977, 4329, 24015, 27567]
-
-    buffer = '\n'.join(str(i) for i in items) + '\n'
-
-    df = read_csv(StringIO(buffer),
-                  header=None, dtype=["int32"])
-
-    np.testing.assert_array_equal(items, df['0'])
->>>>>>> 9736a391
+    np.testing.assert_array_equal(pd_df['text'], col)