# SPDX-FileCopyrightText: Copyright (c) 2024 NVIDIA CORPORATION & AFFILIATES.
# SPDX-License-Identifier: Apache-2.0

from __future__ import annotations

import pylibcudf as plc
import pytest

from cudf_polars.dsl import expr


def test_expression_equality_not_expression():
    col = expr.Col(plc.DataType(plc.TypeId.INT8), "a")
    assert not (col == "a")  # noqa: SIM201
    assert col != "a"


@pytest.mark.parametrize("dtype", [plc.TypeId.INT8, plc.TypeId.INT16])
def test_column_ne_dtypes_differ(dtype):
    a = expr.Col(plc.DataType(dtype), "a")
    b = expr.Col(plc.DataType(plc.TypeId.FLOAT32), "a")
    assert a != b


@pytest.mark.parametrize("dtype", [plc.TypeId.INT8, plc.TypeId.INT16])
def test_column_ne_names_differ(dtype):
    a = expr.Col(plc.DataType(dtype), "a")
    b = expr.Col(plc.DataType(dtype), "b")
    assert a != b


@pytest.mark.parametrize("dtype", [plc.TypeId.INT8, plc.TypeId.INT16])
def test_column_eq_names_eq(dtype):
    a = expr.Col(plc.DataType(dtype), "a")
    b = expr.Col(plc.DataType(dtype), "a")
    assert a == b


def test_expr_hashable():
    a = expr.Col(plc.DataType(plc.TypeId.INT8), "a")
    b = expr.Col(plc.DataType(plc.TypeId.INT8), "b")
    c = expr.Col(plc.DataType(plc.TypeId.FLOAT32), "c")

    collection = {a, b, c}
    assert len(collection) == 3
    assert a in collection
    assert b in collection
    assert c in collection


def test_namedexpr_hashable():
    b = expr.NamedExpr("b", expr.Col(plc.DataType(plc.TypeId.INT8), "a"))
    c = expr.NamedExpr("c", expr.Col(plc.DataType(plc.TypeId.INT8), "a"))

    collection = {b, c}

    assert len(collection) == 2

    assert b in collection
    assert c in collection


def test_namedexpr_ne_values():
    b1 = expr.NamedExpr("b1", expr.Col(plc.DataType(plc.TypeId.INT8), "a"))
    b2 = expr.NamedExpr("b2", expr.Col(plc.DataType(plc.TypeId.INT16), "a"))

    assert b1 != b2


@pytest.mark.xfail(reason="pylibcudf datatype repr not stable")
def test_namedexpr_repr_stable():
    b1 = expr.NamedExpr("b1", expr.Col(plc.DataType(plc.TypeId.INT8), "a"))
    b2 = expr.NamedExpr("b1", expr.Col(plc.DataType(plc.TypeId.INT8), "a"))

    assert repr(b1) == repr(b2)


def test_equality_cse():
    dt = plc.DataType(plc.TypeId.INT8)

    def make_expr(n1, n2):
        a = expr.Col(plc.DataType(plc.TypeId.INT8), n1)
        b = expr.Col(plc.DataType(plc.TypeId.INT8), n2)

        return expr.BinOp(dt, plc.binaryop.BinaryOperator.ADD, a, b)

    e1 = make_expr("a", "b")
    e2 = make_expr("a", "b")
    e3 = make_expr("a", "c")

    assert e1.children is not e2.children
    assert e1 == e2
    assert e1.children is e2.children
<<<<<<< HEAD
    assert e1 == e1
    assert e2 == e2
    assert e1 != e3
    assert e2 != e3
    assert e3 == e3
=======
    assert e1 == e2
    assert e1 != e3
    assert e2 != e3
>>>>>>> 7115f20e
<|MERGE_RESOLUTION|>--- conflicted
+++ resolved
@@ -91,14 +91,6 @@
     assert e1.children is not e2.children
     assert e1 == e2
     assert e1.children is e2.children
-<<<<<<< HEAD
-    assert e1 == e1
-    assert e2 == e2
-    assert e1 != e3
-    assert e2 != e3
-    assert e3 == e3
-=======
     assert e1 == e2
     assert e1 != e3
-    assert e2 != e3
->>>>>>> 7115f20e
+    assert e2 != e3