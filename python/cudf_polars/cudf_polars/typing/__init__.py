# SPDX-FileCopyrightText: Copyright (c) 2024 NVIDIA CORPORATION & AFFILIATES.
# SPDX-License-Identifier: Apache-2.0

"""Typing utilities for cudf_polars."""

from __future__ import annotations

from collections.abc import Hashable, Mapping
from typing import TYPE_CHECKING, Any, Literal, Protocol, TypeVar, Union

import pylibcudf as plc

from polars.polars import _expr_nodes as pl_expr, _ir_nodes as pl_ir

if TYPE_CHECKING:
    from collections.abc import Callable
    from typing import TypeAlias

    import polars as pl

<<<<<<< HEAD
    from cudf_polars.dsl import expr, ir
=======
    from cudf_polars.dsl import expr, ir, nodebase
>>>>>>> 6260ff91

__all__: list[str] = [
    "PolarsIR",
    "PolarsExpr",
    "NodeTraverser",
    "OptimizationArgs",
    "GenericTransformer",
    "ExprTransformer",
    "IRTransformer",
]

PolarsIR: TypeAlias = Union[
    pl_ir.PythonScan,
    pl_ir.Scan,
    pl_ir.Cache,
    pl_ir.DataFrameScan,
    pl_ir.Select,
    pl_ir.GroupBy,
    pl_ir.Join,
    pl_ir.HStack,
    pl_ir.Distinct,
    pl_ir.Sort,
    pl_ir.Slice,
    pl_ir.Filter,
    pl_ir.SimpleProjection,
    pl_ir.MapFunction,
    pl_ir.Union,
    pl_ir.HConcat,
    pl_ir.ExtContext,
]

PolarsExpr: TypeAlias = Union[
    pl_expr.Function,
    pl_expr.Window,
    pl_expr.Literal,
    pl_expr.Sort,
    pl_expr.SortBy,
    pl_expr.Gather,
    pl_expr.Filter,
    pl_expr.Cast,
    pl_expr.Column,
    pl_expr.Agg,
    pl_expr.BinaryExpr,
    pl_expr.Len,
    pl_expr.PyExprIR,
]

Schema: TypeAlias = Mapping[str, plc.DataType]


class NodeTraverser(Protocol):
    """Abstract protocol for polars NodeTraverser."""

    def get_node(self) -> int:
        """Return current plan node id."""
        ...

    def set_node(self, n: int) -> None:
        """Set the current plan node to n."""
        ...

    def view_current_node(self) -> PolarsIR:
        """Convert current plan node to python rep."""
        ...

    def get_schema(self) -> Mapping[str, pl.DataType]:
        """Get the schema of the current plan node."""
        ...

    def get_dtype(self, n: int) -> pl.DataType:
        """Get the datatype of the given expression id."""
        ...

    def view_expression(self, n: int) -> PolarsExpr:
        """Convert the given expression to python rep."""
        ...

    def version(self) -> tuple[int, int]:
        """The IR version as `(major, minor)`."""
        ...

    def set_udf(
        self,
        callback: Callable[[list[str] | None, str | None, int | None], pl.DataFrame],
    ) -> None:
        """Set the callback replacing the current node in the plan."""
        ...


OptimizationArgs: TypeAlias = Literal[
    "type_coercion",
    "predicate_pushdown",
    "projection_pushdown",
    "simplify_expression",
    "slice_pushdown",
    "comm_subplan_elim",
    "comm_subexpr_elim",
    "cluster_with_columns",
    "no_optimization",
]


U_contra = TypeVar("U_contra", bound=Hashable, contravariant=True)
V_co = TypeVar("V_co", covariant=True)
<<<<<<< HEAD
=======
NodeT = TypeVar("NodeT", bound="nodebase.Node[Any]")
>>>>>>> 6260ff91


class GenericTransformer(Protocol[U_contra, V_co]):
    """Abstract protocol for recursive visitors."""

    def __call__(self, __value: U_contra) -> V_co:
        """Apply the visitor to the node."""
        ...

    @property
    def state(self) -> Mapping[str, Any]:
        """Arbitrary immutable state."""
        ...


# Quotes to avoid circular import
ExprTransformer: TypeAlias = GenericTransformer["expr.Expr", "expr.Expr"]
"""Protocol for transformation of Expr nodes."""

IRTransformer: TypeAlias = GenericTransformer["ir.IR", "ir.IR"]
"""Protocol for transformation of IR nodes."""<|MERGE_RESOLUTION|>--- conflicted
+++ resolved
@@ -18,11 +18,7 @@
 
     import polars as pl
 
-<<<<<<< HEAD
-    from cudf_polars.dsl import expr, ir
-=======
     from cudf_polars.dsl import expr, ir, nodebase
->>>>>>> 6260ff91
 
 __all__: list[str] = [
     "PolarsIR",
@@ -127,10 +123,7 @@
 
 U_contra = TypeVar("U_contra", bound=Hashable, contravariant=True)
 V_co = TypeVar("V_co", covariant=True)
-<<<<<<< HEAD
-=======
 NodeT = TypeVar("NodeT", bound="nodebase.Node[Any]")
->>>>>>> 6260ff91
 
 
 class GenericTransformer(Protocol[U_contra, V_co]):
