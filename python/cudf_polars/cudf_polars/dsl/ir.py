--- conflicted
+++ resolved
@@ -143,7 +143,6 @@
         args = self._ctor_arguments(self.children)[1:]
         schema_hash = tuple(self.schema.items())
         return (type(self), schema_hash, args)
-<<<<<<< HEAD
 
     def _eval_arguments(self, children: Sequence[DataFrame]) -> Sequence:
         # Construct arguments for evaluate_node.
@@ -181,8 +180,6 @@
         raise NotImplementedError(
             f"Evaluation of plan {cls.__name__}"
         )  # pragma: no cover
-=======
->>>>>>> 7115f20e
 
     def evaluate(self, *, cache: MutableMapping[int, DataFrame]) -> DataFrame:
         """
@@ -378,7 +375,6 @@
             self.predicate,
         )
 
-<<<<<<< HEAD
     @classmethod
     def evaluate_node(
         cls,
@@ -393,9 +389,6 @@
         row_index: tuple[str, int] | None,
         predicate: expr.NamedExpr | None,
     ):
-=======
-    def evaluate(self, *, cache: MutableMapping[int, DataFrame]) -> DataFrame:
->>>>>>> 7115f20e
         """Evaluate and return a dataframe."""
         if typ == "csv":
             parse_options = reader_options["parse_options"]
@@ -598,12 +591,8 @@
         schema_hash = tuple(self.schema.items())
         return (type(self), schema_hash, id(self.df), self.projection, self.predicate)
 
-<<<<<<< HEAD
     @classmethod
     def evaluate_node(cls, schema, df, projection, predicate) -> DataFrame:
-=======
-    def evaluate(self, *, cache: MutableMapping[int, DataFrame]) -> DataFrame:
->>>>>>> 7115f20e
         """Evaluate and return a dataframe."""
         pdf = pl.DataFrame._from_pydf(df)
         if projection is not None:
@@ -642,7 +631,6 @@
         self.should_broadcast = should_broadcast
         self.children = (df,)
 
-<<<<<<< HEAD
     @classmethod
     def evaluate_node(
         cls,
@@ -655,15 +643,6 @@
         # Handle any broadcasting
         columns = [e.evaluate(df) for e in exprs]
         if should_broadcast:
-=======
-    def evaluate(self, *, cache: MutableMapping[int, DataFrame]) -> DataFrame:
-        """Evaluate and return a dataframe."""
-        (child,) = self.children
-        df = child.evaluate(cache=cache)
-        # Handle any broadcasting
-        columns = [e.evaluate(df) for e in self.exprs]
-        if self.should_broadcast:
->>>>>>> 7115f20e
             columns = broadcast(*columns)
         return DataFrame(columns)
 
@@ -687,22 +666,12 @@
         self.exprs = tuple(exprs)
         self.children = (df,)
 
-<<<<<<< HEAD
     @classmethod
     def evaluate_node(
         cls, schema: Schema, exprs: Sequence[expr.NamedExpr], df: DataFrame
     ):
         """Evaluate and return a dataframe."""
         columns = broadcast(*(e.evaluate(df) for e in exprs))
-=======
-    def evaluate(
-        self, *, cache: MutableMapping[int, DataFrame]
-    ) -> DataFrame:  # pragma: no cover; polars doesn't emit this node yet
-        """Evaluate and return a dataframe."""
-        (child,) = self.children
-        df = child.evaluate(cache=cache)
-        columns = broadcast(*(e.evaluate(df) for e in self.exprs))
->>>>>>> 7115f20e
         assert all(column.obj.size() == 1 for column in columns)
         return DataFrame(columns)
 
@@ -746,19 +715,11 @@
             raise NotImplementedError(
                 "rolling window/groupby"
             )  # pragma: no cover; rollingwindow constructor has already raised
-<<<<<<< HEAD
         if any(GroupBy.check_agg(a.value) > 1 for a in self.agg_requests):
             raise NotImplementedError("Nested aggregations in groupby")
         self.agg_infos = [req.collect_agg(depth=0) for req in self.agg_requests]
         if len(self.keys) == 0:
             raise NotImplementedError("dynamic groupby")
-=======
-        if self.options.dynamic:
-            raise NotImplementedError("dynamic group by")
-        if any(GroupBy.check_agg(a.value) > 1 for a in self.agg_requests):
-            raise NotImplementedError("Nested aggregations in groupby")
-        self.agg_infos = [req.collect_agg(depth=0) for req in self.agg_requests]
->>>>>>> 7115f20e
 
     @staticmethod
     def check_agg(agg: expr.Expr) -> int:
@@ -788,7 +749,6 @@
         else:
             raise NotImplementedError(f"No handler for {agg=}")
 
-<<<<<<< HEAD
     def _eval_arguments(self, children: Sequence[DataFrame]) -> Sequence:
         return (
             *(getattr(self, attr) for attr in self._non_child),
@@ -809,15 +769,6 @@
     ):
         """Evaluate and return a dataframe."""
         keys = broadcast(*(k.evaluate(df) for k in keys_in), target_length=df.num_rows)
-=======
-    def evaluate(self, *, cache: MutableMapping[int, DataFrame]) -> DataFrame:
-        """Evaluate and return a dataframe."""
-        (child,) = self.children
-        df = child.evaluate(cache=cache)
-        keys = broadcast(
-            *(k.evaluate(df) for k in self.keys), target_length=df.num_rows
-        )
->>>>>>> 7115f20e
         sorted = (
             plc.types.Sorted.YES
             if all(k.is_sorted for k in keys)
@@ -1049,13 +1000,8 @@
         right: DataFrame,
     ) -> DataFrame:
         """Evaluate and return a dataframe."""
-<<<<<<< HEAD
         how, join_nulls, zlice, suffix, coalesce = options
         suffix = "_right" if suffix is None else suffix
-=======
-        left, right = (c.evaluate(cache=cache) for c in self.children)
-        how, join_nulls, zlice, suffix, coalesce = self.options
->>>>>>> 7115f20e
         if how == "cross":
             # Separate implementation, since cross_join returns the
             # result, not the gather maps
@@ -1148,21 +1094,6 @@
     _non_child = ("schema", "columns", "should_broadcast")
     should_broadcast: bool
     """Should the resulting evaluated columns be broadcast to the same length."""
-<<<<<<< HEAD
-=======
-
-    def __init__(
-        self,
-        schema: Schema,
-        columns: Sequence[expr.NamedExpr],
-        should_broadcast: bool,  # noqa: FBT001
-        df: IR,
-    ):
-        self.schema = schema
-        self.columns = tuple(columns)
-        self.should_broadcast = should_broadcast
-        self.children = (df,)
->>>>>>> 7115f20e
 
     def __init__(
         self,
@@ -1185,15 +1116,8 @@
         df: DataFrame,
     ) -> DataFrame:
         """Evaluate and return a dataframe."""
-<<<<<<< HEAD
         columns = [c.evaluate(df) for c in columns_in]
         if should_broadcast:
-=======
-        (child,) = self.children
-        df = child.evaluate(cache=cache)
-        columns = [c.evaluate(df) for c in self.columns]
-        if self.should_broadcast:
->>>>>>> 7115f20e
             columns = broadcast(*columns, target_length=df.num_rows)
         else:
             # Polars ensures this is true, but let's make sure nothing
@@ -1247,7 +1171,6 @@
         "any": plc.stream_compaction.DuplicateKeepOption.KEEP_ANY,
     }
 
-<<<<<<< HEAD
     @classmethod
     def evaluate_node(
         cls,
@@ -1260,13 +1183,6 @@
     ):
         """Evaluate and return a dataframe."""
         if subset is None:
-=======
-    def evaluate(self, *, cache: MutableMapping[int, DataFrame]) -> DataFrame:
-        """Evaluate and return a dataframe."""
-        (child,) = self.children
-        df = child.evaluate(cache=cache)
-        if self.subset is None:
->>>>>>> 7115f20e
             indices = list(range(df.num_columns))
             keys_sorted = all(c.is_sorted for c in df.column_map.values())
         else:
@@ -1350,38 +1266,19 @@
         df: DataFrame,
     ) -> DataFrame:
         """Evaluate and return a dataframe."""
-<<<<<<< HEAD
         sort_keys = broadcast(*(k.evaluate(df) for k in by), target_length=df.num_rows)
-=======
-        (child,) = self.children
-        df = child.evaluate(cache=cache)
-        sort_keys = broadcast(
-            *(k.evaluate(df) for k in self.by), target_length=df.num_rows
-        )
->>>>>>> 7115f20e
         # TODO: More robust identification here.
         keys_in_result = {
             k.name: i
             for i, k in enumerate(sort_keys)
             if k.name in df.column_map and k.obj is df.column_map[k.name].obj
         }
-<<<<<<< HEAD
         do_sort = plc.sorting.stable_sort_by_key if stable else plc.sorting.sort_by_key
         table = do_sort(
             df.table,
             plc.Table([k.obj for k in sort_keys]),
             list(order),
             list(null_order),
-=======
-        do_sort = (
-            plc.sorting.stable_sort_by_key if self.stable else plc.sorting.sort_by_key
-        )
-        table = do_sort(
-            df.table,
-            plc.Table([k.obj for k in sort_keys]),
-            list(self.order),
-            list(self.null_order),
->>>>>>> 7115f20e
         )
         columns: list[Column] = []
         for name, c in zip(df.column_map, table.columns(), strict=True):
@@ -1414,20 +1311,12 @@
         self.length = length
         self.children = (df,)
 
-<<<<<<< HEAD
     @classmethod
     def evaluate_node(
         cls, schema: Schema, offset: int, length: int, df: DataFrame
     ) -> DataFrame:
         """Evaluate and return a dataframe."""
         return df.slice((offset, length))
-=======
-    def evaluate(self, *, cache: MutableMapping[int, DataFrame]) -> DataFrame:
-        """Evaluate and return a dataframe."""
-        (child,) = self.children
-        df = child.evaluate(cache=cache)
-        return df.slice((self.offset, self.length))
->>>>>>> 7115f20e
 
 
 class Filter(IR):
@@ -1437,14 +1326,6 @@
     _non_child = ("schema", "mask")
     mask: expr.NamedExpr
     """Expression to produce the filter mask."""
-<<<<<<< HEAD
-=======
-
-    def __init__(self, schema: Schema, mask: expr.NamedExpr, df: IR):
-        self.schema = schema
-        self.mask = mask
-        self.children = (df,)
->>>>>>> 7115f20e
 
     def __init__(self, schema: Schema, mask: expr.NamedExpr, df: IR):
         self.schema = schema
@@ -1456,13 +1337,7 @@
         cls, schema: Schema, mask_expr: expr.NamedExpr, df: DataFrame
     ) -> DataFrame:
         """Evaluate and return a dataframe."""
-<<<<<<< HEAD
         (mask,) = broadcast(mask_expr.evaluate(df), target_length=df.num_rows)
-=======
-        (child,) = self.children
-        df = child.evaluate(cache=cache)
-        (mask,) = broadcast(self.mask.evaluate(df), target_length=df.num_rows)
->>>>>>> 7115f20e
         return df.filter(mask)
 
 
@@ -1471,13 +1346,6 @@
 
     __slots__ = ()
     _non_child = ("schema",)
-<<<<<<< HEAD
-=======
-
-    def __init__(self, schema: Schema, df: IR):
-        self.schema = schema
-        self.children = (df,)
->>>>>>> 7115f20e
 
     def __init__(self, schema: Schema, df: IR):
         self.schema = schema
@@ -1486,11 +1354,6 @@
     @classmethod
     def evaluate_node(cls, schema: Schema, df: DataFrame) -> DataFrame:
         """Evaluate and return a dataframe."""
-<<<<<<< HEAD
-=======
-        (child,) = self.children
-        df = child.evaluate(cache=cache)
->>>>>>> 7115f20e
         # This can reorder things.
         columns = broadcast(
             *(df.column_map[name] for name in schema), target_length=df.num_rows
@@ -1563,33 +1426,17 @@
         cls, schema: Schema, name: str, options: Any, df: DataFrame
     ) -> DataFrame:
         """Evaluate and return a dataframe."""
-<<<<<<< HEAD
         if name == "rechunk":
             # No-op in our data model
             # Don't think this appears in a plan tree from python
             return df  # pragma: no cover
         elif name == "rename":
-=======
-        (child,) = self.children
-        if self.name == "rechunk":
-            # No-op in our data model
-            # Don't think this appears in a plan tree from python
-            return child.evaluate(cache=cache)  # pragma: no cover
-        elif self.name == "rename":
-            df = child.evaluate(cache=cache)
->>>>>>> 7115f20e
             # final tag is "swapping" which is useful for the
             # optimiser (it blocks some pushdown operations)
             old, new, _ = options
             return df.rename_columns(dict(zip(old, new, strict=True)))
-<<<<<<< HEAD
         elif name == "explode":
             ((to_explode,),) = options
-=======
-        elif self.name == "explode":
-            df = child.evaluate(cache=cache)
-            ((to_explode,),) = self.options
->>>>>>> 7115f20e
             index = df.column_names.index(to_explode)
             subset = df.column_names_set - {to_explode}
             return DataFrame.from_table(
@@ -1598,10 +1445,6 @@
         elif name == "unpivot":
             indices, pivotees, variable_name, value_name = options
             npiv = len(pivotees)
-<<<<<<< HEAD
-=======
-            df = child.evaluate(cache=cache)
->>>>>>> 7115f20e
             index_columns = [
                 Column(col, name=name)
                 for col, name in zip(
@@ -1661,12 +1504,7 @@
         cls, schema: Schema, zlice: tuple[int, int] | None, *dfs: DataFrame
     ) -> DataFrame:
         """Evaluate and return a dataframe."""
-<<<<<<< HEAD
         # TODO: only evaluate what we need if we have a slice?
-=======
-        # TODO: only evaluate what we need if we have a slice
-        dfs = [df.evaluate(cache=cache) for df in self.children]
->>>>>>> 7115f20e
         return DataFrame.from_table(
             plc.concatenate.concatenate([df.table for df in dfs]), dfs[0].column_names
         ).slice(zlice)
@@ -1713,10 +1551,6 @@
     @classmethod
     def evaluate_node(cls, schema: Schema, *dfs: DataFrame) -> DataFrame:
         """Evaluate and return a dataframe."""
-<<<<<<< HEAD
-=======
-        dfs = [df.evaluate(cache=cache) for df in self.children]
->>>>>>> 7115f20e
         max_rows = max(df.num_rows for df in dfs)
         # Horizontal concatenation extends shorter tables with nulls
         dfs = tuple(
