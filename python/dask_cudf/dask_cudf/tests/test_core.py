--- conflicted
+++ resolved
@@ -16,11 +16,7 @@
 import cudf
 
 import dask_cudf
-<<<<<<< HEAD
-from dask_cudf.backends import hash_object_cudf
 from dask_cudf.tests.utils import skip_dask_expr, xfail_dask_expr
-=======
->>>>>>> 6b3462bf
 
 
 def test_from_dict_backend_dispatch():
@@ -114,13 +110,8 @@
     df = cudf.DataFrame({"x": list("abc"), "y": [1, 2, 3], "z": [1, 2, 3]})
 
     with pytest.raises(NotImplementedError):
-<<<<<<< HEAD
-        # Dask does not support MultiIndex yet
-        dd.from_pandas(df.set_index(["x", "y"]), npartitions=1)
-=======
         # dask_cudf does not support MultiIndex yet
         dask_cudf.from_cudf(df.set_index(["x", "y"]))
->>>>>>> 6b3462bf
 
 
 def test_from_pandas_with_generic_idx():
@@ -132,11 +123,7 @@
         }
     )
 
-<<<<<<< HEAD
-    ddf = dd.from_pandas(cdf, npartitions=2)
-=======
     ddf = dask_cudf.from_cudf(cdf, npartitions=2)
->>>>>>> 6b3462bf
 
     assert isinstance(ddf.index.compute(), cudf.RangeIndex)
     dd.assert_eq(ddf.loc[1:2, ["a"]], cdf.loc[1:2, ["a"]])
@@ -178,11 +165,7 @@
         {"x": np.random.randint(0, 5, size=10), "y": np.random.normal(size=10)}
     )
     gdf = cudf.DataFrame.from_pandas(df)
-<<<<<<< HEAD
-    ddf = dd.from_pandas(gdf, npartitions=2)
-=======
     ddf = dask_cudf.from_cudf(gdf, npartitions=2)
->>>>>>> 6b3462bf
 
     val = 2
 
@@ -300,11 +283,7 @@
         ddf1 = dd.from_pandas(df1, npartitions=2)
 
         gdf1 = cudf.from_pandas(df1)
-<<<<<<< HEAD
-        gddf1 = dd.from_pandas(gdf1, npartitions=2)
-=======
         gddf1 = dask_cudf.from_cudf(gdf1, npartitions=2)
->>>>>>> 6b3462bf
 
         expect = ddf1.set_index("id", sorted=True)
         got = gddf1.set_index("id", sorted=True)
@@ -331,13 +310,9 @@
         df["z"] = df["z"].astype("category")
 
         ddf1 = dd.from_pandas(df, npartitions=4)
-<<<<<<< HEAD
-        gdf1 = dd.from_pandas(cudf.DataFrame.from_pandas(df), npartitions=4)
-=======
         gdf1 = dask_cudf.from_cudf(
             cudf.DataFrame.from_pandas(df), npartitions=4
         )
->>>>>>> 6b3462bf
         ddf1.index.name = index
         gdf1.index.name = index
         divisions = (0, 2, 4, 6, 8, 10, 12, 14, 16, 18, 20)
@@ -503,11 +478,7 @@
     # WARNING: Specific npartitions-max_branch combination
     # was specifically chosen to cover changes in #4676
     npartitions_initial = 17
-<<<<<<< HEAD
-    ddf = dd.from_pandas(gdf, npartitions=npartitions_initial)
-=======
     ddf = dask_cudf.from_cudf(gdf, npartitions=npartitions_initial)
->>>>>>> 6b3462bf
     ddf_new = ddf.shuffle(
         on=by, ignore_index=True, npartitions=npartitions, max_branch=4
     )
@@ -547,11 +518,7 @@
         }
     )
     gdf.d = gdf.d.astype("datetime64[ms]")
-<<<<<<< HEAD
-    ddf = dd.from_pandas(gdf, npartitions=npartitions_i)
-=======
     ddf = dask_cudf.from_cudf(gdf, npartitions=npartitions_i)
->>>>>>> 6b3462bf
     ddf_new = ddf.shuffle(
         on=by,
         ignore_index=True,
@@ -578,11 +545,7 @@
 def test_repartition_no_extra_row():
     # see https://github.com/rapidsai/cudf/issues/11930
     gdf = cudf.DataFrame({"a": [10, 20, 30], "b": [1, 2, 3]}).set_index("a")
-<<<<<<< HEAD
-    ddf = dd.from_pandas(gdf, npartitions=1)
-=======
     ddf = dask_cudf.from_cudf(gdf, npartitions=1)
->>>>>>> 6b3462bf
     ddf_new = ddf.repartition([0, 5, 10, 30], force=True)
     dd.assert_eq(ddf, ddf_new)
     dd.assert_eq(gdf, ddf_new)
@@ -697,32 +660,20 @@
 
     # DataFrame
     result = dd.core.hash_object_dispatch(obj, index=index)
-<<<<<<< HEAD
-    expected = hash_object_cudf(obj, index=index)
-=======
     expected = dask_cudf.backends.hash_object_cudf(obj, index=index)
->>>>>>> 6b3462bf
     assert isinstance(result, cudf.Series)
     dd.assert_eq(result, expected)
 
     # Series
     result = dd.core.hash_object_dispatch(obj["x"], index=index)
-<<<<<<< HEAD
-    expected = hash_object_cudf(obj["x"], index=index)
-=======
     expected = dask_cudf.backends.hash_object_cudf(obj["x"], index=index)
->>>>>>> 6b3462bf
     assert isinstance(result, cudf.Series)
     dd.assert_eq(result, expected)
 
     # DataFrame with MultiIndex
     obj_multi = obj.set_index(["x", "z"], drop=True)
     result = dd.core.hash_object_dispatch(obj_multi, index=index)
-<<<<<<< HEAD
-    expected = hash_object_cudf(obj_multi, index=index)
-=======
     expected = dask_cudf.backends.hash_object_cudf(obj_multi, index=index)
->>>>>>> 6b3462bf
     assert isinstance(result, cudf.Series)
     dd.assert_eq(result, expected)
 
@@ -769,11 +720,7 @@
 
     # Check dask code path if not MultiIndex
     if not isinstance(df.index, cudf.MultiIndex):
-<<<<<<< HEAD
-        ddf = dd.from_pandas(df, npartitions=1)
-=======
         ddf = dask_cudf.from_cudf(df, npartitions=1)
->>>>>>> 6b3462bf
 
         # Check "empty" metadata types
         dd.assert_eq(ddf._meta.dtypes, df.dtypes)
@@ -795,11 +742,7 @@
     pdf = data.copy()
     gdf = cudf.from_pandas(pdf)
 
-<<<<<<< HEAD
-    ddf = dd.from_pandas(gdf, npartitions=5)
-=======
     ddf = dask_cudf.from_cudf(gdf, npartitions=5)
->>>>>>> 6b3462bf
 
     dd.assert_eq(ddf.replace(1, 2), pdf.replace(1, 2))
 
@@ -808,11 +751,7 @@
     df = cudf.DataFrame(list(range(100)))
     pdf = pd.DataFrame(list(range(100)))
 
-<<<<<<< HEAD
-    ddf = dd.from_pandas(df, npartitions=4)
-=======
     ddf = dask_cudf.from_cudf(df, npartitions=4)
->>>>>>> 6b3462bf
     ddf["fold"] = 0
     ddf["fold"] = ddf["fold"].map_partitions(
         lambda cudf_df: cudf.Series(cp.random.randint(0, 4, len(cudf_df)))
@@ -835,11 +774,7 @@
     pdf = df.to_pandas()
 
     with dask.config.set({"dataframe.convert-string": False}):
-<<<<<<< HEAD
-        ddf = dd.from_pandas(df, npartitions=4)
-=======
         ddf = dask_cudf.from_cudf(df, npartitions=4)
->>>>>>> 6b3462bf
         ddf = ddf.set_index("str")
 
         pddf = dd.from_pandas(pdf, npartitions=4)
@@ -856,11 +791,7 @@
     sr = cudf.datasets.randomdata(20)["x"]
     psr = sr.to_pandas()
 
-<<<<<<< HEAD
-    dsr = dd.from_pandas(sr, npartitions=4)
-=======
     dsr = dask_cudf.from_cudf(sr, npartitions=4)
->>>>>>> 6b3462bf
     pdsr = dd.from_pandas(psr, npartitions=4)
 
     dd.assert_eq(
@@ -876,11 +807,7 @@
     df = cudf.datasets.randomdata(20)
     pdf = df.to_pandas()
 
-<<<<<<< HEAD
-    ddf = dd.from_pandas(df, npartitions=4)
-=======
     ddf = dask_cudf.from_cudf(df, npartitions=4)
->>>>>>> 6b3462bf
     pddf = dd.from_pandas(pdf, npartitions=4)
 
     dd.assert_eq(
@@ -898,11 +825,7 @@
         }
     )
     pdf = df.to_pandas()
-<<<<<<< HEAD
-    ddf = dd.from_pandas(df, npartitions=4)
-=======
     ddf = dask_cudf.from_cudf(df, npartitions=4)
->>>>>>> 6b3462bf
     pddf = dd.from_pandas(pdf, npartitions=4)
 
     dd.assert_eq(ddf.describe(), pddf.describe(), rtol=1e-3)
@@ -917,11 +840,7 @@
         }
     )
     pdf = df.to_pandas()
-<<<<<<< HEAD
-    ddf = dd.from_pandas(df, npartitions=4)
-=======
     ddf = dask_cudf.from_cudf(df, npartitions=4)
->>>>>>> 6b3462bf
     pddf = dd.from_pandas(pdf, npartitions=4)
 
     dd.assert_eq(ddf.var(), pddf.var(), rtol=1e-3)
@@ -933,11 +852,7 @@
     ddf = dd.from_pandas(pd.DataFrame({"a": range(10)}), npartitions=2)
     mins_pd = ddf.index.map_partitions(M.min, meta=ddf.index).compute()
 
-<<<<<<< HEAD
-    gddf = dd.from_pandas(cudf.DataFrame({"a": range(10)}), npartitions=2)
-=======
     gddf = dask_cudf.from_cudf(cudf.DataFrame({"a": range(10)}), npartitions=2)
->>>>>>> 6b3462bf
     mins_gd = gddf.index.map_partitions(M.min, meta=gddf.index).compute()
 
     dd.assert_eq(mins_pd, mins_gd)
@@ -947,25 +862,17 @@
     df_1 = cudf.DataFrame(
         {"id_1": [0, 1, 2, 3], "cat_col": ["a", "b", "f", "f"]}
     )
-<<<<<<< HEAD
-    ddf_1 = dd.from_pandas(df_1, npartitions=2)
-=======
 
     ddf_1 = dask_cudf.from_cudf(df_1, npartitions=2)
 
->>>>>>> 6b3462bf
     ddf_1 = dd.categorical.categorize(ddf_1, columns=["cat_col"])
 
     df_2 = cudf.DataFrame(
         {"id_2": [111, 112, 113], "cat_col": ["g", "h", "f"]}
     )
-<<<<<<< HEAD
-    ddf_2 = dd.from_pandas(df_2, npartitions=2)
-=======
 
     ddf_2 = dask_cudf.from_cudf(df_2, npartitions=2)
 
->>>>>>> 6b3462bf
     ddf_2 = dd.categorical.categorize(ddf_2, columns=["cat_col"])
 
     expected = cudf.DataFrame(
@@ -1005,11 +912,7 @@
     s = cudf.Series(4 * ["foo"], dtype="category")
     assert s.dtype.ordered is False
 
-<<<<<<< HEAD
-    ds = dd.from_pandas(s, npartitions=2)
-=======
     ds = dask_cudf.from_cudf(s, npartitions=2)
->>>>>>> 6b3462bf
     pds = dd.from_pandas(s.to_pandas(), npartitions=2)
     dd.assert_eq(ds, pds)
     assert ds.dtype.ordered is False
